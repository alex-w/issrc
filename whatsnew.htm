--- conflicted
+++ resolved
@@ -1,307 +1,302 @@
-<!DOCTYPE html PUBLIC "-//W3C//DTD XHTML 1.0 Transitional//EN" "http://www.w3.org/TR/xhtml1/DTD/xhtml1-transitional.dtd">
-<html xmlns="http://www.w3.org/1999/xhtml" xml:lang="en" lang="en">
-<head>
-<title>Inno Setup 6 Revision History</title>
-<meta http-equiv="Content-Type" content="text/html; charset=iso-8859-1" />
-<style type="text/css">
-    body         { font: small verdana, arial, sans-serif; color: black; background-color: white }
-    a:link       { color: #264b99; background-color: white }
-    a:active     { color: #7799dd; background-color: white }
-    a:visited    { color: #5e85d7; background-color: white }
-    tt           { font: small "courier new", monospace }
-    li           { margin-top: 0.15em; margin-bottom: 0.15em }
-    div.bluehead { text-align: center; color: white; background-color: #264b99; padding: 5px; font-weight: bold }
-    .date        { font-size: x-small; font-weight: bold }
-    .head1       { font-size: xx-large }
-    .head2       { font-size: large }
-    .ver         { font-size: large; font-weight: bold }
-</style>
-</head>
-<body>
-
-<div class="bluehead"><span class="head1">Inno Setup 6</span><br /><span class="head2">Revision History</span></div>
-
-<p>Copyright &copy; 1997-2020 <a href="https://jrsoftware.org/">Jordan Russell</a>. All rights reserved.<br />
-Portions Copyright &copy; 2000-2020 Martijn Laan. All rights reserved.<br />
-For conditions of distribution and use, see <a href="https://jrsoftware.org/files/is/license.txt">LICENSE.TXT</a>.
-</p>
-
-<p><b>Want to be notified by e-mail of updates?</b> Then <a href="https://jrsoftware.org/ismail.php">click here to subscribe</a> to the Inno Setup announcements mailing list.<br /><b>If you subscribed before October 2019, please resubscribe.</b></p>
-
-<p><a name="6.0.6"></a><span class="ver">6.0.6-dev </span><span class="date">(?)</span></p>
-<ul>
-  <li>Added new [Run] and [UninstallRun] sections flag: <tt>dontlogparameters</tt>. If this flag is specified, the command line parameters for the program will not be included in the log file.</li>
-  <li>Compiler IDE change: <a href="https://i.imgur.com/wHoJ3FG.png">Improved highlighting</a> for the [CustomMessages] and [Messages] sections.</li>
-  <li>Pascal Scripting changes:
-  <ul>
-    <li>Added several new support functions to pack/unpack version numbers to simplify comparisons: <tt>PackVersionNumbers</tt>, <tt>PackVersionComponents</tt>, <tt>UnpackVersionNumbers</tt>, <tt>UnpackVersionComponents</tt>, and <tt>VersionToStr</tt>.</li>
-    <li><i>Fix:</i> Support function <tt>WizardSelectComponents</tt> now also updates component sizes and the current selection's required disk space.</li>
-  </ul>
-  </li>
-<<<<<<< HEAD
-  <li>Inno Setup Preprocessor (ISPP) changes:
-  <ul>
-    <li>The <tt>int</tt> type is now a signed 64-bit integer type.</tt>
-    <li>Support function <tt>FileSize</tt> now supports 64-bit file sizes.</li>
-    <li>Added new <tt>PackVersionComponents</tt>, <tt>UnpackVersionComponents</tt>, and <tt>ParseVersionPacked</tt> support functions.</li>
-  </ul>
-  </li>
-  <li>Some messages have been added in this version: (<a href="https://github.com/jrsoftware/issrc/commit/812a27664fbd767ad870c5c2456df9e4f43676d9#diff-cd0edf55eb9daa93e632d6d4d86a91d8">View differences in Default.isl</a>).
-=======
-  <li>Inno Setup Preprocessor (ISPP) change: Added new <tt>PackVersionComponents</tt>, <tt>UnpackVersionComponents</tt>, and <tt>ParseVersionPacked</tt> support functions.</li>
-  <li>Some messages have been added in this version: (<a href="https://github.com/jrsoftware/issrc/commit/66df4cb6478ffe3bde4ff94f901089366b0358ec">View differences in Default.isl</a>).
->>>>>>> 7c7b76a7
-  <ul>
-    <li>FileExistsSelectAction, FileExists2, FileExistsOverwriteExisting, FileExistsKeepExisting, FileExistsOverwriteOrKeepAll: If the FileExists2 message is set by a translation, Setup will instead use these messages instead of the FileExist message to show <a href="https://i.imgur.com/AnF6qo8.png">more user friendly prompts</a> to overwrite or keep existing files if the <tt>confirmoverwrite</tt> flag is set.</li>
-    <li>ExistingFileNewerSelectAction, ExistingFileNewer2, ExistingFileNewerOverwriteExisting, ExistingFileNewerKeepExisting, ExistingFileNewerOverwriteOrKeepAll: If the ExistingFileNewer2 message is set by a translation, Setup will instead use these messages instead of the ExistingFileNewer message to show <a href="https://i.imgur.com/VBDuZ7U.png">more user friendly prompts</a> to keep or overwrite existing files if the <tt>promptifolder</tt> flag is set.</li>
-  </ul>
-  </li>
-  <li>QuickStart Pack: Now registers the Inno Setup compiler path in the Inno Script Studio options so that it will find the Inno Setup compiler automatically. Required because Inno Script Studio doesn't officially support Inno Setup 6.</li> 
-  <li>Minor tweaks.</li>
-</ul>
-
-<p>Contributions via <a href="https://github.com/jrsoftware/issrc" target="_blank">GitHub</a>: Thanks to Gavin Lambert for their contributions.</p>
-
-<p><a name="6.0.5"></a><span class="ver">6.0.5 </span><span class="date">(2020-05-21)</span></p>
-<ul>
-  <li>Changes to further help protect installers against potential DLL preloading attacks.</li>
-  <li>Compiler IDE change: Added <a href="https://jrsoftware.org/ismail.php">Inno Setup Mailing List</a> menu item to the Help menu.</li>
-  <li>Inno Setup can now be installed using the new <a href="https://github.com/microsoft/winget-cli">Windows Package Manager</a>.</li>
-  <li>Minor tweaks.</li>
-</ul>
-
-<p><a name="6.0.4"></a><span class="ver">6.0.4 </span><span class="date">(2020-03-12)</span></p>
-<ul>
-  <li>[Setup] section directives <tt>LicenseFile</tt>, <tt>InfoBeforeFile</tt> and <tt>InfoAfterFile</tt> now support objects such as images in .rtf (rich text) files.</li>
-  <li>Added new constant: <tt>{usersavedgames}</tt>.</li>
-  <li>Compiler IDE changes:
-  <ul>
-    <li>The Welcome dialog is now higher and wider by default and also resizable.</li>
-    <li>Added Dark theme support to the scrollbars (on newer versions of Windows) and the bottom tab set.</li>
-  </ul>
-  </li>
-  <li>Restart Manager changes:
-  <ul>
-    <li>Setup now ignores attempts by the script to register Setup itself with Restart Manager for a being in use check.</li>
-    <li>If all files are excluded by [Setup] section directive <tt>CloseApplicationsFilter</tt>, Setup now no longer calls Restart Manager's RmGetList asking it to check 0 files.</li>
-    <li>/LOG: Now logs how many files Setup asked Restart Manager's RmGetList to check.</li>
-    <li>Added new command line parameter /LOGCLOSEAPPLICATIONS. Instructs Setup to create extra logging when closing applications for debugging purposes.</li>
-    <li><i>Fix:</i> [Setup] section directive <tt>CloseApplicationsFilter</tt> was ignored by checks for [InstallDelete] entries.</li>
-  </ul>
-  </li>
-  <li>Windows AppLocker publisher conditions are now supported by Setup up to and including the file name level.</li>
-  <li>Pascal Scripting change: Added new <tt>IsDotNetInstalled</tt> support function, based on code by <a href="http://www.kynosarges.de/DotNetVersion.html">Cristoph Nahr</a>.</li>
-  <li>Inno Setup Preprocessor (ISPP) change: Added new <tt>UpperCase</tt> support function.</li>
-  <li><i>Fix:</i> Event attributes for uninstall event functions now actually work.</li>
-  <li>Minor tweaks and documentations improvements.</li>
-  <li>Enabled HTTPS on <a href="https://jrsoftware.org/">jrsoftware.org</a>.</li>
-</ul>
-
-<p><a name="6.0.3"></a><span class="ver">6.0.3 </span><span class="date">(2019-10-11)</span></p>
-<ul>
-  <li>/LOG: Now logs Windows compatibility mode when this is activated by the user.</li>
-  <li>Added new [Setup] section directive: <tt>SignToolRunMinimized</tt>.</li>
-  <li>[Setup] section directive <tt>UsePreviousLanguage</tt> now also has an effect when the <i>Select Language</i> dialog is not displayed because Setup is for example running silently.</li>
-  <li>Checkboxes displayed by lists now look better on high DPI systems.</li>
-  <li>Compiler IDE changes:
-  <ul>
-    <li>Added Dark theme support to the toolbar.</li>
-    <li>When paused on a breakpoint in the [Code] section the new "Debug Call Stack" view now shows the call stack.</li>
-    <li>The "Compiler Output" and "Debug Output" views now support multi selection, an extra <i>Select All</i> popup menu item and <i>Ctrl+C</i> and <i>Ctrl+A</i> keyboard shortcuts. The <i>Copy</i> action now only copies the selected lines instead of all lines.</li>
-  </ul>
-  </li>
-  <li>Inno Setup Preprocessor (ISPP) changes:
-  <ul>
-    <li>Array variables declared with <tt>#dim</tt> can now be initialized directly, like <tt>#dim MyArray[3] {1, 2, 3}</tt> for example.</li>
-    <li>Added new predefined variable <tt>Tab</tt>.</li>
-  </ul>
-  </li>
-  <li>Pascal Scripting change: Added new <tt>Set8087CW</tt> and <tt>Get8087CW</tt> support functions.</li>
-  <li>Some messages have been added in this version: (<a href="https://github.com/jrsoftware/issrc/commit/dfdf02aef168be458b64e77afb20ae53a5b4f2ec">View differences in Default.isl</a>).
-  <ul>
-    <li>PrepareToInstallNeedsRestart: This message is used by the <i>Preparing to Install</i> wizard page if a restart is needed. If this message is not set by a translation, Setup will instead use FinishedRestartLabel and FinishedRestartMessage as before.</li>
-    <li>ComponentsDiskSpaceGBLabel and DiskSpaceGBLabel: These messages are used by Setup to display required disk spaces of 1000.0 MB or more in gigabytes instead of in megabytes. If these messages are not set by a translation, Setup will instead use ComponentsDiskSpaceMBLabel and DiskSpaceMBLabel as before.</li>
-  </ul>
-  </li>
-  <li>Added official Slovak translation.</li>
-  <li>Minor tweaks and cosmetic fixes.</li>
-</ul>
-
-<p>Contributions via <a href="https://github.com/jrsoftware/issrc" target="_blank">GitHub</a>: Thanks to Vizit0r for their contributions.</p>
-
-<p><a name="6.0.2"></a><span class="ver">6.0.2 </span><span class="date">(2019-04-26)</span></p>
-<ul>
-  <li>Added new <tt>{sysnative}</tt> constant.</li>
-  <li>Pascal Scripting changes:
-  <ul>
-    <li>Added new <tt>WizardSelectComponents</tt> and <tt>WizardSelectTasks</tt> support functions.</li>
-    <li>Renamed the <tt>IsComponentSelected</tt> and <tt>IsTaskSelected</tt> support functions to <tt>WizardIsComponentSelected</tt> and <tt>WizardIsTaskSelected</tt>. The old names are still supported, but it is recommended to update your scripts to the new names and the compiler will issue a warning if you don't.</li>
-  </ul>
-  </li>
-  <li>Minor cosmetic fixes.</li>
-</ul>
-
-<p><a name="6.0.1"></a><span class="ver">6.0.1-beta </span><span class="date">(2019-03-07)</span></p>
-<ul>
-  <li><i>Fix:</i> In 6.0.0 it was no longer possible to use [Setup] section directive <tt>InfoAfterFile</tt>.</li>
-  <li>Pascal Scripting changes:
-  <ul>
-    <li><i>Fix:</i> Added <tt>Anchors</tt> properties to all controls created by the <tt>Create...Page</tt> support functions to add full support for <tt>WizardResizable</tt> and <tt>WizardSizePercent</tt>.</li>
-    <li>Updated the <i>AllPagesExample.iss</i> example script with examples of all <tt>Create...Page</tt> support functions.</li>
-    <li>The multi-line edit control created by the <tt>CreateOutputMsgMemoPage</tt> support function now has a more modern look.</li>
-  </ul>
-  </li>
-  <li>Added official German translation.</li>
-  <li>Demoted the official <a href="https://raw.github.com/jrsoftware/issrc/main/Files/Languages/Unofficial/Greek.isl">Greek</a>, <a href="https://raw.github.com/jrsoftware/issrc/main/Files/Languages/Unofficial/Hungarian.isl">Hungarian</a>, and <a href="https://raw.github.com/jrsoftware/issrc/main/Files/Languages/Unofficial/ScottishGaelic.isl">Scottish Gaelic</a> translations to unofficial because of a no longer available maintainer. To send updates yourself,  use <a href="https://jrsoftware.org/files/istrans/send2.php">this form</a> to send updates (or use <a href="https://github.com/jrsoftware/issrc" target="_blank">GitHub</a>). See the <a href="https://jrsoftware.org/files/istrans/">Inno Setup Translations</a> page for more information.</li>
-  <li>Other documentation improvements.</li>
-</ul>
-
-<p><a name="6.0.0"></a><span class="ver">6.0.0-beta </span><span class="date">(2019-02-11)</span></p>
-<p>Inno Setup 6 introduces a large number of changes:</p>
-<p><span class="head2">Administrative vs. non administrative install mode</span></p>
-<p>A number of changes have been made to the administrative vs. non administrative install mode functionality:</p>
-<ul>
-  <li>Added new &quot;auto&quot; constants which automatically map to their &quot;common&quot; form unless the installation is running in non administrative install mode, in which case they map to their &quot;user&quot; form. It is recommended to update your scripts to use these "auto" constants as much as possible to avoid mistakes. The list of added &quot;auto&quot; constants is: <tt>{autoappdata}</tt>, <tt>{autocf}</tt>, <tt>{autocf32}</tt>, <tt>{autocf64}</tt>, <tt>{autodesktop}</tt>, <tt>{autodocs}</tt>, <tt>{autopf}</tt>, <tt>{autopf32}</tt>, <tt>{autopf64}</tt>, <tt>{autoprograms}</tt>, <tt>{autostartmenu}</tt><tt>, {autostartup}</tt>, and <tt>{autotemplates}</tt>.</li>
-  <li>Updated all examples and the Compiler IDE's New Script Wizard to use <tt>{autopf}</tt> instead of <tt>{pf}</tt>, etc.</li>
-  <li><b>Change in default behavior:</b> The &quot;common&quot; shell folder constants are no longer mapped to their "user" form if the installation is running in non administrative install mode. Instead they simply return the requested common directory. The list of affected &quot;common&quot; constants is: <tt>{commonappdata}</tt>, <tt>{commondesktop}</tt>, <tt>{commondocs}</tt>, <tt>{commonprograms}</tt>, <tt>{commonstartmenu}</tt><tt>, {commonstartup}</tt>, and <tt>{commontemplates}</tt>.</li>
-  <li>The <tt>{pf}</tt> and <tt>{cf}</tt> constants have been renamed to <tt>{commonpf}</tt> and <tt>{commoncf}</tt>. This includes <tt>{pf32}</tt> to <tt>{commonpf32}</tt>, etc. The old names are still supported, but it is recommended to update your scripts to the new names and the compiler will issue a warning if you don't.</tt>
-  <li>The <tt>{commonfavorites}</tt> constant has been removed: this directory doesn't exist anymore in Windows.</li>
-  <li>The <tt>{userpf}</tt>, <tt>{usercf}</tt>, and <tt>{username}</tt> constants and the <tt>AlwaysUsePersonalGroup</tt> [Setup] section directive can now correctly trigger a <a href="https://jrsoftware.org/files/is5-whatsnew.htm#useduserareaswarnings">used user areas warning</a>.</li>
-  <li>Pascal Scripting change: Removed the <tt>GetShellFolder</tt> support function. As the help file already recommended, use <tt>ExpandConstant</tt> instead.</li>
-</ul>
-<ul>
-  <li>Added new [Registry] section <tt>Root</tt> value <tt>HKA</tt>. Equals <tt>HKLM</tt> in administrative install mode, and <tt>HKCU</tt> otherwise. Also supported by <tt>{reg:...}</tt> constants and <tt>HKA32</tt>/<tt>HKA64</tt> are also supported. Note: <tt>HKA</tt> (like <tt>HKCU</tt>) should only be used for settings which are compatible with roaming profiles.</li>
-  <li>Using [Registry] section <tt>Root</tt> value <tt>HKCR</tt> is no longer recommended, use <tt>HKA</tt> with the <tt>Subkey</tt> parameter set to &quot;Software\Classes&quot; instead.</li>
-  <li>Pascal Scripting change: Added <tt>HKA</tt> and <tt>HKEY_AUTO</tt> constants. <tt>HKA32</tt>, <tt>HKA64</tt>, <tt>HKEY_AUTO_32</tt>, and <tt>HKEY_AUTO_64</tt> are also supported.</li>
-</ul>
-<ul>
-  <li>The Compiler IDE's New Script Wizard now offers an option to select administrative or non administrative install mode and outputs scripts which work in both modes.</li>
-  <li>Pascal Scripting change: Added new <tt>IsAdminInstallMode</tt> support function.</li>
-  <li>Added a <a href="https://jrsoftware.org/ishelp/index.php?topic=admininstallmode">Non Administrative Install Mode</a> topic to the help file.</li>
-</ul>
-<p><span class="head2">Overridable install mode</span></p>
-<p>Once your script is fully updated to support both administrative and non administrative install mode (for example by using the new &quot;auto&quot; constants and the new [Registry] section <tt>Root</tt> value <tt>HKA</tt>) you can then use the following:</p>
-<ul>
-  <li>Added new [Setup] section directive: <tt>PrivilegesRequiredOverridesAllowed</tt>, which can be set to one or more overrides which allow the end user to override the script's default <tt>PrivilegesRequired</tt> setting. The following overrides are supported: <tt>commandline</tt> and <tt>dialog</tt>.</li>
-  <ul>
-    <li>If override <tt>commandline</tt> is allowed then Setup will support two additional command line parameters to override the script's default <tt>PrivilegesRequired</tt> setting: /ALLUSERS and /CURRENTUSER.</li>
-    <li>If override <tt>dialog</tt> is allowed then Setup will ask the user to choose the install mode based on the script's default <tt>PrivilegesRequired</tt> setting using a suppressible dialog (<a href="https://i.imgur.com/up287vq.png">example</a> if <tt>PrivilegesRequired</tt> is set to <tt>admin</tt>). Allowing <tt>dialog</tt> automatically allows <tt>commandline</tt> and when one of the command line parameters is used then Setup will not ask the user.</li>
-  </ul>
-  <li>Added new [Setup] section directive: <tt>UsePreviousPrivileges</tt>. If this directive is set to <tt>yes</tt> (which it is by default) and <tt>PrivilegesRequiredOverridesAllowed</tt> is set to <tt>dialog</tt>, at startup Setup will look in the registry to see if the <a href="https://jrsoftware.org/ishelp/index.php?topic=sameappnotes">same application</a> is already installed in one of the two install modes, and if so, it will use that install mode and not ask the user.</li>
-</ul>
-<ul>
-  <li>The Compiler IDE's New Script Wizard now offers options to allow the <tt>commandline</tt> and <tt>dialog</tt> overrides.</li>
-  <li>Inno Setup's own installer script now supports both administrative and non administrative install mode and allows the <tt>dialog</tt> override.</li>
-</ul>
-<p><span class="head2">Side-by-side installations</span></p>
-<p>Support for <a href="https://jrsoftware.org/ishelp/index.php?topic=sidebyside">side-by-side</a> installations has been improved:</p>
-<ul>
-  <li>Two separate installation runs that do not share the same administrative or non administrative install mode no longer count as the <a href="https://jrsoftware.org/ishelp/index.php?topic=sameappnotes">same application</a>. This means you can now install these modes <a href="https://jrsoftware.org/ishelp/index.php?topic=sidebyside">side-by-side</a> even if the installers share the same <tt>AppId</tt> setting (or if <tt>AppId</tt> is not set, the same <tt>AppName</tt> setting) without the odd side effects you would get in previous versions.</li>
-  <li><b>Change in default behavior:</b> To avoid entries with identical names in the <i>Add/Remove Programs</i> Control Panel applet Setup will now automatically mark the new entry with a text like &quot;Current user&quot; or &quot;64-bit&quot; when necessary during a <a href="https://jrsoftware.org/ishelp/index.php?topic=sidebyside">side-by-side</a> installation.</a>
-  <li>Added a <a href="https://jrsoftware.org/ishelp/index.php?topic=sidebyside">Side-by-side installation</a> topic to the help file.</li>
-</ul>
-<p><span class="head2">Resizable wizard window</span></p>
-<p>The wizard window is now optionally resizable:</p>
-<ul>
-  <li>Added new [Setup] section directive: <tt>WizardResizable</tt>. If this directive is set to <tt>yes</tt>, the user will be able to resize the main Setup wizard window.</li>
-  <li>Added new [Setup] section directive: <tt>WizardSizePercent</tt>, which can be used to increase the default size of all Setup and Uninstall wizard windows without increasing the font size.</li>
-  <li>Pascal Scripting changes:
-  <ul>
-    <li>Added new <tt>Anchors</tt> property to all controls and new <tt>KeepSizeY</tt> property to <tt>TSetupForm</tt> which allows you to add full support for <tt>WizardResizable</tt> and <tt>WizardSizePercent</tt> to all your custom controls, custom wizard pages and <tt>TSetupForm</tt> forms if you have any. See the <i>CodeClasses.iss</i> example script for an example. This example also shows other changes done to <tt>TSetupForm</tt>.</li>
-    <li>Added new <tt>Constraints</tt> property to the <tt>TForm</tt> support class.</li>
-  </ul>
-  </li>
-</ul>
-<p><span class="head2">New modern wizard style</span></p>
-<p>The wizard window now supports a more modern look:</p>
-<ul>
-  <li>Added new [Setup] section directive: <tt>WizardStyle</tt>. If this directive is set to <tt>modern</tt>, Setup and Uninstall will show a more modern look and also the defaults for <tt>WizardResizable</tt> and <tt>WizardSizePercent</tt> change to respectively <tt>yes</tt> and <tt>120,120</tt>.</li>
-  <li><b>Change in default behavior:</b> Earlier versions of Inno Setup also supported <tt>WizardStyle</tt> and if you still have <tt>WizardStyle=modern</tt> in your script (which was allowed for backward compatibility but didn't actually change anything) and don't want to new modern look, you should remove this line or change it to <tt>WizardStyle=classic</tt>.</li>
-  <li>Updated all examples and the Compiler IDE's New Script Wizard to use <tt>WizardStyle=modern</tt>.</li>
-  <li>Pascal Scripting change: Added new <tt>SurfaceColor</tt> property to the <tt>TWizardPage</tt> support class.</li>
-</ul>
-<p>A few elements now always have a more modern look regardless of the <tt>WizardStyle</tt> setting:</p>
-<ul>
-  <li>The <i>Select Language</i> dialog now has more modern look, consistent with Windows 10 task dialogs and message boxes (<a href="https://i.imgur.com/4xWv5tw.png">example</a>).</li>
-  <li>Flattened a few elements of Setup's interface for a more modern look.</li>
-</ul>
-<p><span class="head2">Compiler IDE updates</span></p>
-<p>The look and feel of the Compiler IDE has been updated:</p>
-<ul>
-    <li>Updated all toolbar icons and flattened the interface of the Compiler IDE for a more modern look.</li>
-    <li>The Compiler IDE now supports three themes: Light (<a href="https://i.imgur.com/NVhZ0ml.png">example</a>), Dark (<a href="https://i.imgur.com/J4LMPAa.png">example</a>) and Classic (<a href="https://i.imgur.com/x513SpW.png">example</a>). The Light theme is the new default theme, unless the system is running Windows 10 and dark mode is enabled in which case the Dark theme is the default theme. The active theme can be changed in the options.</li>
-    <li>The Compiler IDE now uses per-monitor DPI awareness mode and also allows the "Segoe UI" font for its interface elements.</li>
-    <li>The "Compiler Output" view is now colorized. This can be turned off in the options.</li>
-    <li>The "Debug Output" view now uses bold text for any entry lines such as '-- File entry --'.</li>
-    <li>Options button <i>Associate .iss files with this compiler</i> can now associate for the current user instead of displaying an error if administrative privileges are not available.</li>
-    <li>Options <i>Allow Undo after save</i> and <i>Show indentation guides</i> are now on by default for new installations.</li>
-    <li>The "Configure Sign Tools" window is now wider by default and also resizable.</li>
-</ul>
-<p><span class="head2">Other changes</span></p>
-<ul>
-  <li><b>OS requirements change:</b> Windows 2000, XP, and Server 2003 are no longer supported. Windows Vista is now the minimum supported operating system.</li>
-  <li><b>Change in default behavior:</b> Starting with Inno Setup 6 there's only one version available: Unicode Inno Setup. Unicode Inno Setup has been available for 9 years but in case you have not yet updated to it: please see the <a href="https://jrsoftware.org/ishelp/index.php?topic=unicode">Unicode Inno Setup</a> topic in the help file for more information. Basically, unless you're using [Code] to make DLL calls with string parameters you shouldn't have to make any changes to your script.</li>
-</ul>
-<ul>
-  <li>Added support for 64-bit mode on Windows 10 on ARM which can be used to install ARM64 binaries. See the <i>64BitThreeArch.iss</i> example script for an example which demonstrates how to install a program built for three different architectures (x86, x64, ARM64) using a single installer.</li>
-</ul>
-<ul>
-  <li>The Abort/Retry/Ignore dialogs shown by Setup now display task dialogs. These task dialogs are much more user friendly than the message boxes previously used (example: <a href="https://i.imgur.com/NfbJAsS.png">task dialog</a> versus <a href="https://i.imgur.com/n7wh2UC.png">message box</a>).</li>
-  <li>Added new [Setup] section directive: <tt>VersionInfoOriginalFileName</tt>, which sets the original filename version value.</li>
-  <li>The <tt>Permissions</tt> parameter supported by [Files], [Dirs] and [Registry] entries now also allows you to grant permission to the Guests group, the Local Service account, the Network Service account, and to the Creator Owner.</li>
-  <li>Added new special-purpose <i>HelpTextNote</i> message that can be used to specify one or more lines of text that are added to the list of parameters in the summary shown when passing /HELP on the command line. This message defaults to an empty string so make sure to provide a non-empty default for all languages from your main script if you want to use it.</li>
-  <li>The compiler now supports UTF-8 encoded .isl files without requiring a special extension. Translators should still always set <tt>LanguageCodePage</tt> when possible.</li>
-  <li>The compiler will now throw an error if the $f sequence is missing in a Sign Tool command instead of executing it anyway.</li>
-  <li>Fix: The compiler now checks <tt>OutputBaseFileName</tt> and <tt>OutputManifestFile</tt> for bad characters even if <tt>Output</tt> is set to <tt>no</tt>.</li>
-  <li>/LOG: Now logs some additional information about Restart Manager.</li>
-</ul>
-<ul>
-  <li>Pascal Scripting changes:
-  <ul>
-    <li>Using event attributes it is now possible to have multiple implementations of the same event function in your script. This is especially useful in included scripts implementing an event function to avoid conflicts with the main script. See the help file for more information and the <i>CodeExample1.iss</i> example script for an example.</li>
-    <li>Added new <tt>TaskDialogMsgBox</tt> and <tt>SuppressibleTaskDialogMsgBox</tt> support functions which display a message box using a task dialog (<a href="https://i.imgur.com/hU4RQP2.png">example</a>). See the help file for more information and the <i>CodeClasses.iss</i> example script for an example.</li>
-    <li>Added new <tt>CreateCallback</tt> support function which allows you to perform direct callbacks from DLL functions (like Windows API functions) to functions in your script. See the help file and the <i>CodeDll.iss</i> example script for an example.</li>
-    <li>[Setup] section directives <tt>ChangesAssociations</tt> and <tt>ChangesEnvironment</tt> may now be set to a boolean expression, which may contain calls to check functions.</li>
-    <li>Many properties which did not support mouseover evaluation from the Compiler IDE now do.</li>
-    <li>To enable mouseover evaluation of their properties from the Compiler IDE, support objects <tt>MainForm</tt>, <tt>WizardForm</tt>, and <tt>UninstallProgressForm</tt> no longer raise an internal error if you try to access them before the forms are created. To get the old behaviour use new support functions <tt>GetMainForm</tt>, <tt>GetWizardForm</tt>, and <tt>GetUninstallProgressForm</tt> instead.</li>
-    <li>Added new <tt>BevelKind</tt> property to the <tt>TPanel</tt> support class and new <tt>BevelKind</tt> and <tt>BorderStyle</tt> properties to the <tt>TRichEditViewer</tt> support class, allowing you to enable a flatter interface for a more modern look. See the <i>CodeClasses.iss</i> example script for an example.</li>
-    <li>Added new <tt>SameStr</tt> and <tt>SameText</tt> support functions.</li>
-    <li>Renamed the <tt>IsAdminLoggedOn</tt> support function to <tt>IsAdmin</tt>. The old name is still supported, but it is recommended to update your scripts to the new name and the compiler will issue a warning if you don't. Also consider using <tt>IsAdminInstallMode</tt> instead.</li>
-    <li>Removed the <tt>TAlphaBitmap</tt> support class. Its functionality is now provided directly by <tt>TBitmap</tt>.</li>
-    <li>Fix: On Windows 10 on ARM, the <tt>IsWin64</tt> support function now correctly returns <tt>True</tt>, and the <tt>ProcessorArchitecture</tt> support function now correctly returns <tt>paARM64</tt>.</li>
-  </ul>
-  </li>
-</ul>
-<ul>
-  <li>Inno Setup Preprocessor (ISPP) changes:
-  <ul>
-     <li>Inno Setup Preprocessor is now always installed.</li>
-     <li>Added new predefined variable <tt>NewLine</tt>.</li>
-     <li>Added new <tt>IsWin64</tt>, <tt>SameStr</tt> and <tt>SameText</tt> support functions.</li>
-  </ul>
-  </li>
-</ul>
-<ul>
-  <li>Added new <i>AllPagesExample.iss</i> example script which shows all the wizard pages Setup may potentially display.</li>
-  <li>All documentation referring to the Power Users group has been removed: this group is not special anymore in Windows.</li>
-  <li>Other documentation and examples improvements.</li>
-  <li>Added official Icelandic translation.</li>
-  <li>Delphi compiler updated from Delphi 2009 to Delphi 10.3 Rio. This change increases the size of Setup but decreases development, testing and deployment times. It also makes it easier to compile Inno Setup yourself using the free Delphi Community Edition.</li>
-  <li>Minor tweaks.</li>
-</ul>
-
-<p>Contributions via <a href="https://github.com/jrsoftware/issrc" target="_blank">GitHub</a>: Thanks to jogo-, Martin Prikryl, dscharrer, Kleuter, Gavin Lambert, Stef&aacute;n &Ouml;rvar Sigmundsson, DRON, Kevin Puetz, and Sherlock Software for their contributions.</p>
-
-<p>Some messages have been added and changed in this version: (<a href="https://github.com/jrsoftware/issrc/commit/1d6d6869b225c73cde4d3e0541b87264c36f3954">View differences in Default.isl</a>).</p>
-<ul>
-  <li><b>New messages:</b> AbortRetryIgnoreSelectAction, AbortRetryIgnoreRetry, AbortRetryIgnoreIgnore, AbortRetryIgnoreCancel, ExistingFileReadOnly2, ExistingFileReadOnlyRetry, ExistingFileReadOnlyKeepExisting, FileAbortRetryIgnoreIgnoreNotRecommended, FileAbortRetryIgnoreSkipNotRecommended, PrivilegesRequiredOverrideTitle, PrivilegesRequiredOverrideInstruction, PrivilegesRequiredOverrideText1, PrivilegesRequiredOverrideText2, PrivilegesRequiredOverrideAllUsers, PrivilegesRequiredOverrideAllUsersRecommended, PrivilegesRequiredOverrideCurrentUser, PrivilegesRequiredOverrideCurrentUserRecommended, UninstallDisplayNameMark, UninstallDisplayNameMarks, UninstallDisplayNameMark32Bit, UninstallDisplayNameMark64Bit, UninstallDisplayNameMarkAllUsers, UninstallDisplayNameCurrentUser.</li>
-  <li><b>Changed message:</b> SelectLanguageLabel.</li>
-  <li><b>Removed messages:</b> EntryAbortRetryIgnore, ExistingFileReadOnly, ExistingFileReadOnlyAbortRetryIgnore, FileAbortRetryIgnore, FileAbortRetryIgnore2, MissingWOW64APIs.</li>
-</ul>
-
-<p>Note: Not all official translations have been updated for these changes at this moment. Demoted the official <a href="https://raw.github.com/jrsoftware/issrc/main/Files/Languages/Unofficial/German.isl">German</a>, <a href="https://raw.github.com/jrsoftware/issrc/main/Files/Languages/Unofficial/Nepali.islu">Nepali</a>, <a href="https://raw.github.com/jrsoftware/issrc/main/Files/Languages/Unofficial/SerbianCyrillic.isl">Serbian (Cyrillic)</a> and <a href="https://raw.github.com/jrsoftware/issrc/main/Files/Languages/Unofficial/SerbianLatin.isl">Serbian (Latin)</a> translations to unofficial because of a no longer available maintainer. To send updates yourself, use <a href="https://jrsoftware.org/files/istrans/send2.php">this form</a> to send updates (or use <a href="https://github.com/jrsoftware/issrc" target="_blank">GitHub</a>). See the <a href="https://jrsoftware.org/files/istrans/">Inno Setup Translations</a> page for more information.</li>
-
-<p><a href="https://jrsoftware.org/files/is5-whatsnew.htm">Inno Setup 5.6 Revision History</a></p>
-
-</body>
-</html>
+<!DOCTYPE html PUBLIC "-//W3C//DTD XHTML 1.0 Transitional//EN" "http://www.w3.org/TR/xhtml1/DTD/xhtml1-transitional.dtd">
+<html xmlns="http://www.w3.org/1999/xhtml" xml:lang="en" lang="en">
+<head>
+<title>Inno Setup 6 Revision History</title>
+<meta http-equiv="Content-Type" content="text/html; charset=iso-8859-1" />
+<style type="text/css">
+    body         { font: small verdana, arial, sans-serif; color: black; background-color: white }
+    a:link       { color: #264b99; background-color: white }
+    a:active     { color: #7799dd; background-color: white }
+    a:visited    { color: #5e85d7; background-color: white }
+    tt           { font: small "courier new", monospace }
+    li           { margin-top: 0.15em; margin-bottom: 0.15em }
+    div.bluehead { text-align: center; color: white; background-color: #264b99; padding: 5px; font-weight: bold }
+    .date        { font-size: x-small; font-weight: bold }
+    .head1       { font-size: xx-large }
+    .head2       { font-size: large }
+    .ver         { font-size: large; font-weight: bold }
+</style>
+</head>
+<body>
+
+<div class="bluehead"><span class="head1">Inno Setup 6</span><br /><span class="head2">Revision History</span></div>
+
+<p>Copyright &copy; 1997-2020 <a href="https://jrsoftware.org/">Jordan Russell</a>. All rights reserved.<br />
+Portions Copyright &copy; 2000-2020 Martijn Laan. All rights reserved.<br />
+For conditions of distribution and use, see <a href="https://jrsoftware.org/files/is/license.txt">LICENSE.TXT</a>.
+</p>
+
+<p><b>Want to be notified by e-mail of updates?</b> Then <a href="https://jrsoftware.org/ismail.php">click here to subscribe</a> to the Inno Setup announcements mailing list.<br /><b>If you subscribed before October 2019, please resubscribe.</b></p>
+
+<p><a name="6.0.6"></a><span class="ver">6.0.6-dev </span><span class="date">(?)</span></p>
+<ul>
+  <li>Added new [Run] and [UninstallRun] sections flag: <tt>dontlogparameters</tt>. If this flag is specified, the command line parameters for the program will not be included in the log file.</li>
+  <li>Compiler IDE change: <a href="https://i.imgur.com/wHoJ3FG.png">Improved highlighting</a> for the [CustomMessages] and [Messages] sections.</li>
+  <li>Pascal Scripting changes:
+  <ul>
+    <li>Added several new support functions to pack/unpack version numbers to simplify comparisons: <tt>PackVersionNumbers</tt>, <tt>PackVersionComponents</tt>, <tt>UnpackVersionNumbers</tt>, <tt>UnpackVersionComponents</tt>, and <tt>VersionToStr</tt>.</li>
+    <li><i>Fix:</i> Support function <tt>WizardSelectComponents</tt> now also updates component sizes and the current selection's required disk space.</li>
+  </ul>
+  </li>
+  <li>Inno Setup Preprocessor (ISPP) changes:
+  <ul>
+    <li>The <tt>int</tt> type is now a signed 64-bit integer type.</tt>
+    <li>Support function <tt>FileSize</tt> now supports 64-bit file sizes.</li>
+    <li>Added new <tt>PackVersionComponents</tt>, <tt>UnpackVersionComponents</tt>, and <tt>ParseVersionPacked</tt> support functions.</li>
+  </ul>
+  </li>
+  <li>Some messages have been added in this version: (<a href="https://github.com/jrsoftware/issrc/commit/66df4cb6478ffe3bde4ff94f901089366b0358ec">View differences in Default.isl</a>).
+  <ul>
+    <li>FileExistsSelectAction, FileExists2, FileExistsOverwriteExisting, FileExistsKeepExisting, FileExistsOverwriteOrKeepAll: If the FileExists2 message is set by a translation, Setup will instead use these messages instead of the FileExist message to show <a href="https://i.imgur.com/AnF6qo8.png">more user friendly prompts</a> to overwrite or keep existing files if the <tt>confirmoverwrite</tt> flag is set.</li>
+    <li>ExistingFileNewerSelectAction, ExistingFileNewer2, ExistingFileNewerOverwriteExisting, ExistingFileNewerKeepExisting, ExistingFileNewerOverwriteOrKeepAll: If the ExistingFileNewer2 message is set by a translation, Setup will instead use these messages instead of the ExistingFileNewer message to show <a href="https://i.imgur.com/VBDuZ7U.png">more user friendly prompts</a> to keep or overwrite existing files if the <tt>promptifolder</tt> flag is set.</li>
+  </ul>
+  </li>
+  <li>QuickStart Pack: Now registers the Inno Setup compiler path in the Inno Script Studio options so that it will find the Inno Setup compiler automatically. Required because Inno Script Studio doesn't officially support Inno Setup 6.</li> 
+  <li>Minor tweaks.</li>
+</ul>
+
+<p>Contributions via <a href="https://github.com/jrsoftware/issrc" target="_blank">GitHub</a>: Thanks to Gavin Lambert for their contributions.</p>
+
+<p><a name="6.0.5"></a><span class="ver">6.0.5 </span><span class="date">(2020-05-21)</span></p>
+<ul>
+  <li>Changes to further help protect installers against potential DLL preloading attacks.</li>
+  <li>Compiler IDE change: Added <a href="https://jrsoftware.org/ismail.php">Inno Setup Mailing List</a> menu item to the Help menu.</li>
+  <li>Inno Setup can now be installed using the new <a href="https://github.com/microsoft/winget-cli">Windows Package Manager</a>.</li>
+  <li>Minor tweaks.</li>
+</ul>
+
+<p><a name="6.0.4"></a><span class="ver">6.0.4 </span><span class="date">(2020-03-12)</span></p>
+<ul>
+  <li>[Setup] section directives <tt>LicenseFile</tt>, <tt>InfoBeforeFile</tt> and <tt>InfoAfterFile</tt> now support objects such as images in .rtf (rich text) files.</li>
+  <li>Added new constant: <tt>{usersavedgames}</tt>.</li>
+  <li>Compiler IDE changes:
+  <ul>
+    <li>The Welcome dialog is now higher and wider by default and also resizable.</li>
+    <li>Added Dark theme support to the scrollbars (on newer versions of Windows) and the bottom tab set.</li>
+  </ul>
+  </li>
+  <li>Restart Manager changes:
+  <ul>
+    <li>Setup now ignores attempts by the script to register Setup itself with Restart Manager for a being in use check.</li>
+    <li>If all files are excluded by [Setup] section directive <tt>CloseApplicationsFilter</tt>, Setup now no longer calls Restart Manager's RmGetList asking it to check 0 files.</li>
+    <li>/LOG: Now logs how many files Setup asked Restart Manager's RmGetList to check.</li>
+    <li>Added new command line parameter /LOGCLOSEAPPLICATIONS. Instructs Setup to create extra logging when closing applications for debugging purposes.</li>
+    <li><i>Fix:</i> [Setup] section directive <tt>CloseApplicationsFilter</tt> was ignored by checks for [InstallDelete] entries.</li>
+  </ul>
+  </li>
+  <li>Windows AppLocker publisher conditions are now supported by Setup up to and including the file name level.</li>
+  <li>Pascal Scripting change: Added new <tt>IsDotNetInstalled</tt> support function, based on code by <a href="http://www.kynosarges.de/DotNetVersion.html">Cristoph Nahr</a>.</li>
+  <li>Inno Setup Preprocessor (ISPP) change: Added new <tt>UpperCase</tt> support function.</li>
+  <li><i>Fix:</i> Event attributes for uninstall event functions now actually work.</li>
+  <li>Minor tweaks and documentations improvements.</li>
+  <li>Enabled HTTPS on <a href="https://jrsoftware.org/">jrsoftware.org</a>.</li>
+</ul>
+
+<p><a name="6.0.3"></a><span class="ver">6.0.3 </span><span class="date">(2019-10-11)</span></p>
+<ul>
+  <li>/LOG: Now logs Windows compatibility mode when this is activated by the user.</li>
+  <li>Added new [Setup] section directive: <tt>SignToolRunMinimized</tt>.</li>
+  <li>[Setup] section directive <tt>UsePreviousLanguage</tt> now also has an effect when the <i>Select Language</i> dialog is not displayed because Setup is for example running silently.</li>
+  <li>Checkboxes displayed by lists now look better on high DPI systems.</li>
+  <li>Compiler IDE changes:
+  <ul>
+    <li>Added Dark theme support to the toolbar.</li>
+    <li>When paused on a breakpoint in the [Code] section the new "Debug Call Stack" view now shows the call stack.</li>
+    <li>The "Compiler Output" and "Debug Output" views now support multi selection, an extra <i>Select All</i> popup menu item and <i>Ctrl+C</i> and <i>Ctrl+A</i> keyboard shortcuts. The <i>Copy</i> action now only copies the selected lines instead of all lines.</li>
+  </ul>
+  </li>
+  <li>Inno Setup Preprocessor (ISPP) changes:
+  <ul>
+    <li>Array variables declared with <tt>#dim</tt> can now be initialized directly, like <tt>#dim MyArray[3] {1, 2, 3}</tt> for example.</li>
+    <li>Added new predefined variable <tt>Tab</tt>.</li>
+  </ul>
+  </li>
+  <li>Pascal Scripting change: Added new <tt>Set8087CW</tt> and <tt>Get8087CW</tt> support functions.</li>
+  <li>Some messages have been added in this version: (<a href="https://github.com/jrsoftware/issrc/commit/dfdf02aef168be458b64e77afb20ae53a5b4f2ec">View differences in Default.isl</a>).
+  <ul>
+    <li>PrepareToInstallNeedsRestart: This message is used by the <i>Preparing to Install</i> wizard page if a restart is needed. If this message is not set by a translation, Setup will instead use FinishedRestartLabel and FinishedRestartMessage as before.</li>
+    <li>ComponentsDiskSpaceGBLabel and DiskSpaceGBLabel: These messages are used by Setup to display required disk spaces of 1000.0 MB or more in gigabytes instead of in megabytes. If these messages are not set by a translation, Setup will instead use ComponentsDiskSpaceMBLabel and DiskSpaceMBLabel as before.</li>
+  </ul>
+  </li>
+  <li>Added official Slovak translation.</li>
+  <li>Minor tweaks and cosmetic fixes.</li>
+</ul>
+
+<p>Contributions via <a href="https://github.com/jrsoftware/issrc" target="_blank">GitHub</a>: Thanks to Vizit0r for their contributions.</p>
+
+<p><a name="6.0.2"></a><span class="ver">6.0.2 </span><span class="date">(2019-04-26)</span></p>
+<ul>
+  <li>Added new <tt>{sysnative}</tt> constant.</li>
+  <li>Pascal Scripting changes:
+  <ul>
+    <li>Added new <tt>WizardSelectComponents</tt> and <tt>WizardSelectTasks</tt> support functions.</li>
+    <li>Renamed the <tt>IsComponentSelected</tt> and <tt>IsTaskSelected</tt> support functions to <tt>WizardIsComponentSelected</tt> and <tt>WizardIsTaskSelected</tt>. The old names are still supported, but it is recommended to update your scripts to the new names and the compiler will issue a warning if you don't.</li>
+  </ul>
+  </li>
+  <li>Minor cosmetic fixes.</li>
+</ul>
+
+<p><a name="6.0.1"></a><span class="ver">6.0.1-beta </span><span class="date">(2019-03-07)</span></p>
+<ul>
+  <li><i>Fix:</i> In 6.0.0 it was no longer possible to use [Setup] section directive <tt>InfoAfterFile</tt>.</li>
+  <li>Pascal Scripting changes:
+  <ul>
+    <li><i>Fix:</i> Added <tt>Anchors</tt> properties to all controls created by the <tt>Create...Page</tt> support functions to add full support for <tt>WizardResizable</tt> and <tt>WizardSizePercent</tt>.</li>
+    <li>Updated the <i>AllPagesExample.iss</i> example script with examples of all <tt>Create...Page</tt> support functions.</li>
+    <li>The multi-line edit control created by the <tt>CreateOutputMsgMemoPage</tt> support function now has a more modern look.</li>
+  </ul>
+  </li>
+  <li>Added official German translation.</li>
+  <li>Demoted the official <a href="https://raw.github.com/jrsoftware/issrc/main/Files/Languages/Unofficial/Greek.isl">Greek</a>, <a href="https://raw.github.com/jrsoftware/issrc/main/Files/Languages/Unofficial/Hungarian.isl">Hungarian</a>, and <a href="https://raw.github.com/jrsoftware/issrc/main/Files/Languages/Unofficial/ScottishGaelic.isl">Scottish Gaelic</a> translations to unofficial because of a no longer available maintainer. To send updates yourself,  use <a href="https://jrsoftware.org/files/istrans/send2.php">this form</a> to send updates (or use <a href="https://github.com/jrsoftware/issrc" target="_blank">GitHub</a>). See the <a href="https://jrsoftware.org/files/istrans/">Inno Setup Translations</a> page for more information.</li>
+  <li>Other documentation improvements.</li>
+</ul>
+
+<p><a name="6.0.0"></a><span class="ver">6.0.0-beta </span><span class="date">(2019-02-11)</span></p>
+<p>Inno Setup 6 introduces a large number of changes:</p>
+<p><span class="head2">Administrative vs. non administrative install mode</span></p>
+<p>A number of changes have been made to the administrative vs. non administrative install mode functionality:</p>
+<ul>
+  <li>Added new &quot;auto&quot; constants which automatically map to their &quot;common&quot; form unless the installation is running in non administrative install mode, in which case they map to their &quot;user&quot; form. It is recommended to update your scripts to use these "auto" constants as much as possible to avoid mistakes. The list of added &quot;auto&quot; constants is: <tt>{autoappdata}</tt>, <tt>{autocf}</tt>, <tt>{autocf32}</tt>, <tt>{autocf64}</tt>, <tt>{autodesktop}</tt>, <tt>{autodocs}</tt>, <tt>{autopf}</tt>, <tt>{autopf32}</tt>, <tt>{autopf64}</tt>, <tt>{autoprograms}</tt>, <tt>{autostartmenu}</tt><tt>, {autostartup}</tt>, and <tt>{autotemplates}</tt>.</li>
+  <li>Updated all examples and the Compiler IDE's New Script Wizard to use <tt>{autopf}</tt> instead of <tt>{pf}</tt>, etc.</li>
+  <li><b>Change in default behavior:</b> The &quot;common&quot; shell folder constants are no longer mapped to their "user" form if the installation is running in non administrative install mode. Instead they simply return the requested common directory. The list of affected &quot;common&quot; constants is: <tt>{commonappdata}</tt>, <tt>{commondesktop}</tt>, <tt>{commondocs}</tt>, <tt>{commonprograms}</tt>, <tt>{commonstartmenu}</tt><tt>, {commonstartup}</tt>, and <tt>{commontemplates}</tt>.</li>
+  <li>The <tt>{pf}</tt> and <tt>{cf}</tt> constants have been renamed to <tt>{commonpf}</tt> and <tt>{commoncf}</tt>. This includes <tt>{pf32}</tt> to <tt>{commonpf32}</tt>, etc. The old names are still supported, but it is recommended to update your scripts to the new names and the compiler will issue a warning if you don't.</tt>
+  <li>The <tt>{commonfavorites}</tt> constant has been removed: this directory doesn't exist anymore in Windows.</li>
+  <li>The <tt>{userpf}</tt>, <tt>{usercf}</tt>, and <tt>{username}</tt> constants and the <tt>AlwaysUsePersonalGroup</tt> [Setup] section directive can now correctly trigger a <a href="https://jrsoftware.org/files/is5-whatsnew.htm#useduserareaswarnings">used user areas warning</a>.</li>
+  <li>Pascal Scripting change: Removed the <tt>GetShellFolder</tt> support function. As the help file already recommended, use <tt>ExpandConstant</tt> instead.</li>
+</ul>
+<ul>
+  <li>Added new [Registry] section <tt>Root</tt> value <tt>HKA</tt>. Equals <tt>HKLM</tt> in administrative install mode, and <tt>HKCU</tt> otherwise. Also supported by <tt>{reg:...}</tt> constants and <tt>HKA32</tt>/<tt>HKA64</tt> are also supported. Note: <tt>HKA</tt> (like <tt>HKCU</tt>) should only be used for settings which are compatible with roaming profiles.</li>
+  <li>Using [Registry] section <tt>Root</tt> value <tt>HKCR</tt> is no longer recommended, use <tt>HKA</tt> with the <tt>Subkey</tt> parameter set to &quot;Software\Classes&quot; instead.</li>
+  <li>Pascal Scripting change: Added <tt>HKA</tt> and <tt>HKEY_AUTO</tt> constants. <tt>HKA32</tt>, <tt>HKA64</tt>, <tt>HKEY_AUTO_32</tt>, and <tt>HKEY_AUTO_64</tt> are also supported.</li>
+</ul>
+<ul>
+  <li>The Compiler IDE's New Script Wizard now offers an option to select administrative or non administrative install mode and outputs scripts which work in both modes.</li>
+  <li>Pascal Scripting change: Added new <tt>IsAdminInstallMode</tt> support function.</li>
+  <li>Added a <a href="https://jrsoftware.org/ishelp/index.php?topic=admininstallmode">Non Administrative Install Mode</a> topic to the help file.</li>
+</ul>
+<p><span class="head2">Overridable install mode</span></p>
+<p>Once your script is fully updated to support both administrative and non administrative install mode (for example by using the new &quot;auto&quot; constants and the new [Registry] section <tt>Root</tt> value <tt>HKA</tt>) you can then use the following:</p>
+<ul>
+  <li>Added new [Setup] section directive: <tt>PrivilegesRequiredOverridesAllowed</tt>, which can be set to one or more overrides which allow the end user to override the script's default <tt>PrivilegesRequired</tt> setting. The following overrides are supported: <tt>commandline</tt> and <tt>dialog</tt>.</li>
+  <ul>
+    <li>If override <tt>commandline</tt> is allowed then Setup will support two additional command line parameters to override the script's default <tt>PrivilegesRequired</tt> setting: /ALLUSERS and /CURRENTUSER.</li>
+    <li>If override <tt>dialog</tt> is allowed then Setup will ask the user to choose the install mode based on the script's default <tt>PrivilegesRequired</tt> setting using a suppressible dialog (<a href="https://i.imgur.com/up287vq.png">example</a> if <tt>PrivilegesRequired</tt> is set to <tt>admin</tt>). Allowing <tt>dialog</tt> automatically allows <tt>commandline</tt> and when one of the command line parameters is used then Setup will not ask the user.</li>
+  </ul>
+  <li>Added new [Setup] section directive: <tt>UsePreviousPrivileges</tt>. If this directive is set to <tt>yes</tt> (which it is by default) and <tt>PrivilegesRequiredOverridesAllowed</tt> is set to <tt>dialog</tt>, at startup Setup will look in the registry to see if the <a href="https://jrsoftware.org/ishelp/index.php?topic=sameappnotes">same application</a> is already installed in one of the two install modes, and if so, it will use that install mode and not ask the user.</li>
+</ul>
+<ul>
+  <li>The Compiler IDE's New Script Wizard now offers options to allow the <tt>commandline</tt> and <tt>dialog</tt> overrides.</li>
+  <li>Inno Setup's own installer script now supports both administrative and non administrative install mode and allows the <tt>dialog</tt> override.</li>
+</ul>
+<p><span class="head2">Side-by-side installations</span></p>
+<p>Support for <a href="https://jrsoftware.org/ishelp/index.php?topic=sidebyside">side-by-side</a> installations has been improved:</p>
+<ul>
+  <li>Two separate installation runs that do not share the same administrative or non administrative install mode no longer count as the <a href="https://jrsoftware.org/ishelp/index.php?topic=sameappnotes">same application</a>. This means you can now install these modes <a href="https://jrsoftware.org/ishelp/index.php?topic=sidebyside">side-by-side</a> even if the installers share the same <tt>AppId</tt> setting (or if <tt>AppId</tt> is not set, the same <tt>AppName</tt> setting) without the odd side effects you would get in previous versions.</li>
+  <li><b>Change in default behavior:</b> To avoid entries with identical names in the <i>Add/Remove Programs</i> Control Panel applet Setup will now automatically mark the new entry with a text like &quot;Current user&quot; or &quot;64-bit&quot; when necessary during a <a href="https://jrsoftware.org/ishelp/index.php?topic=sidebyside">side-by-side</a> installation.</a>
+  <li>Added a <a href="https://jrsoftware.org/ishelp/index.php?topic=sidebyside">Side-by-side installation</a> topic to the help file.</li>
+</ul>
+<p><span class="head2">Resizable wizard window</span></p>
+<p>The wizard window is now optionally resizable:</p>
+<ul>
+  <li>Added new [Setup] section directive: <tt>WizardResizable</tt>. If this directive is set to <tt>yes</tt>, the user will be able to resize the main Setup wizard window.</li>
+  <li>Added new [Setup] section directive: <tt>WizardSizePercent</tt>, which can be used to increase the default size of all Setup and Uninstall wizard windows without increasing the font size.</li>
+  <li>Pascal Scripting changes:
+  <ul>
+    <li>Added new <tt>Anchors</tt> property to all controls and new <tt>KeepSizeY</tt> property to <tt>TSetupForm</tt> which allows you to add full support for <tt>WizardResizable</tt> and <tt>WizardSizePercent</tt> to all your custom controls, custom wizard pages and <tt>TSetupForm</tt> forms if you have any. See the <i>CodeClasses.iss</i> example script for an example. This example also shows other changes done to <tt>TSetupForm</tt>.</li>
+    <li>Added new <tt>Constraints</tt> property to the <tt>TForm</tt> support class.</li>
+  </ul>
+  </li>
+</ul>
+<p><span class="head2">New modern wizard style</span></p>
+<p>The wizard window now supports a more modern look:</p>
+<ul>
+  <li>Added new [Setup] section directive: <tt>WizardStyle</tt>. If this directive is set to <tt>modern</tt>, Setup and Uninstall will show a more modern look and also the defaults for <tt>WizardResizable</tt> and <tt>WizardSizePercent</tt> change to respectively <tt>yes</tt> and <tt>120,120</tt>.</li>
+  <li><b>Change in default behavior:</b> Earlier versions of Inno Setup also supported <tt>WizardStyle</tt> and if you still have <tt>WizardStyle=modern</tt> in your script (which was allowed for backward compatibility but didn't actually change anything) and don't want to new modern look, you should remove this line or change it to <tt>WizardStyle=classic</tt>.</li>
+  <li>Updated all examples and the Compiler IDE's New Script Wizard to use <tt>WizardStyle=modern</tt>.</li>
+  <li>Pascal Scripting change: Added new <tt>SurfaceColor</tt> property to the <tt>TWizardPage</tt> support class.</li>
+</ul>
+<p>A few elements now always have a more modern look regardless of the <tt>WizardStyle</tt> setting:</p>
+<ul>
+  <li>The <i>Select Language</i> dialog now has more modern look, consistent with Windows 10 task dialogs and message boxes (<a href="https://i.imgur.com/4xWv5tw.png">example</a>).</li>
+  <li>Flattened a few elements of Setup's interface for a more modern look.</li>
+</ul>
+<p><span class="head2">Compiler IDE updates</span></p>
+<p>The look and feel of the Compiler IDE has been updated:</p>
+<ul>
+    <li>Updated all toolbar icons and flattened the interface of the Compiler IDE for a more modern look.</li>
+    <li>The Compiler IDE now supports three themes: Light (<a href="https://i.imgur.com/NVhZ0ml.png">example</a>), Dark (<a href="https://i.imgur.com/J4LMPAa.png">example</a>) and Classic (<a href="https://i.imgur.com/x513SpW.png">example</a>). The Light theme is the new default theme, unless the system is running Windows 10 and dark mode is enabled in which case the Dark theme is the default theme. The active theme can be changed in the options.</li>
+    <li>The Compiler IDE now uses per-monitor DPI awareness mode and also allows the "Segoe UI" font for its interface elements.</li>
+    <li>The "Compiler Output" view is now colorized. This can be turned off in the options.</li>
+    <li>The "Debug Output" view now uses bold text for any entry lines such as '-- File entry --'.</li>
+    <li>Options button <i>Associate .iss files with this compiler</i> can now associate for the current user instead of displaying an error if administrative privileges are not available.</li>
+    <li>Options <i>Allow Undo after save</i> and <i>Show indentation guides</i> are now on by default for new installations.</li>
+    <li>The "Configure Sign Tools" window is now wider by default and also resizable.</li>
+</ul>
+<p><span class="head2">Other changes</span></p>
+<ul>
+  <li><b>OS requirements change:</b> Windows 2000, XP, and Server 2003 are no longer supported. Windows Vista is now the minimum supported operating system.</li>
+  <li><b>Change in default behavior:</b> Starting with Inno Setup 6 there's only one version available: Unicode Inno Setup. Unicode Inno Setup has been available for 9 years but in case you have not yet updated to it: please see the <a href="https://jrsoftware.org/ishelp/index.php?topic=unicode">Unicode Inno Setup</a> topic in the help file for more information. Basically, unless you're using [Code] to make DLL calls with string parameters you shouldn't have to make any changes to your script.</li>
+</ul>
+<ul>
+  <li>Added support for 64-bit mode on Windows 10 on ARM which can be used to install ARM64 binaries. See the <i>64BitThreeArch.iss</i> example script for an example which demonstrates how to install a program built for three different architectures (x86, x64, ARM64) using a single installer.</li>
+</ul>
+<ul>
+  <li>The Abort/Retry/Ignore dialogs shown by Setup now display task dialogs. These task dialogs are much more user friendly than the message boxes previously used (example: <a href="https://i.imgur.com/NfbJAsS.png">task dialog</a> versus <a href="https://i.imgur.com/n7wh2UC.png">message box</a>).</li>
+  <li>Added new [Setup] section directive: <tt>VersionInfoOriginalFileName</tt>, which sets the original filename version value.</li>
+  <li>The <tt>Permissions</tt> parameter supported by [Files], [Dirs] and [Registry] entries now also allows you to grant permission to the Guests group, the Local Service account, the Network Service account, and to the Creator Owner.</li>
+  <li>Added new special-purpose <i>HelpTextNote</i> message that can be used to specify one or more lines of text that are added to the list of parameters in the summary shown when passing /HELP on the command line. This message defaults to an empty string so make sure to provide a non-empty default for all languages from your main script if you want to use it.</li>
+  <li>The compiler now supports UTF-8 encoded .isl files without requiring a special extension. Translators should still always set <tt>LanguageCodePage</tt> when possible.</li>
+  <li>The compiler will now throw an error if the $f sequence is missing in a Sign Tool command instead of executing it anyway.</li>
+  <li>Fix: The compiler now checks <tt>OutputBaseFileName</tt> and <tt>OutputManifestFile</tt> for bad characters even if <tt>Output</tt> is set to <tt>no</tt>.</li>
+  <li>/LOG: Now logs some additional information about Restart Manager.</li>
+</ul>
+<ul>
+  <li>Pascal Scripting changes:
+  <ul>
+    <li>Using event attributes it is now possible to have multiple implementations of the same event function in your script. This is especially useful in included scripts implementing an event function to avoid conflicts with the main script. See the help file for more information and the <i>CodeExample1.iss</i> example script for an example.</li>
+    <li>Added new <tt>TaskDialogMsgBox</tt> and <tt>SuppressibleTaskDialogMsgBox</tt> support functions which display a message box using a task dialog (<a href="https://i.imgur.com/hU4RQP2.png">example</a>). See the help file for more information and the <i>CodeClasses.iss</i> example script for an example.</li>
+    <li>Added new <tt>CreateCallback</tt> support function which allows you to perform direct callbacks from DLL functions (like Windows API functions) to functions in your script. See the help file and the <i>CodeDll.iss</i> example script for an example.</li>
+    <li>[Setup] section directives <tt>ChangesAssociations</tt> and <tt>ChangesEnvironment</tt> may now be set to a boolean expression, which may contain calls to check functions.</li>
+    <li>Many properties which did not support mouseover evaluation from the Compiler IDE now do.</li>
+    <li>To enable mouseover evaluation of their properties from the Compiler IDE, support objects <tt>MainForm</tt>, <tt>WizardForm</tt>, and <tt>UninstallProgressForm</tt> no longer raise an internal error if you try to access them before the forms are created. To get the old behaviour use new support functions <tt>GetMainForm</tt>, <tt>GetWizardForm</tt>, and <tt>GetUninstallProgressForm</tt> instead.</li>
+    <li>Added new <tt>BevelKind</tt> property to the <tt>TPanel</tt> support class and new <tt>BevelKind</tt> and <tt>BorderStyle</tt> properties to the <tt>TRichEditViewer</tt> support class, allowing you to enable a flatter interface for a more modern look. See the <i>CodeClasses.iss</i> example script for an example.</li>
+    <li>Added new <tt>SameStr</tt> and <tt>SameText</tt> support functions.</li>
+    <li>Renamed the <tt>IsAdminLoggedOn</tt> support function to <tt>IsAdmin</tt>. The old name is still supported, but it is recommended to update your scripts to the new name and the compiler will issue a warning if you don't. Also consider using <tt>IsAdminInstallMode</tt> instead.</li>
+    <li>Removed the <tt>TAlphaBitmap</tt> support class. Its functionality is now provided directly by <tt>TBitmap</tt>.</li>
+    <li>Fix: On Windows 10 on ARM, the <tt>IsWin64</tt> support function now correctly returns <tt>True</tt>, and the <tt>ProcessorArchitecture</tt> support function now correctly returns <tt>paARM64</tt>.</li>
+  </ul>
+  </li>
+</ul>
+<ul>
+  <li>Inno Setup Preprocessor (ISPP) changes:
+  <ul>
+     <li>Inno Setup Preprocessor is now always installed.</li>
+     <li>Added new predefined variable <tt>NewLine</tt>.</li>
+     <li>Added new <tt>IsWin64</tt>, <tt>SameStr</tt> and <tt>SameText</tt> support functions.</li>
+  </ul>
+  </li>
+</ul>
+<ul>
+  <li>Added new <i>AllPagesExample.iss</i> example script which shows all the wizard pages Setup may potentially display.</li>
+  <li>All documentation referring to the Power Users group has been removed: this group is not special anymore in Windows.</li>
+  <li>Other documentation and examples improvements.</li>
+  <li>Added official Icelandic translation.</li>
+  <li>Delphi compiler updated from Delphi 2009 to Delphi 10.3 Rio. This change increases the size of Setup but decreases development, testing and deployment times. It also makes it easier to compile Inno Setup yourself using the free Delphi Community Edition.</li>
+  <li>Minor tweaks.</li>
+</ul>
+
+<p>Contributions via <a href="https://github.com/jrsoftware/issrc" target="_blank">GitHub</a>: Thanks to jogo-, Martin Prikryl, dscharrer, Kleuter, Gavin Lambert, Stef&aacute;n &Ouml;rvar Sigmundsson, DRON, Kevin Puetz, and Sherlock Software for their contributions.</p>
+
+<p>Some messages have been added and changed in this version: (<a href="https://github.com/jrsoftware/issrc/commit/1d6d6869b225c73cde4d3e0541b87264c36f3954">View differences in Default.isl</a>).</p>
+<ul>
+  <li><b>New messages:</b> AbortRetryIgnoreSelectAction, AbortRetryIgnoreRetry, AbortRetryIgnoreIgnore, AbortRetryIgnoreCancel, ExistingFileReadOnly2, ExistingFileReadOnlyRetry, ExistingFileReadOnlyKeepExisting, FileAbortRetryIgnoreIgnoreNotRecommended, FileAbortRetryIgnoreSkipNotRecommended, PrivilegesRequiredOverrideTitle, PrivilegesRequiredOverrideInstruction, PrivilegesRequiredOverrideText1, PrivilegesRequiredOverrideText2, PrivilegesRequiredOverrideAllUsers, PrivilegesRequiredOverrideAllUsersRecommended, PrivilegesRequiredOverrideCurrentUser, PrivilegesRequiredOverrideCurrentUserRecommended, UninstallDisplayNameMark, UninstallDisplayNameMarks, UninstallDisplayNameMark32Bit, UninstallDisplayNameMark64Bit, UninstallDisplayNameMarkAllUsers, UninstallDisplayNameCurrentUser.</li>
+  <li><b>Changed message:</b> SelectLanguageLabel.</li>
+  <li><b>Removed messages:</b> EntryAbortRetryIgnore, ExistingFileReadOnly, ExistingFileReadOnlyAbortRetryIgnore, FileAbortRetryIgnore, FileAbortRetryIgnore2, MissingWOW64APIs.</li>
+</ul>
+
+<p>Note: Not all official translations have been updated for these changes at this moment. Demoted the official <a href="https://raw.github.com/jrsoftware/issrc/main/Files/Languages/Unofficial/German.isl">German</a>, <a href="https://raw.github.com/jrsoftware/issrc/main/Files/Languages/Unofficial/Nepali.islu">Nepali</a>, <a href="https://raw.github.com/jrsoftware/issrc/main/Files/Languages/Unofficial/SerbianCyrillic.isl">Serbian (Cyrillic)</a> and <a href="https://raw.github.com/jrsoftware/issrc/main/Files/Languages/Unofficial/SerbianLatin.isl">Serbian (Latin)</a> translations to unofficial because of a no longer available maintainer. To send updates yourself, use <a href="https://jrsoftware.org/files/istrans/send2.php">this form</a> to send updates (or use <a href="https://github.com/jrsoftware/issrc" target="_blank">GitHub</a>). See the <a href="https://jrsoftware.org/files/istrans/">Inno Setup Translations</a> page for more information.</li>
+
+<p><a href="https://jrsoftware.org/files/is5-whatsnew.htm">Inno Setup 5.6 Revision History</a></p>
+
+</body>
+</html>