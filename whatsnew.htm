<!DOCTYPE html PUBLIC "-//W3C//DTD XHTML 1.0 Transitional//EN" "http://www.w3.org/TR/xhtml1/DTD/xhtml1-transitional.dtd">
<html xmlns="http://www.w3.org/1999/xhtml" xml:lang="en" lang="en">
<head>
<meta charset="utf-8" />
<title>Inno Setup 6 Revision History</title>
<style type="text/css">
    /* "line-height: 1.5" improves readability, and ensures that there is ~2px vertical spacing between lines of TT text */
    body         { font: 14px "Segoe UI", sans-serif; color: black; background-color: white; line-height: 1.5 }
    a:link       { color: #264b99; background-color: white }
    a:active     { color: #7799dd; background-color: white }
    a:visited    { color: #5e85d7; background-color: white }
    pre          { font-size: 13px; line-height: normal }
    tt           { font-size: 13px; color: black; background-color: #f0f0f0; padding: 2px 4px; border-radius: 4px }
    li           { margin-top: 5px; margin-bottom: 5px }
    div.bluehead { text-align: center; color: white; background-color: #264b99; padding: 5px; font-weight: bold; line-height: normal }
    .date        { font-size: 11px; font-weight: bold }
    .head1       { font-size: 32px }
    .head2       { font-size: 18px }
    .ver         { font-size: 18px; font-weight: bold }
</style>
</head>
<body>

<div class="bluehead"><span class="head1">Inno Setup 6</span><br /><span class="head2">Revision History</span></div>

<p>Copyright © 1997-2024 <a href="https://jrsoftware.org/">Jordan Russell</a>. All rights reserved.<br />
Portions Copyright © 2000-2024 Martijn Laan. All rights reserved.<br />
For conditions of distribution and use, see <a href="https://jrsoftware.org/files/is/license.txt">LICENSE.TXT</a>.
</p>

<p><b>Want to be notified by e-mail of new Inno Setup releases?</b> <a href="https://jrsoftware.org/ismail.php">Subscribe</a> to the Inno Setup Mailing List!</p>

<p><a name="6.3.0"></a><span class="ver">6.3.0-dev </span><span class="date">(?)</span></p>
<p><span class="head2">Support for UTF-8 encoded files improved</span></p>
<ul>
  <li>Added support for UTF-8 encoded files without a BOM for .iss script files, .isl messages files, <tt>LicenseFile</tt>, <tt>InfoBeforeFile</tt>,  <tt>InfoAfterFile</tt>, and ISPP's <tt>#file</tt>.</li>
  <li>Compiler IDE changes:
  <ul>
  <li>New script files are now saved as UTF-8 without a BOM by default, bringing the IDE into line with most other text editors. Existing files are still saved as they were until the save encoding is changed manually using the <i>Save Encoding</i> submenu of the <i>File</i> menu.</li>
  <li>Added new <i>UTF-8 with BOM</i> menu item to the <i>Save Encoding</i> submenu of the <i>File</i> menu to save new files with a BOM anyway.</li>
  </ul>
  </li>
  <li>Pascal Scripting changes:
  <ul>
    <li>Support function <tt>LoadStringsFromFile</tt> now also supports UTF-8 encoded files without a BOM.</li>
    <li>Added new <tt>SaveStringsToUTF8FileWithoutBOM</tt> support function.</li>
  </ul>
  </li>
</ul>
<p><span class="head2">Support for processor architectures improved</span></p>
<ul>
  <li>Setup can now detect support for x64 emulation when running on Arm64 Windows 11, and can be instructed to select 64-bit install mode in that case which was not possible before. See the first example below.</li>
  <li>[Setup] section directives <tt>ArchitecturesInstallIn64BitMode</tt> and <tt>ArchitecturesAllowed</tt> now both support boolean expressions. Additionally, extra platform identifiers were added. This enables for example:
      <pre>; Select 64-bit install mode on any x64-compatible OS (x64 + Arm64 Win11):
ArchitecturesInstallIn64BitMode=x64compatible

; Only allow installation on systems that aren't x64-compatible.
; Useful in a situation where you have separate x86 & x64 installers,
; and don't want users of x64-compatible OSes (x64 + Arm64 Win11)
; erroneously running the x86 installer which would say:
ArchitecturesAllowed=not x64compatible

; Require two arch matches at the same time:
; If an Arm installer installs both Arm64 and Arm32 binaries,
; you technically should ensure that the OS actually supports both:
ArchitecturesAllowed=arm64 and arm32compatible

; Same goes for an x64-compatible installer shipping some 32-bit
; binaries:
ArchitecturesAllowed=x64compatible and x86compatible

; Installing a component that cannot operate in an emulated
; environment, such as an x64 device driver:
ArchitecturesAllowed=x64os

; Allow installation on x64-compatible systems, but deny one of them:
; (Imagine if in the future there were 3 x64-compatible OSes!)
ArchitecturesAllowed=x64compatible and not arm64

; Never select 64-bit install mode but require a 64-bit OS anyway
; (for example, because you're accessing HKLM64):
ArchitecturesInstallIn64BitMode=
ArchitecturesAllowed=win64</pre>
      The full list of new platform identifiers is: <tt>arm32compatible</tt>, <tt>x64compatible</tt>, <tt>x64os</tt>, <tt>x86compatible</tt>, <tt>x86os</tt>, and <tt>win64</tt>. See the new "Architecture Identifiers" help topic for more details.<br />
      All of the above is backward compatible so no changes are needed for your existing scripts. For example, this works unchanged (but see the updated <i>64BitThreeArch.iss</i> example script for the preferred setting):
      <pre>ArchitecturesInstallIn64BitMode=x64 arm64</pre>
      Do note that the <tt>x64</tt> identifier is now deprecated and the compiler will issue a warning if you use it anyway. It will substitute <tt>x64os</tt>, but <tt>x64compatible</tt> is preferred in most cases and it's simple to adopt it: just replace <tt>x64</tt> with <tt>x64compatible</tt>, and any <tt>IsX64</tt> with <tt>IsX64Compatible</tt>.<br />
      The 64-bit example scripts like <i>64Bit.iss</i> have all been updated to use <tt>x64compatible</tt> as preferred.<br />
  </li>
  <li>Certain 64-bit functionality that previously only worked on x64 Windows now works on Arm64 Windows 11 as well. This includes:
  <ul>
    <li>The <tt>Permissions</tt> parameter of the <tt>[Dirs]</tt> section when running in 64-bit install mode.</li>
    <li>The <tt>Permissions</tt> parameter of the <tt>[Files]</tt> section when running in 64-bit install mode or when the <tt>64bit</tt> flag is used.</li>
    <li>The <tt>Permissions</tt> parameter of the <tt>[Registry]</tt> section when running in 64-bit install mode or when the value of the <tt>Root</tt> parameter ends in <tt>64</tt>.</li>
    <li>The <tt>regtypelib</tt> flag of the <tt>[Files]</tt> section when running in 64-bit install mode or when the <tt>64bit</tt> flag is used.</li>
  </ul>
  Note that all of the above remains unsupported on Arm64 Windows 10.
  </li>
  <li>Setup now logs the machine types supported by the system &mdash; that is, what types of EXEs can be executed, either natively or via emulation. For example, when running on an Arm64 Windows 11 system, it logs: <tt>Machine types supported by system: x86 x64 Arm32 Arm64</tt></li>
  <li>The <tt>OnlyOnTheseArchitectures</tt> message is not used anymore. Instead, the <tt>WindowsVersionNotSupported</tt> message is now shown when Setup is started on an architecture that is not allowed by the <tt>ArchitecturesAllowed</tt> expression. (But please do not remove the message from translation files.)</li>
  <li>Pascal Scripting change: Added new <tt>IsArm32Compatible</tt>, <tt>IsX64Compatible</tt>, <tt>IsX64OS</tt>, <tt>IsX86Compatible</tt>, and <tt>IsX86OS</tt> support functions. The <tt>IsX64</tt> support function still exists but is now deprecated as explained above. Example testing all platform identifiers:
      <pre>[Code]
function InitializeSetup: Boolean;
begin
  if IsArm32Compatible then Log('IsArm32Compatible');
  if IsArm64 then Log('IsArm64');
  if IsX64OS then Log('IsX64OS');
  if IsX64Compatible then Log('IsX64Compatible');
  if IsX86 then Log('IsX86');
  if IsX86OS then Log('IsX86OS');
  if IsX86Compatible then Log('IsX86Compatible');
  if IsWin64 then Log('IsWin64');
  Result := True;
end;</pre>
  </li>
</ul>
<p><span class="head2">Support for #include files improved</span></p>
<ul>
  <li>The Compiler IDE now opens up to 20 #include files in tabs, instead of up to 10.</li>
  <li>Tabs for opened #include files can now be closed: Added new <i>Close Tab (Ctrl+F4)</i>, <i>Reopen Tab</i>, and  <i>Reopen All Tabs</i> menu items to the <i>View</i> menu, also available by right clicking the tab bar.</li>
  <li>The selected and mouseover #include file tabs now show close buttons.</li>
  <li>Added a clickable panel to the Status Bar showing the amount of closed tabs if there are any.</li>
  <li>Removed flicker (especially visible in dark mode) when switching tabs.</li>
</ul>
<p><span class="head2">Support for Windows Vista, Windows Server 2008 and the Itanium processor architecture removed</span></p>
<ul>
  <li><b>OS requirements change:</b> Windows Vista and Windows Server 2008 are no longer supported. Windows 7 and Windows Server 2008 R2 are now the minimum supported operating systems. [Setup] section directive <tt>MinVersion</tt> still defaults to <tt>6.1sp1</tt>, so by default Setup will still not run versions of Windows 7 and Windows Server 2008 R2 which have not been updated.</li>
  <li>The Itanium processor architecture is no longer supported. The <tt>ia64</tt> platform identifier has been removed and instead Setup will always display an error message and exit if it's started on an Itanium system anyway.</li>
  <li>Removed [Icons] section flag <tt>foldershortcut</tt> which was already ignored except when running on Windows Vista or Windows Server 2008, as folder shortcuts do not expand properly on the Start Menu anymore.</li>
</ul>
<p><span class="head2">Other changes</span></p>
<ul>
  <li>Compiler IDE changes: 
  <ul>
    <li>The New Script Wizard now offers an option to import a Windows registry .reg file.</li>
    <li>The New Script Wizard now automatically sets <tt>ArchitecturesInstallIn64BitMode</tt> and <tt>ArchitecturesAllowed</tt> to <tt>x64compatible</tt> if it detects that the chosen main executable file is 64-bit. The default main executable file is now the 64-bit MyProg-x64.exe example executable instead of 32-bit MyProg.exe.</li>
    <li>Added new <i>Generate [Registry] Entries... (Ctrl+Shift+R)</i> menu item to the <i>Tools</i> menu to import a Windows registry .reg file as extra entries to the [Registry] section at the cursor position, or to a new section.</li>
    <li>Added new <i>Generate [Files] Entries... (Ctrl+Shift+I)</i> menu item to the <i>Tools</i> menu to design and insert extra entries to the [Files] section at the cursor position, or to a new section.</li>
    <li>The <i>Generate MsgBox/TaskDialogMsgBox Call... (Ctrl+Shift+M)</i> tool (previously named <i>MsgBox/TaskDialogMsgBox Designer</i>) now respects the tab width and tab character settings, indents the generated Pascal script one extra level, and warns if the cursor position is not in the [Code] section.</li>
<<<<<<< HEAD
    <li>Added dark mode support to the context menus on Windows 10 Version 1903 and later.</i>
=======
    <li>Added dark mode support to the title bar on Windows 11.</i>
>>>>>>> c0d5b91c
    <li>Added icons to the context menus.</i>
  </ul>
  </li>
  <li>Added new [Setup] section directive <tt>UninstallLogging</tt>, which defaults to <tt>no</tt>. If set to <tt>yes</tt>, the uninstaller will always create a log file if it is launched from the <i>Add/Remove Programs</i> Control Panel applet. Equivalent to passing /LOG on the command line.</li>
  <li>Added new [Files] section flags <tt>signcheck</tt>. Instructs the compiler check the original source files for a digital signature before storing them.</li>
  <li>During startup Setup would always ask Windows to create any missing <tt>{usercf}</tt>, <tt>{userpf}</tt>, and <tt>{usersavedgames}</tt> folders. It no longer does until the script asks for the folder. Note that scripts running in administrative install mode should not do this because it violates the <a href="https://jrsoftware.org/ishelp/index.php?topic=setup_useduserareaswarning">used user areas warning</a>.</li>
  <li>Added support for IIS group users identifiers (<tt>iisiusrs</tt>) for use in <tt>Permissions</tt> parameters.</li> 
  <li>Pascal Scripting change: Type <tt>TShellFolderID</tt> was removed because it wasn't used by any support function.</li>
  <li>Added modern icons to the MyProg example executables, now compiled with Visual Studio 2022.</li>
  <li>Added official Korean translation.</li>
  <li>Inno Setup is now built using Delphi 11.3 Alexandria instead of Delphi 10.3 Rio.</li>
  <li>Inno Setup's Delphi projects have been recreated as new clean projects and have been added to a <i>Projects\Projects.groupproj</i> project group. This makes it a lot easier to get started with working with the Inno Setup source code and making contributions, even with the free Delphi Community Edition.</li>
  <li>Minor tweaks and documentation improvements.</li>
</ul>

<p>Contributions via <a href="https://github.com/jrsoftware/issrc" target="_blank">GitHub</a>: Thanks to Achim Stuy, ser163, Jens Geyer, and Sergii Leonov for their contributions.</p>

<p><a href="https://jrsoftware.org/files/is6.2-whatsnew.htm">Inno Setup 6.2 Revision History</a></p >

</body>
</html>
<|MERGE_RESOLUTION|>--- conflicted
+++ resolved
@@ -1,165 +1,162 @@
-<!DOCTYPE html PUBLIC "-//W3C//DTD XHTML 1.0 Transitional//EN" "http://www.w3.org/TR/xhtml1/DTD/xhtml1-transitional.dtd">
-<html xmlns="http://www.w3.org/1999/xhtml" xml:lang="en" lang="en">
-<head>
-<meta charset="utf-8" />
-<title>Inno Setup 6 Revision History</title>
-<style type="text/css">
-    /* "line-height: 1.5" improves readability, and ensures that there is ~2px vertical spacing between lines of TT text */
-    body         { font: 14px "Segoe UI", sans-serif; color: black; background-color: white; line-height: 1.5 }
-    a:link       { color: #264b99; background-color: white }
-    a:active     { color: #7799dd; background-color: white }
-    a:visited    { color: #5e85d7; background-color: white }
-    pre          { font-size: 13px; line-height: normal }
-    tt           { font-size: 13px; color: black; background-color: #f0f0f0; padding: 2px 4px; border-radius: 4px }
-    li           { margin-top: 5px; margin-bottom: 5px }
-    div.bluehead { text-align: center; color: white; background-color: #264b99; padding: 5px; font-weight: bold; line-height: normal }
-    .date        { font-size: 11px; font-weight: bold }
-    .head1       { font-size: 32px }
-    .head2       { font-size: 18px }
-    .ver         { font-size: 18px; font-weight: bold }
-</style>
-</head>
-<body>
-
-<div class="bluehead"><span class="head1">Inno Setup 6</span><br /><span class="head2">Revision History</span></div>
-
-<p>Copyright © 1997-2024 <a href="https://jrsoftware.org/">Jordan Russell</a>. All rights reserved.<br />
-Portions Copyright © 2000-2024 Martijn Laan. All rights reserved.<br />
-For conditions of distribution and use, see <a href="https://jrsoftware.org/files/is/license.txt">LICENSE.TXT</a>.
-</p>
-
-<p><b>Want to be notified by e-mail of new Inno Setup releases?</b> <a href="https://jrsoftware.org/ismail.php">Subscribe</a> to the Inno Setup Mailing List!</p>
-
-<p><a name="6.3.0"></a><span class="ver">6.3.0-dev </span><span class="date">(?)</span></p>
-<p><span class="head2">Support for UTF-8 encoded files improved</span></p>
-<ul>
-  <li>Added support for UTF-8 encoded files without a BOM for .iss script files, .isl messages files, <tt>LicenseFile</tt>, <tt>InfoBeforeFile</tt>,  <tt>InfoAfterFile</tt>, and ISPP's <tt>#file</tt>.</li>
-  <li>Compiler IDE changes:
-  <ul>
-  <li>New script files are now saved as UTF-8 without a BOM by default, bringing the IDE into line with most other text editors. Existing files are still saved as they were until the save encoding is changed manually using the <i>Save Encoding</i> submenu of the <i>File</i> menu.</li>
-  <li>Added new <i>UTF-8 with BOM</i> menu item to the <i>Save Encoding</i> submenu of the <i>File</i> menu to save new files with a BOM anyway.</li>
-  </ul>
-  </li>
-  <li>Pascal Scripting changes:
-  <ul>
-    <li>Support function <tt>LoadStringsFromFile</tt> now also supports UTF-8 encoded files without a BOM.</li>
-    <li>Added new <tt>SaveStringsToUTF8FileWithoutBOM</tt> support function.</li>
-  </ul>
-  </li>
-</ul>
-<p><span class="head2">Support for processor architectures improved</span></p>
-<ul>
-  <li>Setup can now detect support for x64 emulation when running on Arm64 Windows 11, and can be instructed to select 64-bit install mode in that case which was not possible before. See the first example below.</li>
-  <li>[Setup] section directives <tt>ArchitecturesInstallIn64BitMode</tt> and <tt>ArchitecturesAllowed</tt> now both support boolean expressions. Additionally, extra platform identifiers were added. This enables for example:
-      <pre>; Select 64-bit install mode on any x64-compatible OS (x64 + Arm64 Win11):
-ArchitecturesInstallIn64BitMode=x64compatible
-
-; Only allow installation on systems that aren't x64-compatible.
-; Useful in a situation where you have separate x86 & x64 installers,
-; and don't want users of x64-compatible OSes (x64 + Arm64 Win11)
-; erroneously running the x86 installer which would say:
-ArchitecturesAllowed=not x64compatible
-
-; Require two arch matches at the same time:
-; If an Arm installer installs both Arm64 and Arm32 binaries,
-; you technically should ensure that the OS actually supports both:
-ArchitecturesAllowed=arm64 and arm32compatible
-
-; Same goes for an x64-compatible installer shipping some 32-bit
-; binaries:
-ArchitecturesAllowed=x64compatible and x86compatible
-
-; Installing a component that cannot operate in an emulated
-; environment, such as an x64 device driver:
-ArchitecturesAllowed=x64os
-
-; Allow installation on x64-compatible systems, but deny one of them:
-; (Imagine if in the future there were 3 x64-compatible OSes!)
-ArchitecturesAllowed=x64compatible and not arm64
-
-; Never select 64-bit install mode but require a 64-bit OS anyway
-; (for example, because you're accessing HKLM64):
-ArchitecturesInstallIn64BitMode=
-ArchitecturesAllowed=win64</pre>
-      The full list of new platform identifiers is: <tt>arm32compatible</tt>, <tt>x64compatible</tt>, <tt>x64os</tt>, <tt>x86compatible</tt>, <tt>x86os</tt>, and <tt>win64</tt>. See the new "Architecture Identifiers" help topic for more details.<br />
-      All of the above is backward compatible so no changes are needed for your existing scripts. For example, this works unchanged (but see the updated <i>64BitThreeArch.iss</i> example script for the preferred setting):
-      <pre>ArchitecturesInstallIn64BitMode=x64 arm64</pre>
-      Do note that the <tt>x64</tt> identifier is now deprecated and the compiler will issue a warning if you use it anyway. It will substitute <tt>x64os</tt>, but <tt>x64compatible</tt> is preferred in most cases and it's simple to adopt it: just replace <tt>x64</tt> with <tt>x64compatible</tt>, and any <tt>IsX64</tt> with <tt>IsX64Compatible</tt>.<br />
-      The 64-bit example scripts like <i>64Bit.iss</i> have all been updated to use <tt>x64compatible</tt> as preferred.<br />
-  </li>
-  <li>Certain 64-bit functionality that previously only worked on x64 Windows now works on Arm64 Windows 11 as well. This includes:
-  <ul>
-    <li>The <tt>Permissions</tt> parameter of the <tt>[Dirs]</tt> section when running in 64-bit install mode.</li>
-    <li>The <tt>Permissions</tt> parameter of the <tt>[Files]</tt> section when running in 64-bit install mode or when the <tt>64bit</tt> flag is used.</li>
-    <li>The <tt>Permissions</tt> parameter of the <tt>[Registry]</tt> section when running in 64-bit install mode or when the value of the <tt>Root</tt> parameter ends in <tt>64</tt>.</li>
-    <li>The <tt>regtypelib</tt> flag of the <tt>[Files]</tt> section when running in 64-bit install mode or when the <tt>64bit</tt> flag is used.</li>
-  </ul>
-  Note that all of the above remains unsupported on Arm64 Windows 10.
-  </li>
-  <li>Setup now logs the machine types supported by the system &mdash; that is, what types of EXEs can be executed, either natively or via emulation. For example, when running on an Arm64 Windows 11 system, it logs: <tt>Machine types supported by system: x86 x64 Arm32 Arm64</tt></li>
-  <li>The <tt>OnlyOnTheseArchitectures</tt> message is not used anymore. Instead, the <tt>WindowsVersionNotSupported</tt> message is now shown when Setup is started on an architecture that is not allowed by the <tt>ArchitecturesAllowed</tt> expression. (But please do not remove the message from translation files.)</li>
-  <li>Pascal Scripting change: Added new <tt>IsArm32Compatible</tt>, <tt>IsX64Compatible</tt>, <tt>IsX64OS</tt>, <tt>IsX86Compatible</tt>, and <tt>IsX86OS</tt> support functions. The <tt>IsX64</tt> support function still exists but is now deprecated as explained above. Example testing all platform identifiers:
-      <pre>[Code]
-function InitializeSetup: Boolean;
-begin
-  if IsArm32Compatible then Log('IsArm32Compatible');
-  if IsArm64 then Log('IsArm64');
-  if IsX64OS then Log('IsX64OS');
-  if IsX64Compatible then Log('IsX64Compatible');
-  if IsX86 then Log('IsX86');
-  if IsX86OS then Log('IsX86OS');
-  if IsX86Compatible then Log('IsX86Compatible');
-  if IsWin64 then Log('IsWin64');
-  Result := True;
-end;</pre>
-  </li>
-</ul>
-<p><span class="head2">Support for #include files improved</span></p>
-<ul>
-  <li>The Compiler IDE now opens up to 20 #include files in tabs, instead of up to 10.</li>
-  <li>Tabs for opened #include files can now be closed: Added new <i>Close Tab (Ctrl+F4)</i>, <i>Reopen Tab</i>, and  <i>Reopen All Tabs</i> menu items to the <i>View</i> menu, also available by right clicking the tab bar.</li>
-  <li>The selected and mouseover #include file tabs now show close buttons.</li>
-  <li>Added a clickable panel to the Status Bar showing the amount of closed tabs if there are any.</li>
-  <li>Removed flicker (especially visible in dark mode) when switching tabs.</li>
-</ul>
-<p><span class="head2">Support for Windows Vista, Windows Server 2008 and the Itanium processor architecture removed</span></p>
-<ul>
-  <li><b>OS requirements change:</b> Windows Vista and Windows Server 2008 are no longer supported. Windows 7 and Windows Server 2008 R2 are now the minimum supported operating systems. [Setup] section directive <tt>MinVersion</tt> still defaults to <tt>6.1sp1</tt>, so by default Setup will still not run versions of Windows 7 and Windows Server 2008 R2 which have not been updated.</li>
-  <li>The Itanium processor architecture is no longer supported. The <tt>ia64</tt> platform identifier has been removed and instead Setup will always display an error message and exit if it's started on an Itanium system anyway.</li>
-  <li>Removed [Icons] section flag <tt>foldershortcut</tt> which was already ignored except when running on Windows Vista or Windows Server 2008, as folder shortcuts do not expand properly on the Start Menu anymore.</li>
-</ul>
-<p><span class="head2">Other changes</span></p>
-<ul>
-  <li>Compiler IDE changes: 
-  <ul>
-    <li>The New Script Wizard now offers an option to import a Windows registry .reg file.</li>
-    <li>The New Script Wizard now automatically sets <tt>ArchitecturesInstallIn64BitMode</tt> and <tt>ArchitecturesAllowed</tt> to <tt>x64compatible</tt> if it detects that the chosen main executable file is 64-bit. The default main executable file is now the 64-bit MyProg-x64.exe example executable instead of 32-bit MyProg.exe.</li>
-    <li>Added new <i>Generate [Registry] Entries... (Ctrl+Shift+R)</i> menu item to the <i>Tools</i> menu to import a Windows registry .reg file as extra entries to the [Registry] section at the cursor position, or to a new section.</li>
-    <li>Added new <i>Generate [Files] Entries... (Ctrl+Shift+I)</i> menu item to the <i>Tools</i> menu to design and insert extra entries to the [Files] section at the cursor position, or to a new section.</li>
-    <li>The <i>Generate MsgBox/TaskDialogMsgBox Call... (Ctrl+Shift+M)</i> tool (previously named <i>MsgBox/TaskDialogMsgBox Designer</i>) now respects the tab width and tab character settings, indents the generated Pascal script one extra level, and warns if the cursor position is not in the [Code] section.</li>
-<<<<<<< HEAD
-    <li>Added dark mode support to the context menus on Windows 10 Version 1903 and later.</i>
-=======
-    <li>Added dark mode support to the title bar on Windows 11.</i>
->>>>>>> c0d5b91c
-    <li>Added icons to the context menus.</i>
-  </ul>
-  </li>
-  <li>Added new [Setup] section directive <tt>UninstallLogging</tt>, which defaults to <tt>no</tt>. If set to <tt>yes</tt>, the uninstaller will always create a log file if it is launched from the <i>Add/Remove Programs</i> Control Panel applet. Equivalent to passing /LOG on the command line.</li>
-  <li>Added new [Files] section flags <tt>signcheck</tt>. Instructs the compiler check the original source files for a digital signature before storing them.</li>
-  <li>During startup Setup would always ask Windows to create any missing <tt>{usercf}</tt>, <tt>{userpf}</tt>, and <tt>{usersavedgames}</tt> folders. It no longer does until the script asks for the folder. Note that scripts running in administrative install mode should not do this because it violates the <a href="https://jrsoftware.org/ishelp/index.php?topic=setup_useduserareaswarning">used user areas warning</a>.</li>
-  <li>Added support for IIS group users identifiers (<tt>iisiusrs</tt>) for use in <tt>Permissions</tt> parameters.</li> 
-  <li>Pascal Scripting change: Type <tt>TShellFolderID</tt> was removed because it wasn't used by any support function.</li>
-  <li>Added modern icons to the MyProg example executables, now compiled with Visual Studio 2022.</li>
-  <li>Added official Korean translation.</li>
-  <li>Inno Setup is now built using Delphi 11.3 Alexandria instead of Delphi 10.3 Rio.</li>
-  <li>Inno Setup's Delphi projects have been recreated as new clean projects and have been added to a <i>Projects\Projects.groupproj</i> project group. This makes it a lot easier to get started with working with the Inno Setup source code and making contributions, even with the free Delphi Community Edition.</li>
-  <li>Minor tweaks and documentation improvements.</li>
-</ul>
-
-<p>Contributions via <a href="https://github.com/jrsoftware/issrc" target="_blank">GitHub</a>: Thanks to Achim Stuy, ser163, Jens Geyer, and Sergii Leonov for their contributions.</p>
-
-<p><a href="https://jrsoftware.org/files/is6.2-whatsnew.htm">Inno Setup 6.2 Revision History</a></p >
-
-</body>
-</html>
+<!DOCTYPE html PUBLIC "-//W3C//DTD XHTML 1.0 Transitional//EN" "http://www.w3.org/TR/xhtml1/DTD/xhtml1-transitional.dtd">
+<html xmlns="http://www.w3.org/1999/xhtml" xml:lang="en" lang="en">
+<head>
+<meta charset="utf-8" />
+<title>Inno Setup 6 Revision History</title>
+<style type="text/css">
+    /* "line-height: 1.5" improves readability, and ensures that there is ~2px vertical spacing between lines of TT text */
+    body         { font: 14px "Segoe UI", sans-serif; color: black; background-color: white; line-height: 1.5 }
+    a:link       { color: #264b99; background-color: white }
+    a:active     { color: #7799dd; background-color: white }
+    a:visited    { color: #5e85d7; background-color: white }
+    pre          { font-size: 13px; line-height: normal }
+    tt           { font-size: 13px; color: black; background-color: #f0f0f0; padding: 2px 4px; border-radius: 4px }
+    li           { margin-top: 5px; margin-bottom: 5px }
+    div.bluehead { text-align: center; color: white; background-color: #264b99; padding: 5px; font-weight: bold; line-height: normal }
+    .date        { font-size: 11px; font-weight: bold }
+    .head1       { font-size: 32px }
+    .head2       { font-size: 18px }
+    .ver         { font-size: 18px; font-weight: bold }
+</style>
+</head>
+<body>
+
+<div class="bluehead"><span class="head1">Inno Setup 6</span><br /><span class="head2">Revision History</span></div>
+
+<p>Copyright © 1997-2024 <a href="https://jrsoftware.org/">Jordan Russell</a>. All rights reserved.<br />
+Portions Copyright © 2000-2024 Martijn Laan. All rights reserved.<br />
+For conditions of distribution and use, see <a href="https://jrsoftware.org/files/is/license.txt">LICENSE.TXT</a>.
+</p>
+
+<p><b>Want to be notified by e-mail of new Inno Setup releases?</b> <a href="https://jrsoftware.org/ismail.php">Subscribe</a> to the Inno Setup Mailing List!</p>
+
+<p><a name="6.3.0"></a><span class="ver">6.3.0-dev </span><span class="date">(?)</span></p>
+<p><span class="head2">Support for UTF-8 encoded files improved</span></p>
+<ul>
+  <li>Added support for UTF-8 encoded files without a BOM for .iss script files, .isl messages files, <tt>LicenseFile</tt>, <tt>InfoBeforeFile</tt>,  <tt>InfoAfterFile</tt>, and ISPP's <tt>#file</tt>.</li>
+  <li>Compiler IDE changes:
+  <ul>
+  <li>New script files are now saved as UTF-8 without a BOM by default, bringing the IDE into line with most other text editors. Existing files are still saved as they were until the save encoding is changed manually using the <i>Save Encoding</i> submenu of the <i>File</i> menu.</li>
+  <li>Added new <i>UTF-8 with BOM</i> menu item to the <i>Save Encoding</i> submenu of the <i>File</i> menu to save new files with a BOM anyway.</li>
+  </ul>
+  </li>
+  <li>Pascal Scripting changes:
+  <ul>
+    <li>Support function <tt>LoadStringsFromFile</tt> now also supports UTF-8 encoded files without a BOM.</li>
+    <li>Added new <tt>SaveStringsToUTF8FileWithoutBOM</tt> support function.</li>
+  </ul>
+  </li>
+</ul>
+<p><span class="head2">Support for processor architectures improved</span></p>
+<ul>
+  <li>Setup can now detect support for x64 emulation when running on Arm64 Windows 11, and can be instructed to select 64-bit install mode in that case which was not possible before. See the first example below.</li>
+  <li>[Setup] section directives <tt>ArchitecturesInstallIn64BitMode</tt> and <tt>ArchitecturesAllowed</tt> now both support boolean expressions. Additionally, extra platform identifiers were added. This enables for example:
+      <pre>; Select 64-bit install mode on any x64-compatible OS (x64 + Arm64 Win11):
+ArchitecturesInstallIn64BitMode=x64compatible
+
+; Only allow installation on systems that aren't x64-compatible.
+; Useful in a situation where you have separate x86 & x64 installers,
+; and don't want users of x64-compatible OSes (x64 + Arm64 Win11)
+; erroneously running the x86 installer which would say:
+ArchitecturesAllowed=not x64compatible
+
+; Require two arch matches at the same time:
+; If an Arm installer installs both Arm64 and Arm32 binaries,
+; you technically should ensure that the OS actually supports both:
+ArchitecturesAllowed=arm64 and arm32compatible
+
+; Same goes for an x64-compatible installer shipping some 32-bit
+; binaries:
+ArchitecturesAllowed=x64compatible and x86compatible
+
+; Installing a component that cannot operate in an emulated
+; environment, such as an x64 device driver:
+ArchitecturesAllowed=x64os
+
+; Allow installation on x64-compatible systems, but deny one of them:
+; (Imagine if in the future there were 3 x64-compatible OSes!)
+ArchitecturesAllowed=x64compatible and not arm64
+
+; Never select 64-bit install mode but require a 64-bit OS anyway
+; (for example, because you're accessing HKLM64):
+ArchitecturesInstallIn64BitMode=
+ArchitecturesAllowed=win64</pre>
+      The full list of new platform identifiers is: <tt>arm32compatible</tt>, <tt>x64compatible</tt>, <tt>x64os</tt>, <tt>x86compatible</tt>, <tt>x86os</tt>, and <tt>win64</tt>. See the new "Architecture Identifiers" help topic for more details.<br />
+      All of the above is backward compatible so no changes are needed for your existing scripts. For example, this works unchanged (but see the updated <i>64BitThreeArch.iss</i> example script for the preferred setting):
+      <pre>ArchitecturesInstallIn64BitMode=x64 arm64</pre>
+      Do note that the <tt>x64</tt> identifier is now deprecated and the compiler will issue a warning if you use it anyway. It will substitute <tt>x64os</tt>, but <tt>x64compatible</tt> is preferred in most cases and it's simple to adopt it: just replace <tt>x64</tt> with <tt>x64compatible</tt>, and any <tt>IsX64</tt> with <tt>IsX64Compatible</tt>.<br />
+      The 64-bit example scripts like <i>64Bit.iss</i> have all been updated to use <tt>x64compatible</tt> as preferred.<br />
+  </li>
+  <li>Certain 64-bit functionality that previously only worked on x64 Windows now works on Arm64 Windows 11 as well. This includes:
+  <ul>
+    <li>The <tt>Permissions</tt> parameter of the <tt>[Dirs]</tt> section when running in 64-bit install mode.</li>
+    <li>The <tt>Permissions</tt> parameter of the <tt>[Files]</tt> section when running in 64-bit install mode or when the <tt>64bit</tt> flag is used.</li>
+    <li>The <tt>Permissions</tt> parameter of the <tt>[Registry]</tt> section when running in 64-bit install mode or when the value of the <tt>Root</tt> parameter ends in <tt>64</tt>.</li>
+    <li>The <tt>regtypelib</tt> flag of the <tt>[Files]</tt> section when running in 64-bit install mode or when the <tt>64bit</tt> flag is used.</li>
+  </ul>
+  Note that all of the above remains unsupported on Arm64 Windows 10.
+  </li>
+  <li>Setup now logs the machine types supported by the system &mdash; that is, what types of EXEs can be executed, either natively or via emulation. For example, when running on an Arm64 Windows 11 system, it logs: <tt>Machine types supported by system: x86 x64 Arm32 Arm64</tt></li>
+  <li>The <tt>OnlyOnTheseArchitectures</tt> message is not used anymore. Instead, the <tt>WindowsVersionNotSupported</tt> message is now shown when Setup is started on an architecture that is not allowed by the <tt>ArchitecturesAllowed</tt> expression. (But please do not remove the message from translation files.)</li>
+  <li>Pascal Scripting change: Added new <tt>IsArm32Compatible</tt>, <tt>IsX64Compatible</tt>, <tt>IsX64OS</tt>, <tt>IsX86Compatible</tt>, and <tt>IsX86OS</tt> support functions. The <tt>IsX64</tt> support function still exists but is now deprecated as explained above. Example testing all platform identifiers:
+      <pre>[Code]
+function InitializeSetup: Boolean;
+begin
+  if IsArm32Compatible then Log('IsArm32Compatible');
+  if IsArm64 then Log('IsArm64');
+  if IsX64OS then Log('IsX64OS');
+  if IsX64Compatible then Log('IsX64Compatible');
+  if IsX86 then Log('IsX86');
+  if IsX86OS then Log('IsX86OS');
+  if IsX86Compatible then Log('IsX86Compatible');
+  if IsWin64 then Log('IsWin64');
+  Result := True;
+end;</pre>
+  </li>
+</ul>
+<p><span class="head2">Support for #include files improved</span></p>
+<ul>
+  <li>The Compiler IDE now opens up to 20 #include files in tabs, instead of up to 10.</li>
+  <li>Tabs for opened #include files can now be closed: Added new <i>Close Tab (Ctrl+F4)</i>, <i>Reopen Tab</i>, and  <i>Reopen All Tabs</i> menu items to the <i>View</i> menu, also available by right clicking the tab bar.</li>
+  <li>The selected and mouseover #include file tabs now show close buttons.</li>
+  <li>Added a clickable panel to the Status Bar showing the amount of closed tabs if there are any.</li>
+  <li>Removed flicker (especially visible in dark mode) when switching tabs.</li>
+</ul>
+<p><span class="head2">Support for Windows Vista, Windows Server 2008 and the Itanium processor architecture removed</span></p>
+<ul>
+  <li><b>OS requirements change:</b> Windows Vista and Windows Server 2008 are no longer supported. Windows 7 and Windows Server 2008 R2 are now the minimum supported operating systems. [Setup] section directive <tt>MinVersion</tt> still defaults to <tt>6.1sp1</tt>, so by default Setup will still not run versions of Windows 7 and Windows Server 2008 R2 which have not been updated.</li>
+  <li>The Itanium processor architecture is no longer supported. The <tt>ia64</tt> platform identifier has been removed and instead Setup will always display an error message and exit if it's started on an Itanium system anyway.</li>
+  <li>Removed [Icons] section flag <tt>foldershortcut</tt> which was already ignored except when running on Windows Vista or Windows Server 2008, as folder shortcuts do not expand properly on the Start Menu anymore.</li>
+</ul>
+<p><span class="head2">Other changes</span></p>
+<ul>
+  <li>Compiler IDE changes: 
+  <ul>
+    <li>The New Script Wizard now offers an option to import a Windows registry .reg file.</li>
+    <li>The New Script Wizard now automatically sets <tt>ArchitecturesInstallIn64BitMode</tt> and <tt>ArchitecturesAllowed</tt> to <tt>x64compatible</tt> if it detects that the chosen main executable file is 64-bit. The default main executable file is now the 64-bit MyProg-x64.exe example executable instead of 32-bit MyProg.exe.</li>
+    <li>Added new <i>Generate [Registry] Entries... (Ctrl+Shift+R)</i> menu item to the <i>Tools</i> menu to import a Windows registry .reg file as extra entries to the [Registry] section at the cursor position, or to a new section.</li>
+    <li>Added new <i>Generate [Files] Entries... (Ctrl+Shift+I)</i> menu item to the <i>Tools</i> menu to design and insert extra entries to the [Files] section at the cursor position, or to a new section.</li>
+    <li>The <i>Generate MsgBox/TaskDialogMsgBox Call... (Ctrl+Shift+M)</i> tool (previously named <i>MsgBox/TaskDialogMsgBox Designer</i>) now respects the tab width and tab character settings, indents the generated Pascal script one extra level, and warns if the cursor position is not in the [Code] section.</li>
+    <li>Added dark mode support to the title bar on Windows 11.</i>
+    <li>Added dark mode support to the context menus on Windows 10 Version 1903 and later.</i>
+    <li>Added icons to the context menus.</i>
+  </ul>
+  </li>
+  <li>Added new [Setup] section directive <tt>UninstallLogging</tt>, which defaults to <tt>no</tt>. If set to <tt>yes</tt>, the uninstaller will always create a log file if it is launched from the <i>Add/Remove Programs</i> Control Panel applet. Equivalent to passing /LOG on the command line.</li>
+  <li>Added new [Files] section flags <tt>signcheck</tt>. Instructs the compiler check the original source files for a digital signature before storing them.</li>
+  <li>During startup Setup would always ask Windows to create any missing <tt>{usercf}</tt>, <tt>{userpf}</tt>, and <tt>{usersavedgames}</tt> folders. It no longer does until the script asks for the folder. Note that scripts running in administrative install mode should not do this because it violates the <a href="https://jrsoftware.org/ishelp/index.php?topic=setup_useduserareaswarning">used user areas warning</a>.</li>
+  <li>Added support for IIS group users identifiers (<tt>iisiusrs</tt>) for use in <tt>Permissions</tt> parameters.</li> 
+  <li>Pascal Scripting change: Type <tt>TShellFolderID</tt> was removed because it wasn't used by any support function.</li>
+  <li>Added modern icons to the MyProg example executables, now compiled with Visual Studio 2022.</li>
+  <li>Added official Korean translation.</li>
+  <li>Inno Setup is now built using Delphi 11.3 Alexandria instead of Delphi 10.3 Rio.</li>
+  <li>Inno Setup's Delphi projects have been recreated as new clean projects and have been added to a <i>Projects\Projects.groupproj</i> project group. This makes it a lot easier to get started with working with the Inno Setup source code and making contributions, even with the free Delphi Community Edition.</li>
+  <li>Minor tweaks and documentation improvements.</li>
+</ul>
+
+<p>Contributions via <a href="https://github.com/jrsoftware/issrc" target="_blank">GitHub</a>: Thanks to Achim Stuy, ser163, Jens Geyer, and Sergii Leonov for their contributions.</p>
+
+<p><a href="https://jrsoftware.org/files/is6.2-whatsnew.htm">Inno Setup 6.2 Revision History</a></p >
+
+</body>
+</html>