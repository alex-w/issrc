--- conflicted
+++ resolved
@@ -1,211 +1,207 @@
-<!DOCTYPE html>
-<html lang="en">
-<head>
-<meta charset="utf-8" />
-<title>Inno Setup 6 Revision History</title>
-<base href="https://jrsoftware.org/" />
-<style type="text/css">
-    body         { font: calc(14rem/16)/1.5 "Segoe UI", sans-serif; color: #282828; background-color: white }
-    a:link       { color: #264b99; background-color: transparent }
-    a:visited    { color: #5e85d7; background-color: transparent }
-    a:active     { color: #7799dd; background-color: transparent }
-    tt, pre      { font: calc(13rem/16)/calc(21rem/16) monospace; color: inherit; background-color: #f0f0f0; padding: 2px 4px; border-radius: 4px }
-    pre          { line-height: normal; padding: 10px; border-radius: 6px }
-    li, div.limargins { margin-top: 5px; margin-bottom: 5px }
-    div.bluehead { text-align: center; color: white; background-color: #264b99; padding: 5px; font-weight: bold; line-height: normal }
-    .date        { font-size: calc(11rem/16); font-weight: bold }
-    .head1       { font-size: calc(32rem/16) }
-    .head2       { font-size: calc(20rem/16) }
-    .ver         { font-size: calc(20rem/16); font-weight: bold }
-</style>
-</head>
-<body>
-
-<div class="bluehead"><span class="head1">Inno Setup 6</span><br /><span class="head2">Revision History</span></div>
-
-<p>Copyright © 1997-2024 <a href="./">Jordan Russell</a>. All rights reserved.<br />
-Portions Copyright © 2000-2024 Martijn Laan. All rights reserved.<br />
-For conditions of distribution and use, see <a href="files/is/license.txt">LICENSE.TXT</a>.
-</p>
-
-<p><b>Want to be notified by e-mail of new Inno Setup releases?</b> <a href="ismail.php">Subscribe</a> to the Inno Setup Mailing List!</p>
-
-<<<<<<< HEAD
-<p><a name="6.3.1"></a><span class="ver">6.3.1-dev </span><span class="date">(?)</span></p>
-<p><span class="head2">Compiler IDE changes</span></p>
-<ul>
-  <li>Added shortcuts to move selected lines up or down (Alt+Up and Alt+Down).</li>
-  <li>Added shortcuts to add a word or line as an additional selection (Ctrl+Double Click and Ctrl+Triple Click).</li>
-  <li>The icon used by the editor's gutter for a step line with a breakpoint is now supported at 150% DPI and higher as well.</i>
-</ul>
-<p><span class="head2">Other changes</span></p>
-<ul>
-  <li>.</li>
-</ul>
-
-<p><a name="6.3.0"></a><span class="ver">6.3.0-dev </span><span class="date">(?)</span></p>
-=======
-<p><a name="6.3.0"></a><span class="ver">6.3.0 </span><span class="date">(2024-06-09)</span></p>
->>>>>>> 82600cf4
-<p><span class="head2">Support for UTF-8 encoded files improved</span></p>
-<ul>
-  <li>Added support for UTF-8 encoded files without a BOM for .iss script files, .isl messages files, <tt>LicenseFile</tt>, <tt>InfoBeforeFile</tt>,  <tt>InfoAfterFile</tt>, and ISPP's <tt>#file</tt>.</li>
-  <li>Compiler IDE changes:
-  <ul>
-  <li>New script files are now saved as UTF-8 without a BOM by default, bringing the IDE into line with most other text editors. Existing files are still saved as they were until the save encoding is changed manually using the <i>Save Encoding</i> submenu of the <i>File</i> menu.</li>
-  <li>Added new <i>UTF-8 with BOM</i> menu item to the <i>Save Encoding</i> submenu of the <i>File</i> menu to save new files with a BOM anyway.</li>
-  </ul>
-  </li>
-  <li>Pascal Scripting changes:
-  <ul>
-    <li>Support function <tt>LoadStringsFromFile</tt> now also supports UTF-8 encoded files without a BOM.</li>
-    <li>Added new <tt>SaveStringsToUTF8FileWithoutBOM</tt> support function.</li>
-  </ul>
-  </li>
-  <li>ISPP change: preprocessor output saved by <tt>SaveToFile</tt> is now always saved as UTF-8 without a BOM.</li>
-</ul>
-<p><span class="head2">Support for Arm64 systems improved, and related enhancements</span></p>
-<ul>
-  <li>Setup now officially supports the installation of x64 apps on Arm64 Windows 11 systems, which are able to run x64 binaries via emulation. To enable your x64 app installers to run properly on Arm64 Windows 11, some minor changes may be needed in your scripts. Most importantly:
-  <ol>
-    <li>In <tt>ArchitecturesAllowed</tt> and <tt>ArchitecturesInstallIn64BitMode</tt>, change any use of <tt>x64</tt> to <tt>x64compatible</tt>.</li>
-    <li>In <tt>Check</tt> parameters and <tt>[Code]</tt>, change any use of <tt>IsX64</tt> to <tt>IsX64Compatible</tt>.</li>
-    <li>In <tt>[Code]</tt>, if there are any <tt>ProcessorArchitecture = paX64</tt> comparisons, replace them with calls to <tt>IsX64Compatible</tt>.</li>
-  </ol>
-  <div class="limargins">The key difference between <tt>x64</tt>/<tt>IsX64</tt> and the new <tt>x64compatible</tt>/<tt>IsX64Compatible</tt> is that the latter matches both x64 Windows and Arm64 Windows 11.</div>
-  In most cases, <b>you should make the above changes</b>, because otherwise, users on Arm64 systems may not be able to run your installers. For example, an <tt>ArchitecturesAllowed=x64</tt> setting will only allow the installer to run on x64 Windows &mdash; not on Arm64 Windows 11. Or, if you ship x86 and x64 versions of your app in the same installer, the 32-bit x86 version may be chosen instead of the expected x64 version when running on Arm64 Windows 11.</li>
-  <li>The <tt>[Setup]</tt> section directives <tt>ArchitecturesAllowed</tt> and <tt>ArchitecturesInstallIn64BitMode</tt> have been enhanced:
-  <ul>
-    <li>Six new architecture identifiers have been introduced. Briefly:
-    <ul>
-      <li><tt>arm32compatible</tt> matches systems capable of running 32-bit Arm binaries.</li>
-      <li><tt>x64compatible</tt> matches systems capable of running x64 binaries.</li>
-      <li><tt>x64os</tt> matches systems running x64 Windows only. (Equivalent to the existing <tt>x64</tt> identifier, which is now deprecated.)</li>
-      <li><tt>x86compatible</tt> matches systems capable of running 32-bit x86 binaries.</li>
-      <li><tt>x86os</tt> matches systems running 32-bit x86 Windows only. (Equivalent to the existing <tt>x86</tt> identifier.)</li>
-      <li><tt>win64</tt> matches systems running 64-bit Windows, regardless of architecture.</li>
-    </ul>
-    See the new <i>Architecture Identifiers</i> <a href="ishelp/index.php?topic=archidentifiers">help topic</a> for further details on each.</li>
-    <li>Boolean expressions are now supported. Through use of the <tt>and</tt> operator, for example, it is possible to require two architecture identifiers to match at the same time. See the <tt>ArchitecturesAllowed</tt> <a href="ishelp/index.php?topic=setup_architecturesallowed">help topic</a> for usage examples.</li>
-  </ul>
-  </li>
-  <li>The <tt>x64</tt> architecture identifier is now deprecated. If it is used, the compiler will issue a warning and substitute <tt>x64os</tt>, which has the same effect. But as mentioned above, in most cases, <b>scripts should be changed</b> to use <tt>x64compatible</tt> because it matches both x64 Windows and Arm64 Windows 11.</li>
-  <li>The 64-bit example scripts (<tt>64Bit*.iss</tt>) have all been updated to use <tt>x64compatible</tt> as preferred.</li>
-  <li>Certain 64-bit functionality that previously only worked on x64 Windows now works on Arm64 Windows 11 as well. This includes:
-  <ul>
-    <li>The <tt>Permissions</tt> parameter of the <tt>[Dirs]</tt> section when running in 64-bit install mode.</li>
-    <li>The <tt>Permissions</tt> parameter of the <tt>[Files]</tt> section when running in 64-bit install mode or when the <tt>64bit</tt> flag is used.</li>
-    <li>The <tt>Permissions</tt> parameter of the <tt>[Registry]</tt> section when running in 64-bit install mode or when the value of the <tt>Root</tt> parameter ends in <tt>64</tt>.</li>
-    <li>The <tt>regtypelib</tt> flag of the <tt>[Files]</tt> section when running in 64-bit install mode or when the <tt>64bit</tt> flag is used.</li>
-  </ul>
-  Note that all of the above remains unsupported on Arm64 Windows 10.
-  </li>
-  <li>Setup now logs the machine types supported by the system &mdash; that is, what types of EXEs can be executed, either natively or via emulation. For example, when running on an Arm64 Windows 11 system, it logs: <tt>Machine types supported by system: x86 x64 Arm32 Arm64</tt>.</li>
-  <li>The <tt>OnlyOnTheseArchitectures</tt> message is not used anymore. Instead, the <tt>WindowsVersionNotSupported</tt> message is now shown when Setup is started on an architecture that is not allowed by the <tt>ArchitecturesAllowed</tt> expression. (But please do not remove the message from translation files.)</li>
-  <li>Pascal Scripting change: Added new <tt>IsArm32Compatible</tt>, <tt>IsX64Compatible</tt>, <tt>IsX64OS</tt>, <tt>IsX86Compatible</tt>, and <tt>IsX86OS</tt> support functions. The <tt>IsX64</tt> support function still exists but is now deprecated as explained above. Example testing all architecture identifiers:
-      <pre>[Code]
-function InitializeSetup: Boolean;
-begin
-  if IsArm32Compatible then Log('IsArm32Compatible');
-  if IsArm64 then Log('IsArm64');
-  if IsX64OS then Log('IsX64OS');
-  if IsX64Compatible then Log('IsX64Compatible');
-  if IsX86 then Log('IsX86');
-  if IsX86OS then Log('IsX86OS');
-  if IsX86Compatible then Log('IsX86Compatible');
-  if IsWin64 then Log('IsWin64');
-  Result := True;
-end;</pre>
-  </li>
-</ul>
-<p><span class="head2">Support for #include files improved</span></p>
-<ul>
-  <li>The Compiler IDE now opens up to 20 #include files in tabs, instead of up to 10.</li>
-  <li>Tabs for opened #include files can now be closed: Added new <i>Close Tab</i> (Ctrl+F4), <i>Reopen Tab</i>, and  <i>Reopen All Tabs</i> menu items to the <i>View</i> menu, also available by right clicking the tab bar.<br />Because of this the shortcut for the <i>Evaluate Constant</i> menu item in the <i>Run</i> menu has been changed from Ctrl+F4 to Ctrl+F7.</li>
-  <li>The selected and mouseover #include file tabs now show close buttons.</li>
-  <li>Added a clickable panel to the Status Bar showing the amount of closed tabs if there are any.</li>
-  <li>Removed flicker (especially visible in dark mode) when switching tabs.</li>
-</ul>
-<p><span class="head2">Support for Windows Vista, Windows Server 2008, and the Itanium architecture removed</span></p>
-<ul>
-  <li><b>OS requirements change:</b> Windows Vista and Windows Server 2008 are no longer supported. Windows 7 and Windows Server 2008 R2 are now the minimum supported operating systems. <tt>[Setup]</tt> section directive <tt>MinVersion</tt> still defaults to <tt>6.1sp1</tt>, so by default Setup will still not run versions of Windows 7 and Windows Server 2008 R2 which have not been updated.</li>
-  <li>The defunct Itanium architecture is no longer supported. The <tt>ia64</tt> architecture identifier has been removed, and Setup will display the <tt>WindowsVersionNotSupported</tt> error message if it's started on an Itanium system.</li>
-  <li>Removed <tt>[Icons]</tt> section flag <tt>foldershortcut</tt> which was already ignored except when running on Windows Vista or Windows Server 2008, as folder shortcuts do not expand properly on the Start Menu anymore.</li>
-</ul>
-<p><span class="head2">Compiler IDE changes</span></p>
-<ul>
-  <li>Added toolbar buttons and shortcuts to navigate back (Alt+Left) and forward (Alt+Right). Navigating by pressing the mouse X buttons is also supported. A navigation item is added when changing tabs or moving at least 11 lines at once, similar to Visual Studio 2022.<br />Because of this Alt+Right can no longer be used to initiate auto complete, instead the existing Ctrl+Space or new Ctrl+I alternative must be used. To still be able to also use Alt+Right for this activate Visual Studio-style shortcuts, see below.</li>
-  <li>Added support for Visual Studio-style shortcuts (like Ctrl+- to navigate back, Ctrl+B to compile and F5 to run) to the <i>Build</i> and <i>Run</i> menus. To activate this use the <i>Options</i> menu item in the <i>Tools</i> menu to set the new <i>Key Map</i> option to <i>Visual Studio</i>.</li>
-  <li>Added multiple selection support (Ctrl+Click or Ctrl+Drag). Typing, backspace, delete, undo, redo, copy, and paste all work with multiple selections added this way or via the pre-existing support for performing rectangular block selection (Alt+Shift+Arrow or Alt+Drag).</li>
-  <li>Added a shortcut to revert multiple selections into a single one or a single selection into an empty one (Esc).</li>
-  <li>Added dark mode support to the title bar on Windows 10 Version 2004 and later.</i>
-  <li>Added dark mode support to the main menu bar on all versions of Windows.</i>
-  <li>Added dark mode support to the menus on Windows 10 Version 1903 and later up to Windows 11 Version 23H2 which is currently the latest version of Windows 11.</i>
-  <li>Updated the icons used by the editor's gutter, including the automatic use of higher quality versions in a widened gutter on higher DPI settings.</i>
-  <li>Lines with a breakpoint are now displayed as normal lines with syntax highlighting, instead of as white text on a red background. The editor's gutter still displays an icon on such lines.</li>
-  <li>Breakpoints are now preserved on a per-file basis between sessions.</li>
-  <li>Added new <i>Delete All Breakpoints</i> (Shift+Ctrl+F5) menu item to the <i>Run</i> menu.</li>
-  <li>Added icons to the menus.</li>
-  <li>Added new <i>Highlight occurrences of current selection</i> and <i>Highlight occurrences of current word</i> options. The first is enabled by default and the second is disabled by default.</li>
-  <li>The <i>Allow cursor to move beyond end of lines</i> option ("virtual space") is now disabled by default, consistent with most other editors.</li>
-  <li>When the <i>Allow cursor to move beyond end of lines</i> option is enabled, pressing the left arrow key while the cursor is at the start of a line no longer moves the cursor to the end of the previous line unless the Ctrl key is also pressed, just like in Notepad++, Visual Studio, and RAD Studio.</li>
-  <li>The New Script Wizard now offers an option to import a Windows registry .reg file.</li>
-  <li>The New Script Wizard now automatically sets <tt>ArchitecturesInstallIn64BitMode</tt> and <tt>ArchitecturesAllowed</tt> to <tt>x64compatible</tt> if it detects that the chosen main executable file is 64-bit. The default main executable file is now the 64-bit MyProg-x64.exe example executable instead of 32-bit MyProg.exe.</li>
-  <li>Added new <i>Generate [Registry] Entries</i> (Shift+Ctrl+R) menu item to the <i>Tools</i> menu to import a Windows registry .reg file as extra entries to the <tt>[Registry]</tt> section at the cursor position, or to a new section.</li>
-  <li>Added new <i>Generate [Files] Entries</i> (Shift+Ctrl+I) menu item to the <i>Tools</i> menu to design and insert extra entries to the <tt>[Files]</tt> section at the cursor position, or to a new section.</li>
-  <li>The <i>Generate MsgBox/TaskDialogMsgBox Call</i> tool (previously named <i>MsgBox/TaskDialogMsgBox Designer</i>) now respects the tab width and tab character settings, indents the generated Pascal script one extra level, and warns if the cursor position is not in the [Code] section.</li>
-  <li>Minor theme color tweaks such as a different background color for the selected text.</li>
-</ul>
-<p><span class="head2">Support for logging improved</span></p>
-<ul>
-  <li>Added new <tt>[Run]</tt> and <tt>[UninstallRun]</tt> section flag <tt>logoutput</tt>. Instructs Setup and Uninstall to log the output of the executed program or batch file. Cannot be combined with the <tt>nowait</tt>, <tt>runasoriginaluser</tt>, <tt>shellexec</tt>, and <tt>waituntilidle</tt> flags. Has no effect if logging is not enabled.</li>
-  <li>Added new <tt>[Setup]</tt> section directive <tt>UninstallLogging</tt>, which defaults to <tt>no</tt>. If set to <tt>yes</tt>, the uninstaller will always create a log file if it is launched from the <i>Add/Remove Programs</i> Control Panel applet. Equivalent to passing /LOG on the command line.</li>
-  <li>Digital signing change: Sign Tool output is now always logged in the Compiler IDE's "Compiler Output" view, making it easier to debug issues. Because of this, sign tools that are console programs will now always run hidden, as their output is being captured and they would display nothing in their window.</li>
-  <li>Pascal Scripting change: Added new <tt>ExecAndLogOutput</tt> support function. Can be used to log the output of the executed program or batch file to Setup and Uninstall's log, or to receive the output line by line in your own <tt>[Code]</tt> function, for example to read the first non-empty line from the output as shown in the help file and the new <i>PowerShell.iss</i> example script.</li>
-  <li>ISPP changes:
-    <ul>
-    <li>Output of programs or batch files executed using the <tt>Exec</tt> support function is now always logged in the Compiler IDE's "Compiler Output" view.</li>
-    <li>Added new support function <tt>ExecAndGetFirstLine</tt> to execute a program or batch file and read the first non-empty line from its output which can then be placed or used in the script as shown in the new <i>PowerShell.iss</i> example script.</li>
-    </ul>
-    </li>
-</ul>
-<p><span class="head2">Other changes</span></p>
-<ul>
-  <li>Console-mode compiler (ISCC) change: Added support for Unicode output.</li>
-  <li>Added new <tt>[Files]</tt> section flag <tt>signcheck</tt>. Instructs the compiler to check the original source files for a digital signature before storing them.</li>
-  <li>During startup Setup would always ask Windows to create any missing <tt>{usercf}</tt>, <tt>{userpf}</tt>, and <tt>{usersavedgames}</tt> folders. It no longer does until the script asks for the folder. Note that scripts running in administrative install mode should not do this because it violates the <a href="ishelp/index.php?topic=setup_useduserareaswarning">used user areas warning</a>.</li>
-  <li>Changes to further help protect against potential DLL preloading attacks.</li>
-  <li>Added support for IIS group users identifiers (<tt>iisiusrs</tt>) for use in <tt>Permissions</tt> parameters.</li>
-  <li>ISPP changes:
-    <ul>
-    <li>Added support function <tt>AddQuotes</tt> to add a quote character to the left and right sides of a string if the string contains a space and it didn't have quotes already.</li>
-    <li>Support function <tt>Exec</tt> no longer requires the filename parameter to be quoted if it contains spaces. Additionally it now supports &quot;&gt;&quot; as a filename and now includes special platform-independent support for .bat and .cmd files, both just like for example the <tt>[Run]</tt> section.</li>
-    </ul>
-  </li>  
-  <li>Pascal Scripting changes: 
-    <ul>
-    <li>Added support functions <tt>UTF8Encode</tt> and <tt>UTF8Decode</tt> to encode a Unicode string into a UTF-8 encoded ANSI string and vice versa.</li>
-    <li>Added support functions <tt>LoadStringFromLockedFile</tt> and <tt>LoadStringsFromLockedFile</tt> to read strings from a file even if it's already opened for writing by another program.</li>
-    <li>Added support class <tt>TNewLinkLabel</tt> which can display multi-line text with embedded links and internally uses a Windows SysLink control. See the <i>CodeClasses.iss</i> example script for examples.</li>
-    <li><tt>TWizardForm</tt>: Added new <tt>AdjustLinkLabelHeight</tt> function.</li>
-    <li><tt>TDownloadPage</tt>: Added new <tt>ShowBaseNameInsteadOfUrl</tt> property.</li>
-    <li>It is now possible to write <tt>var S: set of AnsiChar; begin S := ['a', 'b']; end;</tt>. In previous versions this would result in a type mismatch error.</tt>
-    <li>It is now possible to write <tt>Stream.ReadBuffer(S, Length(S));</tt> when S is of type <tt>AnsiString</tt>. In previous versions this would compile but not work at run time. Same applies to <tt>Read</tt>, <tt>Write</tt>, and <tt>WriteBuffer</tt>: all four functions now accept any type of string.</li>
-    <li>Added example which downloads and unzips a Zip file to the <i>CodeAutomation.iss</i> example script.</li>
-    <li>Type <tt>TShellFolderID</tt> was removed because it wasn't used by any support function.</li>
-    </ul>
-  </li>
-  <li>Improved the icons used by the <i>Select Language</i> dialog and the <i>Select Destination Location</i>, <i>Select Start Menu Folder</i>, and <i>Preparing to Install</i> wizard pages at 150% DPI and at 200% DPI.</li>
-  <li>Added modern icons to the MyProg example executables, now compiled with Visual Studio 2022.</li>
-  <li>Added official Korean translation.</li>
-  <li>Inno Setup is now built using Delphi 11.3 Alexandria instead of Delphi 10.3 Rio.</li>
-  <li>Inno Setup's Delphi projects have been recreated as new clean projects and have been added to a <i>Projects\Projects.groupproj</i> project group. This makes it a lot easier to get started with working with the Inno Setup source code and making contributions, even with the free Delphi Community Edition.</li>
-  <li>Minor tweaks and documentation improvements.</li>
-</ul>
-
-<p>Contributions via <a href="https://github.com/jrsoftware/issrc" target="_blank">GitHub</a>: Thanks to Achim Stuy, ser163, Jens Geyer, and Sergii Leonov for their contributions.</p>
-
-<p><a href="files/is6.2-whatsnew.htm">Inno Setup 6.2 Revision History</a></p>
-
-</body>
-</html>
+<!DOCTYPE html>
+<html lang="en">
+<head>
+<meta charset="utf-8" />
+<title>Inno Setup 6 Revision History</title>
+<base href="https://jrsoftware.org/" />
+<style type="text/css">
+    body         { font: calc(14rem/16)/1.5 "Segoe UI", sans-serif; color: #282828; background-color: white }
+    a:link       { color: #264b99; background-color: transparent }
+    a:visited    { color: #5e85d7; background-color: transparent }
+    a:active     { color: #7799dd; background-color: transparent }
+    tt, pre      { font: calc(13rem/16)/calc(21rem/16) monospace; color: inherit; background-color: #f0f0f0; padding: 2px 4px; border-radius: 4px }
+    pre          { line-height: normal; padding: 10px; border-radius: 6px }
+    li, div.limargins { margin-top: 5px; margin-bottom: 5px }
+    div.bluehead { text-align: center; color: white; background-color: #264b99; padding: 5px; font-weight: bold; line-height: normal }
+    .date        { font-size: calc(11rem/16); font-weight: bold }
+    .head1       { font-size: calc(32rem/16) }
+    .head2       { font-size: calc(20rem/16) }
+    .ver         { font-size: calc(20rem/16); font-weight: bold }
+</style>
+</head>
+<body>
+
+<div class="bluehead"><span class="head1">Inno Setup 6</span><br /><span class="head2">Revision History</span></div>
+
+<p>Copyright © 1997-2024 <a href="./">Jordan Russell</a>. All rights reserved.<br />
+Portions Copyright © 2000-2024 Martijn Laan. All rights reserved.<br />
+For conditions of distribution and use, see <a href="files/is/license.txt">LICENSE.TXT</a>.
+</p>
+
+<p><b>Want to be notified by e-mail of new Inno Setup releases?</b> <a href="ismail.php">Subscribe</a> to the Inno Setup Mailing List!</p>
+
+<p><a name="6.3.1"></a><span class="ver">6.3.1-dev </span><span class="date">(?)</span></p>
+<p><span class="head2">Compiler IDE changes</span></p>
+<ul>
+  <li>Added shortcuts to move selected lines up or down (Alt+Up and Alt+Down).</li>
+  <li>Added shortcuts to add a word or line as an additional selection (Ctrl+Double Click and Ctrl+Triple Click).</li>
+  <li>The icon used by the editor's gutter for a step line with a breakpoint is now supported at 150% DPI and higher as well.</i>
+</ul>
+<p><span class="head2">Other changes</span></p>
+<ul>
+  <li>.</li>
+</ul>
+
+<p><a name="6.3.0"></a><span class="ver">6.3.0 </span><span class="date">(2024-06-09)</span></p>
+<p><span class="head2">Support for UTF-8 encoded files improved</span></p>
+<ul>
+  <li>Added support for UTF-8 encoded files without a BOM for .iss script files, .isl messages files, <tt>LicenseFile</tt>, <tt>InfoBeforeFile</tt>,  <tt>InfoAfterFile</tt>, and ISPP's <tt>#file</tt>.</li>
+  <li>Compiler IDE changes:
+  <ul>
+  <li>New script files are now saved as UTF-8 without a BOM by default, bringing the IDE into line with most other text editors. Existing files are still saved as they were until the save encoding is changed manually using the <i>Save Encoding</i> submenu of the <i>File</i> menu.</li>
+  <li>Added new <i>UTF-8 with BOM</i> menu item to the <i>Save Encoding</i> submenu of the <i>File</i> menu to save new files with a BOM anyway.</li>
+  </ul>
+  </li>
+  <li>Pascal Scripting changes:
+  <ul>
+    <li>Support function <tt>LoadStringsFromFile</tt> now also supports UTF-8 encoded files without a BOM.</li>
+    <li>Added new <tt>SaveStringsToUTF8FileWithoutBOM</tt> support function.</li>
+  </ul>
+  </li>
+  <li>ISPP change: preprocessor output saved by <tt>SaveToFile</tt> is now always saved as UTF-8 without a BOM.</li>
+</ul>
+<p><span class="head2">Support for Arm64 systems improved, and related enhancements</span></p>
+<ul>
+  <li>Setup now officially supports the installation of x64 apps on Arm64 Windows 11 systems, which are able to run x64 binaries via emulation. To enable your x64 app installers to run properly on Arm64 Windows 11, some minor changes may be needed in your scripts. Most importantly:
+  <ol>
+    <li>In <tt>ArchitecturesAllowed</tt> and <tt>ArchitecturesInstallIn64BitMode</tt>, change any use of <tt>x64</tt> to <tt>x64compatible</tt>.</li>
+    <li>In <tt>Check</tt> parameters and <tt>[Code]</tt>, change any use of <tt>IsX64</tt> to <tt>IsX64Compatible</tt>.</li>
+    <li>In <tt>[Code]</tt>, if there are any <tt>ProcessorArchitecture = paX64</tt> comparisons, replace them with calls to <tt>IsX64Compatible</tt>.</li>
+  </ol>
+  <div class="limargins">The key difference between <tt>x64</tt>/<tt>IsX64</tt> and the new <tt>x64compatible</tt>/<tt>IsX64Compatible</tt> is that the latter matches both x64 Windows and Arm64 Windows 11.</div>
+  In most cases, <b>you should make the above changes</b>, because otherwise, users on Arm64 systems may not be able to run your installers. For example, an <tt>ArchitecturesAllowed=x64</tt> setting will only allow the installer to run on x64 Windows &mdash; not on Arm64 Windows 11. Or, if you ship x86 and x64 versions of your app in the same installer, the 32-bit x86 version may be chosen instead of the expected x64 version when running on Arm64 Windows 11.</li>
+  <li>The <tt>[Setup]</tt> section directives <tt>ArchitecturesAllowed</tt> and <tt>ArchitecturesInstallIn64BitMode</tt> have been enhanced:
+  <ul>
+    <li>Six new architecture identifiers have been introduced. Briefly:
+    <ul>
+      <li><tt>arm32compatible</tt> matches systems capable of running 32-bit Arm binaries.</li>
+      <li><tt>x64compatible</tt> matches systems capable of running x64 binaries.</li>
+      <li><tt>x64os</tt> matches systems running x64 Windows only. (Equivalent to the existing <tt>x64</tt> identifier, which is now deprecated.)</li>
+      <li><tt>x86compatible</tt> matches systems capable of running 32-bit x86 binaries.</li>
+      <li><tt>x86os</tt> matches systems running 32-bit x86 Windows only. (Equivalent to the existing <tt>x86</tt> identifier.)</li>
+      <li><tt>win64</tt> matches systems running 64-bit Windows, regardless of architecture.</li>
+    </ul>
+    See the new <i>Architecture Identifiers</i> <a href="ishelp/index.php?topic=archidentifiers">help topic</a> for further details on each.</li>
+    <li>Boolean expressions are now supported. Through use of the <tt>and</tt> operator, for example, it is possible to require two architecture identifiers to match at the same time. See the <tt>ArchitecturesAllowed</tt> <a href="ishelp/index.php?topic=setup_architecturesallowed">help topic</a> for usage examples.</li>
+  </ul>
+  </li>
+  <li>The <tt>x64</tt> architecture identifier is now deprecated. If it is used, the compiler will issue a warning and substitute <tt>x64os</tt>, which has the same effect. But as mentioned above, in most cases, <b>scripts should be changed</b> to use <tt>x64compatible</tt> because it matches both x64 Windows and Arm64 Windows 11.</li>
+  <li>The 64-bit example scripts (<tt>64Bit*.iss</tt>) have all been updated to use <tt>x64compatible</tt> as preferred.</li>
+  <li>Certain 64-bit functionality that previously only worked on x64 Windows now works on Arm64 Windows 11 as well. This includes:
+  <ul>
+    <li>The <tt>Permissions</tt> parameter of the <tt>[Dirs]</tt> section when running in 64-bit install mode.</li>
+    <li>The <tt>Permissions</tt> parameter of the <tt>[Files]</tt> section when running in 64-bit install mode or when the <tt>64bit</tt> flag is used.</li>
+    <li>The <tt>Permissions</tt> parameter of the <tt>[Registry]</tt> section when running in 64-bit install mode or when the value of the <tt>Root</tt> parameter ends in <tt>64</tt>.</li>
+    <li>The <tt>regtypelib</tt> flag of the <tt>[Files]</tt> section when running in 64-bit install mode or when the <tt>64bit</tt> flag is used.</li>
+  </ul>
+  Note that all of the above remains unsupported on Arm64 Windows 10.
+  </li>
+  <li>Setup now logs the machine types supported by the system &mdash; that is, what types of EXEs can be executed, either natively or via emulation. For example, when running on an Arm64 Windows 11 system, it logs: <tt>Machine types supported by system: x86 x64 Arm32 Arm64</tt>.</li>
+  <li>The <tt>OnlyOnTheseArchitectures</tt> message is not used anymore. Instead, the <tt>WindowsVersionNotSupported</tt> message is now shown when Setup is started on an architecture that is not allowed by the <tt>ArchitecturesAllowed</tt> expression. (But please do not remove the message from translation files.)</li>
+  <li>Pascal Scripting change: Added new <tt>IsArm32Compatible</tt>, <tt>IsX64Compatible</tt>, <tt>IsX64OS</tt>, <tt>IsX86Compatible</tt>, and <tt>IsX86OS</tt> support functions. The <tt>IsX64</tt> support function still exists but is now deprecated as explained above. Example testing all architecture identifiers:
+      <pre>[Code]
+function InitializeSetup: Boolean;
+begin
+  if IsArm32Compatible then Log('IsArm32Compatible');
+  if IsArm64 then Log('IsArm64');
+  if IsX64OS then Log('IsX64OS');
+  if IsX64Compatible then Log('IsX64Compatible');
+  if IsX86 then Log('IsX86');
+  if IsX86OS then Log('IsX86OS');
+  if IsX86Compatible then Log('IsX86Compatible');
+  if IsWin64 then Log('IsWin64');
+  Result := True;
+end;</pre>
+  </li>
+</ul>
+<p><span class="head2">Support for #include files improved</span></p>
+<ul>
+  <li>The Compiler IDE now opens up to 20 #include files in tabs, instead of up to 10.</li>
+  <li>Tabs for opened #include files can now be closed: Added new <i>Close Tab</i> (Ctrl+F4), <i>Reopen Tab</i>, and  <i>Reopen All Tabs</i> menu items to the <i>View</i> menu, also available by right clicking the tab bar.<br />Because of this the shortcut for the <i>Evaluate Constant</i> menu item in the <i>Run</i> menu has been changed from Ctrl+F4 to Ctrl+F7.</li>
+  <li>The selected and mouseover #include file tabs now show close buttons.</li>
+  <li>Added a clickable panel to the Status Bar showing the amount of closed tabs if there are any.</li>
+  <li>Removed flicker (especially visible in dark mode) when switching tabs.</li>
+</ul>
+<p><span class="head2">Support for Windows Vista, Windows Server 2008, and the Itanium architecture removed</span></p>
+<ul>
+  <li><b>OS requirements change:</b> Windows Vista and Windows Server 2008 are no longer supported. Windows 7 and Windows Server 2008 R2 are now the minimum supported operating systems. <tt>[Setup]</tt> section directive <tt>MinVersion</tt> still defaults to <tt>6.1sp1</tt>, so by default Setup will still not run versions of Windows 7 and Windows Server 2008 R2 which have not been updated.</li>
+  <li>The defunct Itanium architecture is no longer supported. The <tt>ia64</tt> architecture identifier has been removed, and Setup will display the <tt>WindowsVersionNotSupported</tt> error message if it's started on an Itanium system.</li>
+  <li>Removed <tt>[Icons]</tt> section flag <tt>foldershortcut</tt> which was already ignored except when running on Windows Vista or Windows Server 2008, as folder shortcuts do not expand properly on the Start Menu anymore.</li>
+</ul>
+<p><span class="head2">Compiler IDE changes</span></p>
+<ul>
+  <li>Added toolbar buttons and shortcuts to navigate back (Alt+Left) and forward (Alt+Right). Navigating by pressing the mouse X buttons is also supported. A navigation item is added when changing tabs or moving at least 11 lines at once, similar to Visual Studio 2022.<br />Because of this Alt+Right can no longer be used to initiate auto complete, instead the existing Ctrl+Space or new Ctrl+I alternative must be used. To still be able to also use Alt+Right for this activate Visual Studio-style shortcuts, see below.</li>
+  <li>Added support for Visual Studio-style shortcuts (like Ctrl+- to navigate back, Ctrl+B to compile and F5 to run) to the <i>Build</i> and <i>Run</i> menus. To activate this use the <i>Options</i> menu item in the <i>Tools</i> menu to set the new <i>Key Map</i> option to <i>Visual Studio</i>.</li>
+  <li>Added multiple selection support (Ctrl+Click or Ctrl+Drag). Typing, backspace, delete, undo, redo, copy, and paste all work with multiple selections added this way or via the pre-existing support for performing rectangular block selection (Alt+Shift+Arrow or Alt+Drag).</li>
+  <li>Added a shortcut to revert multiple selections into a single one or a single selection into an empty one (Esc).</li>
+  <li>Added dark mode support to the title bar on Windows 10 Version 2004 and later.</i>
+  <li>Added dark mode support to the main menu bar on all versions of Windows.</i>
+  <li>Added dark mode support to the menus on Windows 10 Version 1903 and later up to Windows 11 Version 23H2 which is currently the latest version of Windows 11.</i>
+  <li>Updated the icons used by the editor's gutter, including the automatic use of higher quality versions in a widened gutter on higher DPI settings.</i>
+  <li>Lines with a breakpoint are now displayed as normal lines with syntax highlighting, instead of as white text on a red background. The editor's gutter still displays an icon on such lines.</li>
+  <li>Breakpoints are now preserved on a per-file basis between sessions.</li>
+  <li>Added new <i>Delete All Breakpoints</i> (Shift+Ctrl+F5) menu item to the <i>Run</i> menu.</li>
+  <li>Added icons to the menus.</li>
+  <li>Added new <i>Highlight occurrences of current selection</i> and <i>Highlight occurrences of current word</i> options. The first is enabled by default and the second is disabled by default.</li>
+  <li>The <i>Allow cursor to move beyond end of lines</i> option ("virtual space") is now disabled by default, consistent with most other editors.</li>
+  <li>When the <i>Allow cursor to move beyond end of lines</i> option is enabled, pressing the left arrow key while the cursor is at the start of a line no longer moves the cursor to the end of the previous line unless the Ctrl key is also pressed, just like in Notepad++, Visual Studio, and RAD Studio.</li>
+  <li>The New Script Wizard now offers an option to import a Windows registry .reg file.</li>
+  <li>The New Script Wizard now automatically sets <tt>ArchitecturesInstallIn64BitMode</tt> and <tt>ArchitecturesAllowed</tt> to <tt>x64compatible</tt> if it detects that the chosen main executable file is 64-bit. The default main executable file is now the 64-bit MyProg-x64.exe example executable instead of 32-bit MyProg.exe.</li>
+  <li>Added new <i>Generate [Registry] Entries</i> (Shift+Ctrl+R) menu item to the <i>Tools</i> menu to import a Windows registry .reg file as extra entries to the <tt>[Registry]</tt> section at the cursor position, or to a new section.</li>
+  <li>Added new <i>Generate [Files] Entries</i> (Shift+Ctrl+I) menu item to the <i>Tools</i> menu to design and insert extra entries to the <tt>[Files]</tt> section at the cursor position, or to a new section.</li>
+  <li>The <i>Generate MsgBox/TaskDialogMsgBox Call</i> tool (previously named <i>MsgBox/TaskDialogMsgBox Designer</i>) now respects the tab width and tab character settings, indents the generated Pascal script one extra level, and warns if the cursor position is not in the [Code] section.</li>
+  <li>Minor theme color tweaks such as a different background color for the selected text.</li>
+</ul>
+<p><span class="head2">Support for logging improved</span></p>
+<ul>
+  <li>Added new <tt>[Run]</tt> and <tt>[UninstallRun]</tt> section flag <tt>logoutput</tt>. Instructs Setup and Uninstall to log the output of the executed program or batch file. Cannot be combined with the <tt>nowait</tt>, <tt>runasoriginaluser</tt>, <tt>shellexec</tt>, and <tt>waituntilidle</tt> flags. Has no effect if logging is not enabled.</li>
+  <li>Added new <tt>[Setup]</tt> section directive <tt>UninstallLogging</tt>, which defaults to <tt>no</tt>. If set to <tt>yes</tt>, the uninstaller will always create a log file if it is launched from the <i>Add/Remove Programs</i> Control Panel applet. Equivalent to passing /LOG on the command line.</li>
+  <li>Digital signing change: Sign Tool output is now always logged in the Compiler IDE's "Compiler Output" view, making it easier to debug issues. Because of this, sign tools that are console programs will now always run hidden, as their output is being captured and they would display nothing in their window.</li>
+  <li>Pascal Scripting change: Added new <tt>ExecAndLogOutput</tt> support function. Can be used to log the output of the executed program or batch file to Setup and Uninstall's log, or to receive the output line by line in your own <tt>[Code]</tt> function, for example to read the first non-empty line from the output as shown in the help file and the new <i>PowerShell.iss</i> example script.</li>
+  <li>ISPP changes:
+    <ul>
+    <li>Output of programs or batch files executed using the <tt>Exec</tt> support function is now always logged in the Compiler IDE's "Compiler Output" view.</li>
+    <li>Added new support function <tt>ExecAndGetFirstLine</tt> to execute a program or batch file and read the first non-empty line from its output which can then be placed or used in the script as shown in the new <i>PowerShell.iss</i> example script.</li>
+    </ul>
+    </li>
+</ul>
+<p><span class="head2">Other changes</span></p>
+<ul>
+  <li>Console-mode compiler (ISCC) change: Added support for Unicode output.</li>
+  <li>Added new <tt>[Files]</tt> section flag <tt>signcheck</tt>. Instructs the compiler to check the original source files for a digital signature before storing them.</li>
+  <li>During startup Setup would always ask Windows to create any missing <tt>{usercf}</tt>, <tt>{userpf}</tt>, and <tt>{usersavedgames}</tt> folders. It no longer does until the script asks for the folder. Note that scripts running in administrative install mode should not do this because it violates the <a href="ishelp/index.php?topic=setup_useduserareaswarning">used user areas warning</a>.</li>
+  <li>Changes to further help protect against potential DLL preloading attacks.</li>
+  <li>Added support for IIS group users identifiers (<tt>iisiusrs</tt>) for use in <tt>Permissions</tt> parameters.</li>
+  <li>ISPP changes:
+    <ul>
+    <li>Added support function <tt>AddQuotes</tt> to add a quote character to the left and right sides of a string if the string contains a space and it didn't have quotes already.</li>
+    <li>Support function <tt>Exec</tt> no longer requires the filename parameter to be quoted if it contains spaces. Additionally it now supports &quot;&gt;&quot; as a filename and now includes special platform-independent support for .bat and .cmd files, both just like for example the <tt>[Run]</tt> section.</li>
+    </ul>
+  </li>  
+  <li>Pascal Scripting changes: 
+    <ul>
+    <li>Added support functions <tt>UTF8Encode</tt> and <tt>UTF8Decode</tt> to encode a Unicode string into a UTF-8 encoded ANSI string and vice versa.</li>
+    <li>Added support functions <tt>LoadStringFromLockedFile</tt> and <tt>LoadStringsFromLockedFile</tt> to read strings from a file even if it's already opened for writing by another program.</li>
+    <li>Added support class <tt>TNewLinkLabel</tt> which can display multi-line text with embedded links and internally uses a Windows SysLink control. See the <i>CodeClasses.iss</i> example script for examples.</li>
+    <li><tt>TWizardForm</tt>: Added new <tt>AdjustLinkLabelHeight</tt> function.</li>
+    <li><tt>TDownloadPage</tt>: Added new <tt>ShowBaseNameInsteadOfUrl</tt> property.</li>
+    <li>It is now possible to write <tt>var S: set of AnsiChar; begin S := ['a', 'b']; end;</tt>. In previous versions this would result in a type mismatch error.</tt>
+    <li>It is now possible to write <tt>Stream.ReadBuffer(S, Length(S));</tt> when S is of type <tt>AnsiString</tt>. In previous versions this would compile but not work at run time. Same applies to <tt>Read</tt>, <tt>Write</tt>, and <tt>WriteBuffer</tt>: all four functions now accept any type of string.</li>
+    <li>Added example which downloads and unzips a Zip file to the <i>CodeAutomation.iss</i> example script.</li>
+    <li>Type <tt>TShellFolderID</tt> was removed because it wasn't used by any support function.</li>
+    </ul>
+  </li>
+  <li>Improved the icons used by the <i>Select Language</i> dialog and the <i>Select Destination Location</i>, <i>Select Start Menu Folder</i>, and <i>Preparing to Install</i> wizard pages at 150% DPI and at 200% DPI.</li>
+  <li>Added modern icons to the MyProg example executables, now compiled with Visual Studio 2022.</li>
+  <li>Added official Korean translation.</li>
+  <li>Inno Setup is now built using Delphi 11.3 Alexandria instead of Delphi 10.3 Rio.</li>
+  <li>Inno Setup's Delphi projects have been recreated as new clean projects and have been added to a <i>Projects\Projects.groupproj</i> project group. This makes it a lot easier to get started with working with the Inno Setup source code and making contributions, even with the free Delphi Community Edition.</li>
+  <li>Minor tweaks and documentation improvements.</li>
+</ul>
+
+<p>Contributions via <a href="https://github.com/jrsoftware/issrc" target="_blank">GitHub</a>: Thanks to Achim Stuy, ser163, Jens Geyer, and Sergii Leonov for their contributions.</p>
+
+<p><a href="files/is6.2-whatsnew.htm">Inno Setup 6.2 Revision History</a></p>
+
+</body>
+</html>