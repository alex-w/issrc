--- conflicted
+++ resolved
@@ -1,152 +1,150 @@
-﻿	<Project xmlns="http://schemas.microsoft.com/developer/msbuild/2003">
-		<PropertyGroup>
-			<ProjectGuid>{9F7D921E-50D5-42DB-B7EE-8F08E82FB4F4}</ProjectGuid>
-			<MainSource>Compil32.dpr</MainSource>
-			<Config Condition="'$(Config)'==''">Debug</Config>
-			<DCC_DCCCompiler>DCC32</DCC_DCCCompiler>
-			<ProjectVersion>12.0</ProjectVersion>
-		</PropertyGroup>
-		<PropertyGroup Condition="'$(Config)'=='Base' or '$(Base)'!=''">
-			<Base>true</Base>
-		</PropertyGroup>
-		<PropertyGroup Condition="'$(Config)'=='Release' or '$(Cfg_1)'!=''">
-			<Cfg_1>true</Cfg_1>
-			<CfgParent>Base</CfgParent>
-			<Base>true</Base>
-		</PropertyGroup>
-		<PropertyGroup Condition="'$(Config)'=='Debug' or '$(Cfg_2)'!=''">
-			<Cfg_2>true</Cfg_2>
-			<CfgParent>Base</CfgParent>
-			<Base>true</Base>
-		</PropertyGroup>
-		<PropertyGroup Condition="'$(Base)'!=''">
-			<DCC_DependencyCheckOutputName>Compil32.exe</DCC_DependencyCheckOutputName>
-			<DCC_UnitSearchPath>..\components;..\components\unips\source;ispp;$(DCC_UnitSearchPath)</DCC_UnitSearchPath>
-			<DCC_UsePackage>VCL30;vclx30;VclSmp30;vcldb30;vcldbx30</DCC_UsePackage>
-			<DCC_ImageBase>00400000</DCC_ImageBase>
-			<DCC_UnitAlias>WinTypes=Windows;WinProcs=Windows;DbiTypes=BDE;DbiProcs=BDE;DbiErrs=BDE;$(DCC_UnitAlias)</DCC_UnitAlias>
-			<DCC_Alignment>1</DCC_Alignment>
-			<DCC_Define>PS_MINIVCL;PS_NOGRAPHCONST;PS_PANSICHAR;PS_NOINTERFACEGUIDBRACKETS;$(DCC_Define)</DCC_Define>
-			<DCC_Platform>x86</DCC_Platform>
-			<DCC_K>false</DCC_K>
-			<DCC_F>false</DCC_F>
-			<DCC_S>false</DCC_S>
-			<DCC_N>true</DCC_N>
-			<DCC_SymbolReferenceInfo>0</DCC_SymbolReferenceInfo>
-			<DCC_WriteableConstants>true</DCC_WriteableConstants>
-			<DCC_E>false</DCC_E>
-			<DCC_AssertionsAtRuntime>false</DCC_AssertionsAtRuntime>
-		</PropertyGroup>
-		<PropertyGroup Condition="'$(Cfg_1)'!=''">
-			<DCC_Define>RELEASE;$(DCC_Define)</DCC_Define>
-			<DCC_LocalDebugSymbols>false</DCC_LocalDebugSymbols>
-			<DCC_DebugInformation>false</DCC_DebugInformation>
-		</PropertyGroup>
-		<PropertyGroup Condition="'$(Cfg_2)'!=''">
-			<DCC_Define>DEBUG;$(DCC_Define)</DCC_Define>
-		</PropertyGroup>
-		<ItemGroup>
-			<DelphiCompile Include="Compil32.dpr">
-				<MainSource>MainSource</MainSource>
-			</DelphiCompile>
-			<DCCReference Include="SafeDLLPath.pas"/>
-			<DCCReference Include="CompForm.pas">
-				<Form>CompileForm</Form>
-			</DCCReference>
-			<DCCReference Include="CmnFunc.pas"/>
-			<DCCReference Include="CmnFunc2.pas"/>
-			<DCCReference Include="CompMsgs.pas"/>
-			<DCCReference Include="CompInt.pas"/>
-			<DCCReference Include="CompOptions.pas">
-				<Form>OptionsForm</Form>
-			</DCCReference>
-			<DCCReference Include="CompStartup.pas">
-				<Form>StartupForm</Form>
-			</DCCReference>
-			<DCCReference Include="CompWizard.pas">
-				<Form>WizardForm</Form>
-			</DCCReference>
-			<DCCReference Include="CompWizardFile.pas">
-				<Form>WizardFileForm</Form>
-			</DCCReference>
-			<DCCReference Include="CompFileAssoc.pas"/>
-			<DCCReference Include="..\Components\TmSchemaISX.pas"/>
-			<DCCReference Include="..\Components\UxThemeISX.pas"/>
-			<DCCReference Include="DebugStruct.pas"/>
-			<DCCReference Include="BrowseFunc.pas"/>
-			<DCCReference Include="CompSignTools.pas">
-				<Form>SignToolsForm</Form>
-			</DCCReference>
-<<<<<<< HEAD
-			<DCCReference Include="MessageBoxInsert.pas">
-				<Form>MBDForm</Form>
-=======
-			<DCCReference Include="CompInputQueryCombo.pas">
-				<Form>InputQueryCombo</Form>
->>>>>>> e808e3ce
-			</DCCReference>
-			<DCCReference Include="..\Components\ScintInt.pas"/>
-			<DCCReference Include="..\Components\ScintEdit.pas"/>
-			<DCCReference Include="..\Components\ScintStylerInnoSetup.pas"/>
-			<BuildConfiguration Include="Base">
-				<Key>Base</Key>
-			</BuildConfiguration>
-			<BuildConfiguration Include="Debug">
-				<Key>Cfg_2</Key>
-				<CfgParent>Base</CfgParent>
-			</BuildConfiguration>
-			<BuildConfiguration Include="Release">
-				<Key>Cfg_1</Key>
-				<CfgParent>Base</CfgParent>
-			</BuildConfiguration>
-		</ItemGroup>
-		<Import Project="$(BDS)\Bin\CodeGear.Delphi.Targets" Condition="Exists('$(BDS)\Bin\CodeGear.Delphi.Targets')"/>
-		<ProjectExtensions>
-			<Borland.Personality>Delphi.Personality.12</Borland.Personality>
-			<Borland.ProjectType>VCLApplication</Borland.ProjectType>
-			<BorlandProject>
-				<Delphi.Personality>
-					<Source>
-						<Source Name="MainSource">Compil32.dpr</Source>
-					</Source>
-					<Parameters>
-						<Parameters Name="UseLauncher">False</Parameters>
-						<Parameters Name="LoadAllSymbols">True</Parameters>
-						<Parameters Name="LoadUnspecifiedSymbols">False</Parameters>
-					</Parameters>
-					<VersionInfo>
-						<VersionInfo Name="IncludeVerInfo">True</VersionInfo>
-						<VersionInfo Name="AutoIncBuild">False</VersionInfo>
-						<VersionInfo Name="MajorVer">0</VersionInfo>
-						<VersionInfo Name="MinorVer">0</VersionInfo>
-						<VersionInfo Name="Release">0</VersionInfo>
-						<VersionInfo Name="Build">0</VersionInfo>
-						<VersionInfo Name="Debug">False</VersionInfo>
-						<VersionInfo Name="PreRelease">False</VersionInfo>
-						<VersionInfo Name="Special">False</VersionInfo>
-						<VersionInfo Name="Private">False</VersionInfo>
-						<VersionInfo Name="DLL">False</VersionInfo>
-						<VersionInfo Name="Locale">1033</VersionInfo>
-						<VersionInfo Name="CodePage">1252</VersionInfo>
-					</VersionInfo>
-					<VersionInfoKeys>
-						<VersionInfoKeys Name="CompanyName">Jordan Russell</VersionInfoKeys>
-						<VersionInfoKeys Name="FileDescription">Inno Setup Compiler</VersionInfoKeys>
-						<VersionInfoKeys Name="FileVersion">0.0.0.0</VersionInfoKeys>
-						<VersionInfoKeys Name="InternalName"/>
-						<VersionInfoKeys Name="LegalCopyright">Copyright (C) 1997-2008 Jordan Russell. Portions Copyright (C) 2000-2008 Martijn Laan.</VersionInfoKeys>
-						<VersionInfoKeys Name="LegalTrademarks"/>
-						<VersionInfoKeys Name="OriginalFilename"/>
-						<VersionInfoKeys Name="ProductName">Inno Setup</VersionInfoKeys>
-						<VersionInfoKeys Name="ProductVersion">0.0.0.0</VersionInfoKeys>
-						<VersionInfoKeys Name="Comments">Inno Setup home page: http://www.innosetup.com</VersionInfoKeys>
-					</VersionInfoKeys>
-					<Excluded_Packages>
-						<Excluded_Packages Name="$(BDS)\bin\dcloffice2k120.bpl">Microsoft Office 2000 Sample Automation Server Wrapper Components</Excluded_Packages>
-						<Excluded_Packages Name="$(BDS)\bin\dclofficexp120.bpl">Microsoft Office XP Sample Automation Server Wrapper Components</Excluded_Packages>
-					</Excluded_Packages>
-				</Delphi.Personality>
-			</BorlandProject>
-			<ProjectFileVersion>12</ProjectFileVersion>
-		</ProjectExtensions>
-	</Project>
+﻿	<Project xmlns="http://schemas.microsoft.com/developer/msbuild/2003">
+		<PropertyGroup>
+			<ProjectGuid>{9F7D921E-50D5-42DB-B7EE-8F08E82FB4F4}</ProjectGuid>
+			<MainSource>Compil32.dpr</MainSource>
+			<Config Condition="'$(Config)'==''">Debug</Config>
+			<DCC_DCCCompiler>DCC32</DCC_DCCCompiler>
+			<ProjectVersion>12.0</ProjectVersion>
+		</PropertyGroup>
+		<PropertyGroup Condition="'$(Config)'=='Base' or '$(Base)'!=''">
+			<Base>true</Base>
+		</PropertyGroup>
+		<PropertyGroup Condition="'$(Config)'=='Release' or '$(Cfg_1)'!=''">
+			<Cfg_1>true</Cfg_1>
+			<CfgParent>Base</CfgParent>
+			<Base>true</Base>
+		</PropertyGroup>
+		<PropertyGroup Condition="'$(Config)'=='Debug' or '$(Cfg_2)'!=''">
+			<Cfg_2>true</Cfg_2>
+			<CfgParent>Base</CfgParent>
+			<Base>true</Base>
+		</PropertyGroup>
+		<PropertyGroup Condition="'$(Base)'!=''">
+			<DCC_DependencyCheckOutputName>Compil32.exe</DCC_DependencyCheckOutputName>
+			<DCC_UnitSearchPath>..\components;..\components\unips\source;ispp;$(DCC_UnitSearchPath)</DCC_UnitSearchPath>
+			<DCC_UsePackage>VCL30;vclx30;VclSmp30;vcldb30;vcldbx30</DCC_UsePackage>
+			<DCC_ImageBase>00400000</DCC_ImageBase>
+			<DCC_UnitAlias>WinTypes=Windows;WinProcs=Windows;DbiTypes=BDE;DbiProcs=BDE;DbiErrs=BDE;$(DCC_UnitAlias)</DCC_UnitAlias>
+			<DCC_Alignment>1</DCC_Alignment>
+			<DCC_Define>PS_MINIVCL;PS_NOGRAPHCONST;PS_PANSICHAR;PS_NOINTERFACEGUIDBRACKETS;$(DCC_Define)</DCC_Define>
+			<DCC_Platform>x86</DCC_Platform>
+			<DCC_K>false</DCC_K>
+			<DCC_F>false</DCC_F>
+			<DCC_S>false</DCC_S>
+			<DCC_N>true</DCC_N>
+			<DCC_SymbolReferenceInfo>0</DCC_SymbolReferenceInfo>
+			<DCC_WriteableConstants>true</DCC_WriteableConstants>
+			<DCC_E>false</DCC_E>
+			<DCC_AssertionsAtRuntime>false</DCC_AssertionsAtRuntime>
+		</PropertyGroup>
+		<PropertyGroup Condition="'$(Cfg_1)'!=''">
+			<DCC_Define>RELEASE;$(DCC_Define)</DCC_Define>
+			<DCC_LocalDebugSymbols>false</DCC_LocalDebugSymbols>
+			<DCC_DebugInformation>false</DCC_DebugInformation>
+		</PropertyGroup>
+		<PropertyGroup Condition="'$(Cfg_2)'!=''">
+			<DCC_Define>DEBUG;$(DCC_Define)</DCC_Define>
+		</PropertyGroup>
+		<ItemGroup>
+			<DelphiCompile Include="Compil32.dpr">
+				<MainSource>MainSource</MainSource>
+			</DelphiCompile>
+			<DCCReference Include="SafeDLLPath.pas"/>
+			<DCCReference Include="CompForm.pas">
+				<Form>CompileForm</Form>
+			</DCCReference>
+			<DCCReference Include="CmnFunc.pas"/>
+			<DCCReference Include="CmnFunc2.pas"/>
+			<DCCReference Include="CompMsgs.pas"/>
+			<DCCReference Include="CompInt.pas"/>
+			<DCCReference Include="CompOptions.pas">
+				<Form>OptionsForm</Form>
+			</DCCReference>
+			<DCCReference Include="CompStartup.pas">
+				<Form>StartupForm</Form>
+			</DCCReference>
+			<DCCReference Include="CompWizard.pas">
+				<Form>WizardForm</Form>
+			</DCCReference>
+			<DCCReference Include="CompWizardFile.pas">
+				<Form>WizardFileForm</Form>
+			</DCCReference>
+			<DCCReference Include="CompFileAssoc.pas"/>
+			<DCCReference Include="..\Components\TmSchemaISX.pas"/>
+			<DCCReference Include="..\Components\UxThemeISX.pas"/>
+			<DCCReference Include="DebugStruct.pas"/>
+			<DCCReference Include="BrowseFunc.pas"/>
+			<DCCReference Include="CompSignTools.pas">
+				<Form>SignToolsForm</Form>
+			</DCCReference>
+			<DCCReference Include="CompInputQueryCombo.pas">
+				<Form>InputQueryCombo</Form>
+			</DCCReference>
+			<DCCReference Include="MessageBoxInsert.pas">
+				<Form>MBDForm</Form>
+			</DCCReference>
+			<DCCReference Include="..\Components\ScintInt.pas"/>
+			<DCCReference Include="..\Components\ScintEdit.pas"/>
+			<DCCReference Include="..\Components\ScintStylerInnoSetup.pas"/>
+			<BuildConfiguration Include="Base">
+				<Key>Base</Key>
+			</BuildConfiguration>
+			<BuildConfiguration Include="Debug">
+				<Key>Cfg_2</Key>
+				<CfgParent>Base</CfgParent>
+			</BuildConfiguration>
+			<BuildConfiguration Include="Release">
+				<Key>Cfg_1</Key>
+				<CfgParent>Base</CfgParent>
+			</BuildConfiguration>
+		</ItemGroup>
+		<Import Project="$(BDS)\Bin\CodeGear.Delphi.Targets" Condition="Exists('$(BDS)\Bin\CodeGear.Delphi.Targets')"/>
+		<ProjectExtensions>
+			<Borland.Personality>Delphi.Personality.12</Borland.Personality>
+			<Borland.ProjectType>VCLApplication</Borland.ProjectType>
+			<BorlandProject>
+				<Delphi.Personality>
+					<Source>
+						<Source Name="MainSource">Compil32.dpr</Source>
+					</Source>
+					<Parameters>
+						<Parameters Name="UseLauncher">False</Parameters>
+						<Parameters Name="LoadAllSymbols">True</Parameters>
+						<Parameters Name="LoadUnspecifiedSymbols">False</Parameters>
+					</Parameters>
+					<VersionInfo>
+						<VersionInfo Name="IncludeVerInfo">True</VersionInfo>
+						<VersionInfo Name="AutoIncBuild">False</VersionInfo>
+						<VersionInfo Name="MajorVer">0</VersionInfo>
+						<VersionInfo Name="MinorVer">0</VersionInfo>
+						<VersionInfo Name="Release">0</VersionInfo>
+						<VersionInfo Name="Build">0</VersionInfo>
+						<VersionInfo Name="Debug">False</VersionInfo>
+						<VersionInfo Name="PreRelease">False</VersionInfo>
+						<VersionInfo Name="Special">False</VersionInfo>
+						<VersionInfo Name="Private">False</VersionInfo>
+						<VersionInfo Name="DLL">False</VersionInfo>
+						<VersionInfo Name="Locale">1033</VersionInfo>
+						<VersionInfo Name="CodePage">1252</VersionInfo>
+					</VersionInfo>
+					<VersionInfoKeys>
+						<VersionInfoKeys Name="CompanyName">Jordan Russell</VersionInfoKeys>
+						<VersionInfoKeys Name="FileDescription">Inno Setup Compiler</VersionInfoKeys>
+						<VersionInfoKeys Name="FileVersion">0.0.0.0</VersionInfoKeys>
+						<VersionInfoKeys Name="InternalName"/>
+						<VersionInfoKeys Name="LegalCopyright">Copyright (C) 1997-2008 Jordan Russell. Portions Copyright (C) 2000-2008 Martijn Laan.</VersionInfoKeys>
+						<VersionInfoKeys Name="LegalTrademarks"/>
+						<VersionInfoKeys Name="OriginalFilename"/>
+						<VersionInfoKeys Name="ProductName">Inno Setup</VersionInfoKeys>
+						<VersionInfoKeys Name="ProductVersion">0.0.0.0</VersionInfoKeys>
+						<VersionInfoKeys Name="Comments">Inno Setup home page: http://www.innosetup.com</VersionInfoKeys>
+					</VersionInfoKeys>
+					<Excluded_Packages>
+						<Excluded_Packages Name="$(BDS)\bin\dcloffice2k120.bpl">Microsoft Office 2000 Sample Automation Server Wrapper Components</Excluded_Packages>
+						<Excluded_Packages Name="$(BDS)\bin\dclofficexp120.bpl">Microsoft Office XP Sample Automation Server Wrapper Components</Excluded_Packages>
+					</Excluded_Packages>
+				</Delphi.Personality>
+			</BorlandProject>
+			<ProjectFileVersion>12</ProjectFileVersion>
+		</ProjectExtensions>
+	</Project>