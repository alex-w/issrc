﻿<Project xmlns="http://schemas.microsoft.com/developer/msbuild/2003">
    <PropertyGroup>
<<<<<<< HEAD
        <ProjectGuid>{AA47247E-6E7B-4A22-8740-FB9041C2F93B}</ProjectGuid>
        <MainSource>Compil32.dpr</MainSource>
        <Base>True</Base>
        <Config Condition="'$(Config)'==''">Debug</Config>
        <TargetedPlatforms>1</TargetedPlatforms>
        <AppType>Application</AppType>
        <FrameworkType>VCL</FrameworkType>
        <ProjectVersion>19.5</ProjectVersion>
        <Platform Condition="'$(Platform)'==''">Win32</Platform>
=======
        <ProjectGuid>{9F7D921E-50D5-42DB-B7EE-8F08E82FB4F4}</ProjectGuid>
        <MainSource>Compil32.dpr</MainSource>
        <Config Condition="'$(Config)'==''">Release</Config>
        <DCC_DCCCompiler>DCC32</DCC_DCCCompiler>
        <ProjectVersion>19.5</ProjectVersion>
        <FrameworkType>VCL</FrameworkType>
        <Base>True</Base>
        <Platform Condition="'$(Platform)'==''">Win32</Platform>
        <TargetedPlatforms>1</TargetedPlatforms>
        <AppType>Application</AppType>
>>>>>>> 1b2052b8
    </PropertyGroup>
    <PropertyGroup Condition="'$(Config)'=='Base' or '$(Base)'!=''">
        <Base>true</Base>
    </PropertyGroup>
    <PropertyGroup Condition="('$(Platform)'=='Win32' and '$(Base)'=='true') or '$(Base_Win32)'!=''">
        <Base_Win32>true</Base_Win32>
        <CfgParent>Base</CfgParent>
        <Base>true</Base>
    </PropertyGroup>
<<<<<<< HEAD
=======
    <PropertyGroup Condition="('$(Platform)'=='Win64' and '$(Base)'=='true') or '$(Base_Win64)'!=''">
        <Base_Win64>true</Base_Win64>
        <CfgParent>Base</CfgParent>
        <Base>true</Base>
    </PropertyGroup>
>>>>>>> 1b2052b8
    <PropertyGroup Condition="'$(Config)'=='Release' or '$(Cfg_1)'!=''">
        <Cfg_1>true</Cfg_1>
        <CfgParent>Base</CfgParent>
        <Base>true</Base>
    </PropertyGroup>
<<<<<<< HEAD
=======
    <PropertyGroup Condition="('$(Platform)'=='Win32' and '$(Cfg_1)'=='true') or '$(Cfg_1_Win32)'!=''">
        <Cfg_1_Win32>true</Cfg_1_Win32>
        <CfgParent>Cfg_1</CfgParent>
        <Cfg_1>true</Cfg_1>
        <Base>true</Base>
    </PropertyGroup>
>>>>>>> 1b2052b8
    <PropertyGroup Condition="'$(Config)'=='Debug' or '$(Cfg_2)'!=''">
        <Cfg_2>true</Cfg_2>
        <CfgParent>Base</CfgParent>
        <Base>true</Base>
    </PropertyGroup>
<<<<<<< HEAD
    <PropertyGroup Condition="'$(Base)'!=''">
        <DCC_ImageBase>00400000</DCC_ImageBase>
        <DCC_Alignment>1</DCC_Alignment>
        <DCC_AssertionsAtRuntime>false</DCC_AssertionsAtRuntime>
        <DCC_DebugInformation>1</DCC_DebugInformation>
        <DCC_WriteableConstants>true</DCC_WriteableConstants>
        <DCC_SymbolReferenceInfo>1</DCC_SymbolReferenceInfo>
        <DCC_UnitSearchPath>..\Components;..\Components\UniPs\Source;ISPP;$(DCC_UnitSearchPath)</DCC_UnitSearchPath>
        <DCC_UsePackage>VCL30;vclx30;VclSmp30;vcldb30;vcldbx30;$(DCC_UsePackage)</DCC_UsePackage>
        <DCC_Define>PS_MINIVCL;PS_NOGRAPHCONST;PS_PANSICHAR;PS_NOINTERFACEGUIDBRACKETS;$(DCC_Define)</DCC_Define>
        <SanitizedProjectName>Compil32</SanitizedProjectName>
=======
    <PropertyGroup Condition="('$(Platform)'=='Win32' and '$(Cfg_2)'=='true') or '$(Cfg_2_Win32)'!=''">
        <Cfg_2_Win32>true</Cfg_2_Win32>
        <CfgParent>Cfg_2</CfgParent>
        <Cfg_2>true</Cfg_2>
        <Base>true</Base>
    </PropertyGroup>
    <PropertyGroup Condition="'$(Base)'!=''">
        <DCC_DependencyCheckOutputName>Compil32.exe</DCC_DependencyCheckOutputName>
        <DCC_UnitSearchPath>..\components;..\components\unips\source;ispp;$(DCC_UnitSearchPath)</DCC_UnitSearchPath>
        <DCC_UsePackage>VCL30;vclx30;VclSmp30;vcldb30;vcldbx30;$(DCC_UsePackage)</DCC_UsePackage>
        <DCC_ImageBase>00400000</DCC_ImageBase>
        <DCC_Alignment>1</DCC_Alignment>
        <DCC_Define>PS_MINIVCL;PS_NOGRAPHCONST;PS_PANSICHAR;PS_NOINTERFACEGUIDBRACKETS;$(DCC_Define)</DCC_Define>
        <DCC_Platform>x86</DCC_Platform>
        <DCC_K>false</DCC_K>
        <DCC_F>false</DCC_F>
        <DCC_S>false</DCC_S>
        <DCC_N>true</DCC_N>
        <DCC_SymbolReferenceInfo>0</DCC_SymbolReferenceInfo>
        <DCC_WriteableConstants>true</DCC_WriteableConstants>
        <DCC_E>false</DCC_E>
        <DCC_AssertionsAtRuntime>false</DCC_AssertionsAtRuntime>
        <SanitizedProjectName>Compil32</SanitizedProjectName>
        <DCC_Namespace>Vcl;Vcl.Imaging;Vcl.Touch;Vcl.Samples;Vcl.Shell;System;Xml;Data;Datasnap;Web;Soap;Winapi;System.Win;$(DCC_Namespace)</DCC_Namespace>
>>>>>>> 1b2052b8
        <VerInfo_IncludeVerInfo>true</VerInfo_IncludeVerInfo>
        <VerInfo_MajorVer>0</VerInfo_MajorVer>
        <VerInfo_Locale>1033</VerInfo_Locale>
        <VerInfo_Keys>CompanyName=Jordan Russell;FileDescription=Inno Setup Compiler;FileVersion=0.0.0.0;InternalName=;LegalCopyright=Copyright (C) 1997-2008 Jordan Russell. Portions Copyright (C) 2000-2008 Martijn Laan.;LegalTrademarks=;OriginalFilename=;ProductName=Inno Setup;ProductVersion=0.0.0.0;Comments=Inno Setup home page: http://www.innosetup.com</VerInfo_Keys>
<<<<<<< HEAD
        <DCC_Namespace>Vcl;Vcl.Imaging;Vcl.Touch;Vcl.Samples;Vcl.Shell;System;Xml;Data;Datasnap;Web;Soap;$(DCC_Namespace)</DCC_Namespace>
        <DCC_SYMBOL_DEPRECATED>false</DCC_SYMBOL_DEPRECATED>
        <DCC_SYMBOL_PLATFORM>false</DCC_SYMBOL_PLATFORM>
        <DCC_UNSAFE_CAST>false</DCC_UNSAFE_CAST>
        <DCC_EXPLICIT_STRING_CAST>false</DCC_EXPLICIT_STRING_CAST>
        <DCC_EXPLICIT_STRING_CAST_LOSS>false</DCC_EXPLICIT_STRING_CAST_LOSS>
        <DCC_IMPLICIT_INTEGER_CAST_LOSS>false</DCC_IMPLICIT_INTEGER_CAST_LOSS>
        <DCC_IMPLICIT_CONVERSION_LOSS>false</DCC_IMPLICIT_CONVERSION_LOSS>
    </PropertyGroup>
    <PropertyGroup Condition="'$(Base_Win32)'!=''">
        <DCC_Namespace>Winapi;System.Win;Data.Win;Datasnap.Win;Web.Win;Soap.Win;Xml.Win;Bde;$(DCC_Namespace)</DCC_Namespace>
=======
    </PropertyGroup>
    <PropertyGroup Condition="'$(Base_Win32)'!=''">
        <DCC_Namespace>Data.Win;Datasnap.Win;Web.Win;Soap.Win;Xml.Win;Bde;$(DCC_Namespace)</DCC_Namespace>
>>>>>>> 1b2052b8
        <BT_BuildType>Debug</BT_BuildType>
        <VerInfo_IncludeVerInfo>true</VerInfo_IncludeVerInfo>
        <VerInfo_Keys>CompanyName=;FileDescription=$(MSBuildProjectName);FileVersion=1.0.0.0;InternalName=;LegalCopyright=;LegalTrademarks=;OriginalFilename=;ProductName=$(MSBuildProjectName);ProductVersion=1.0.0.0;Comments=;ProgramID=com.embarcadero.$(MSBuildProjectName)</VerInfo_Keys>
        <VerInfo_Locale>1033</VerInfo_Locale>
<<<<<<< HEAD
        <Manifest_File>(None)</Manifest_File>
    </PropertyGroup>
    <PropertyGroup Condition="'$(Cfg_1)'!=''">
        <DCC_Define>RELEASE;$(DCC_Define)</DCC_Define>
        <DCC_DebugInformation>0</DCC_DebugInformation>
        <DCC_LocalDebugSymbols>false</DCC_LocalDebugSymbols>
        <DCC_ExeOutput>..\Files</DCC_ExeOutput>
    </PropertyGroup>
    <PropertyGroup Condition="'$(Cfg_2)'!=''">
        <DCC_Define>DEBUG;$(DCC_Define)</DCC_Define>
        <DCC_Optimize>false</DCC_Optimize>
        <DCC_GenerateStackFrames>true</DCC_GenerateStackFrames>
        <Debugger_RunParams>Debug.iss</Debugger_RunParams>
=======
        <Manifest_File>$(BDS)\bin\default_app.manifest</Manifest_File>
        <Icon_MainIcon>Compil32_Icon3.ico</Icon_MainIcon>
        <UWP_DelphiLogo44>$(BDS)\bin\Artwork\Windows\UWP\delphi_UwpDefault_44.png</UWP_DelphiLogo44>
        <UWP_DelphiLogo150>$(BDS)\bin\Artwork\Windows\UWP\delphi_UwpDefault_150.png</UWP_DelphiLogo150>
    </PropertyGroup>
    <PropertyGroup Condition="'$(Base_Win64)'!=''">
        <Icon_MainIcon>Compil32_Icon3.ico</Icon_MainIcon>
        <UWP_DelphiLogo44>$(BDS)\bin\Artwork\Windows\UWP\delphi_UwpDefault_44.png</UWP_DelphiLogo44>
        <UWP_DelphiLogo150>$(BDS)\bin\Artwork\Windows\UWP\delphi_UwpDefault_150.png</UWP_DelphiLogo150>
    </PropertyGroup>
    <PropertyGroup Condition="'$(Cfg_1)'!=''">
        <DCC_Define>RELEASE;$(DCC_Define)</DCC_Define>
        <DCC_LocalDebugSymbols>false</DCC_LocalDebugSymbols>
        <DCC_DebugInformation>0</DCC_DebugInformation>
    </PropertyGroup>
    <PropertyGroup Condition="'$(Cfg_1_Win32)'!=''">
        <AppDPIAwarenessMode>PerMonitorV2</AppDPIAwarenessMode>
    </PropertyGroup>
    <PropertyGroup Condition="'$(Cfg_2)'!=''">
        <DCC_Define>DEBUG;$(DCC_Define)</DCC_Define>
    </PropertyGroup>
    <PropertyGroup Condition="'$(Cfg_2_Win32)'!=''">
        <AppDPIAwarenessMode>PerMonitorV2</AppDPIAwarenessMode>
>>>>>>> 1b2052b8
    </PropertyGroup>
    <ItemGroup>
        <DelphiCompile Include="$(MainSource)">
            <MainSource>MainSource</MainSource>
        </DelphiCompile>
        <DCCReference Include="SafeDLLPath.pas"/>
        <DCCReference Include="CompForm.pas">
            <Form>CompileForm</Form>
        </DCCReference>
        <DCCReference Include="CmnFunc.pas"/>
        <DCCReference Include="CmnFunc2.pas"/>
        <DCCReference Include="CompFunc.pas"/>
        <DCCReference Include="CompMsgs.pas"/>
        <DCCReference Include="CompInt.pas"/>
        <DCCReference Include="CompOptions.pas">
            <Form>OptionsForm</Form>
        </DCCReference>
        <DCCReference Include="CompStartup.pas">
            <Form>StartupForm</Form>
        </DCCReference>
        <DCCReference Include="CompWizard.pas">
            <Form>WizardForm</Form>
        </DCCReference>
        <DCCReference Include="CompWizardFile.pas">
            <Form>WizardFileForm</Form>
        </DCCReference>
        <DCCReference Include="CompFileAssoc.pas"/>
        <DCCReference Include="..\Components\TmSchema.pas"/>
        <DCCReference Include="..\Components\UxTheme.pas"/>
        <DCCReference Include="DebugStruct.pas"/>
        <DCCReference Include="BrowseFunc.pas"/>
        <DCCReference Include="CompSignTools.pas">
            <Form>SignToolsForm</Form>
        </DCCReference>
        <DCCReference Include="CompInputQueryCombo.pas"/>
        <DCCReference Include="..\Components\ScintInt.pas"/>
        <DCCReference Include="..\Components\ScintEdit.pas"/>
        <DCCReference Include="..\Components\ScintStylerInnoSetup.pas"/>
        <DCCReference Include="..\Components\ModernColors.pas"/>
        <DCCReference Include="CompMessageBoxDesigner.pas">
            <Form>MBDForm</Form>
        </DCCReference>
        <DCCReference Include="CompScintEdit.pas"/>
<<<<<<< HEAD
=======
        <DCCReference Include="CompFileListWin.pas">
            <Form>CFLWForm</Form>
            <FormType>dfm</FormType>
        </DCCReference>
>>>>>>> 1b2052b8
        <BuildConfiguration Include="Base">
            <Key>Base</Key>
        </BuildConfiguration>
        <BuildConfiguration Include="Release">
            <Key>Cfg_1</Key>
            <CfgParent>Base</CfgParent>
        </BuildConfiguration>
        <BuildConfiguration Include="Debug">
            <Key>Cfg_2</Key>
            <CfgParent>Base</CfgParent>
        </BuildConfiguration>
    </ItemGroup>
<<<<<<< HEAD
    <ProjectExtensions>
        <Borland.Personality>Delphi.Personality.12</Borland.Personality>
        <Borland.ProjectType/>
=======
    <Import Project="$(BDS)\Bin\CodeGear.Delphi.Targets" Condition="Exists('$(BDS)\Bin\CodeGear.Delphi.Targets')"/>
    <ProjectExtensions>
        <Borland.Personality>Delphi.Personality.12</Borland.Personality>
        <Borland.ProjectType>VCLApplication</Borland.ProjectType>
>>>>>>> 1b2052b8
        <BorlandProject>
            <Delphi.Personality>
                <Source>
                    <Source Name="MainSource">Compil32.dpr</Source>
                </Source>
<<<<<<< HEAD
=======
                <Parameters>
                    <Parameters Name="UseLauncher">False</Parameters>
                    <Parameters Name="LoadAllSymbols">True</Parameters>
                    <Parameters Name="LoadUnspecifiedSymbols">False</Parameters>
                </Parameters>
                <VersionInfo>
                    <VersionInfo Name="IncludeVerInfo">True</VersionInfo>
                    <VersionInfo Name="AutoIncBuild">False</VersionInfo>
                    <VersionInfo Name="MajorVer">0</VersionInfo>
                    <VersionInfo Name="MinorVer">0</VersionInfo>
                    <VersionInfo Name="Release">0</VersionInfo>
                    <VersionInfo Name="Build">0</VersionInfo>
                    <VersionInfo Name="Debug">False</VersionInfo>
                    <VersionInfo Name="PreRelease">False</VersionInfo>
                    <VersionInfo Name="Special">False</VersionInfo>
                    <VersionInfo Name="Private">False</VersionInfo>
                    <VersionInfo Name="DLL">False</VersionInfo>
                    <VersionInfo Name="Locale">1033</VersionInfo>
                    <VersionInfo Name="CodePage">1252</VersionInfo>
                </VersionInfo>
                <VersionInfoKeys>
                    <VersionInfoKeys Name="CompanyName">Jordan Russell</VersionInfoKeys>
                    <VersionInfoKeys Name="FileDescription">Inno Setup Compiler</VersionInfoKeys>
                    <VersionInfoKeys Name="FileVersion">0.0.0.0</VersionInfoKeys>
                    <VersionInfoKeys Name="InternalName"/>
                    <VersionInfoKeys Name="LegalCopyright">Copyright (C) 1997-2008 Jordan Russell. Portions Copyright (C) 2000-2008 Martijn Laan.</VersionInfoKeys>
                    <VersionInfoKeys Name="LegalTrademarks"/>
                    <VersionInfoKeys Name="OriginalFilename"/>
                    <VersionInfoKeys Name="ProductName">Inno Setup</VersionInfoKeys>
                    <VersionInfoKeys Name="ProductVersion">0.0.0.0</VersionInfoKeys>
                    <VersionInfoKeys Name="Comments">Inno Setup home page: http://www.innosetup.com</VersionInfoKeys>
                </VersionInfoKeys>
                <Excluded_Packages>
                    <Excluded_Packages Name="$(BDSBIN)\dcloffice2k120.bpl">Microsoft Office 2000 Sample Automation Server Wrapper Components</Excluded_Packages>
                    <Excluded_Packages Name="$(BDSBIN)\dclofficexp120.bpl">Microsoft Office XP Sample Automation Server Wrapper Components</Excluded_Packages>
                </Excluded_Packages>
>>>>>>> 1b2052b8
            </Delphi.Personality>
            <Platforms>
                <Platform value="Win32">True</Platform>
                <Platform value="Win64">False</Platform>
            </Platforms>
<<<<<<< HEAD
        </BorlandProject>
        <ProjectFileVersion>12</ProjectFileVersion>
    </ProjectExtensions>
    <Import Project="$(BDS)\Bin\CodeGear.Delphi.Targets" Condition="Exists('$(BDS)\Bin\CodeGear.Delphi.Targets')"/>
    <Import Project="$(APPDATA)\Embarcadero\$(BDSAPPDATABASEDIR)\$(PRODUCTVERSION)\UserTools.proj" Condition="Exists('$(APPDATA)\Embarcadero\$(BDSAPPDATABASEDIR)\$(PRODUCTVERSION)\UserTools.proj')"/>
=======
            <Deployment Version="4">
                <DeployFile LocalName="Compil32.exe" Configuration="Release" Class="ProjectOutput">
                    <Platform Name="Win32">
                        <RemoteName>Compil32.exe</RemoteName>
                        <Overwrite>true</Overwrite>
                    </Platform>
                </DeployFile>
                <DeployClass Name="AdditionalDebugSymbols">
                    <Platform Name="OSX32">
                        <Operation>1</Operation>
                    </Platform>
                    <Platform Name="Win32">
                        <Operation>0</Operation>
                    </Platform>
                </DeployClass>
                <DeployClass Name="AndroidClasses">
                    <Platform Name="Android">
                        <RemoteDir>classes</RemoteDir>
                        <Operation>64</Operation>
                    </Platform>
                    <Platform Name="Android64">
                        <RemoteDir>classes</RemoteDir>
                        <Operation>64</Operation>
                    </Platform>
                </DeployClass>
                <DeployClass Name="AndroidFileProvider">
                    <Platform Name="Android">
                        <RemoteDir>res\xml</RemoteDir>
                        <Operation>1</Operation>
                    </Platform>
                    <Platform Name="Android64">
                        <RemoteDir>res\xml</RemoteDir>
                        <Operation>1</Operation>
                    </Platform>
                </DeployClass>
                <DeployClass Name="AndroidGDBServer">
                    <Platform Name="Android">
                        <RemoteDir>library\lib\armeabi-v7a</RemoteDir>
                        <Operation>1</Operation>
                    </Platform>
                </DeployClass>
                <DeployClass Name="AndroidLibnativeArmeabiFile">
                    <Platform Name="Android">
                        <RemoteDir>library\lib\armeabi</RemoteDir>
                        <Operation>1</Operation>
                    </Platform>
                    <Platform Name="Android64">
                        <RemoteDir>library\lib\armeabi</RemoteDir>
                        <Operation>1</Operation>
                    </Platform>
                </DeployClass>
                <DeployClass Name="AndroidLibnativeArmeabiv7aFile">
                    <Platform Name="Android64">
                        <RemoteDir>library\lib\armeabi-v7a</RemoteDir>
                        <Operation>1</Operation>
                    </Platform>
                </DeployClass>
                <DeployClass Name="AndroidLibnativeMipsFile">
                    <Platform Name="Android">
                        <RemoteDir>library\lib\mips</RemoteDir>
                        <Operation>1</Operation>
                    </Platform>
                    <Platform Name="Android64">
                        <RemoteDir>library\lib\mips</RemoteDir>
                        <Operation>1</Operation>
                    </Platform>
                </DeployClass>
                <DeployClass Name="AndroidServiceOutput">
                    <Platform Name="Android">
                        <RemoteDir>library\lib\armeabi-v7a</RemoteDir>
                        <Operation>1</Operation>
                    </Platform>
                    <Platform Name="Android64">
                        <RemoteDir>library\lib\arm64-v8a</RemoteDir>
                        <Operation>1</Operation>
                    </Platform>
                </DeployClass>
                <DeployClass Name="AndroidServiceOutput_Android32">
                    <Platform Name="Android64">
                        <RemoteDir>library\lib\armeabi-v7a</RemoteDir>
                        <Operation>1</Operation>
                    </Platform>
                </DeployClass>
                <DeployClass Name="AndroidSplashImageDef">
                    <Platform Name="Android">
                        <RemoteDir>res\drawable</RemoteDir>
                        <Operation>1</Operation>
                    </Platform>
                    <Platform Name="Android64">
                        <RemoteDir>res\drawable</RemoteDir>
                        <Operation>1</Operation>
                    </Platform>
                </DeployClass>
                <DeployClass Name="AndroidSplashStyles">
                    <Platform Name="Android">
                        <RemoteDir>res\values</RemoteDir>
                        <Operation>1</Operation>
                    </Platform>
                    <Platform Name="Android64">
                        <RemoteDir>res\values</RemoteDir>
                        <Operation>1</Operation>
                    </Platform>
                </DeployClass>
                <DeployClass Name="AndroidSplashStylesV21">
                    <Platform Name="Android">
                        <RemoteDir>res\values-v21</RemoteDir>
                        <Operation>1</Operation>
                    </Platform>
                    <Platform Name="Android64">
                        <RemoteDir>res\values-v21</RemoteDir>
                        <Operation>1</Operation>
                    </Platform>
                </DeployClass>
                <DeployClass Name="Android_Colors">
                    <Platform Name="Android">
                        <RemoteDir>res\values</RemoteDir>
                        <Operation>1</Operation>
                    </Platform>
                    <Platform Name="Android64">
                        <RemoteDir>res\values</RemoteDir>
                        <Operation>1</Operation>
                    </Platform>
                </DeployClass>
                <DeployClass Name="Android_DefaultAppIcon">
                    <Platform Name="Android">
                        <RemoteDir>res\drawable</RemoteDir>
                        <Operation>1</Operation>
                    </Platform>
                    <Platform Name="Android64">
                        <RemoteDir>res\drawable</RemoteDir>
                        <Operation>1</Operation>
                    </Platform>
                </DeployClass>
                <DeployClass Name="Android_LauncherIcon144">
                    <Platform Name="Android">
                        <RemoteDir>res\drawable-xxhdpi</RemoteDir>
                        <Operation>1</Operation>
                    </Platform>
                    <Platform Name="Android64">
                        <RemoteDir>res\drawable-xxhdpi</RemoteDir>
                        <Operation>1</Operation>
                    </Platform>
                </DeployClass>
                <DeployClass Name="Android_LauncherIcon192">
                    <Platform Name="Android">
                        <RemoteDir>res\drawable-xxxhdpi</RemoteDir>
                        <Operation>1</Operation>
                    </Platform>
                    <Platform Name="Android64">
                        <RemoteDir>res\drawable-xxxhdpi</RemoteDir>
                        <Operation>1</Operation>
                    </Platform>
                </DeployClass>
                <DeployClass Name="Android_LauncherIcon36">
                    <Platform Name="Android">
                        <RemoteDir>res\drawable-ldpi</RemoteDir>
                        <Operation>1</Operation>
                    </Platform>
                    <Platform Name="Android64">
                        <RemoteDir>res\drawable-ldpi</RemoteDir>
                        <Operation>1</Operation>
                    </Platform>
                </DeployClass>
                <DeployClass Name="Android_LauncherIcon48">
                    <Platform Name="Android">
                        <RemoteDir>res\drawable-mdpi</RemoteDir>
                        <Operation>1</Operation>
                    </Platform>
                    <Platform Name="Android64">
                        <RemoteDir>res\drawable-mdpi</RemoteDir>
                        <Operation>1</Operation>
                    </Platform>
                </DeployClass>
                <DeployClass Name="Android_LauncherIcon72">
                    <Platform Name="Android">
                        <RemoteDir>res\drawable-hdpi</RemoteDir>
                        <Operation>1</Operation>
                    </Platform>
                    <Platform Name="Android64">
                        <RemoteDir>res\drawable-hdpi</RemoteDir>
                        <Operation>1</Operation>
                    </Platform>
                </DeployClass>
                <DeployClass Name="Android_LauncherIcon96">
                    <Platform Name="Android">
                        <RemoteDir>res\drawable-xhdpi</RemoteDir>
                        <Operation>1</Operation>
                    </Platform>
                    <Platform Name="Android64">
                        <RemoteDir>res\drawable-xhdpi</RemoteDir>
                        <Operation>1</Operation>
                    </Platform>
                </DeployClass>
                <DeployClass Name="Android_NotificationIcon24">
                    <Platform Name="Android">
                        <RemoteDir>res\drawable-mdpi</RemoteDir>
                        <Operation>1</Operation>
                    </Platform>
                    <Platform Name="Android64">
                        <RemoteDir>res\drawable-mdpi</RemoteDir>
                        <Operation>1</Operation>
                    </Platform>
                </DeployClass>
                <DeployClass Name="Android_NotificationIcon36">
                    <Platform Name="Android">
                        <RemoteDir>res\drawable-hdpi</RemoteDir>
                        <Operation>1</Operation>
                    </Platform>
                    <Platform Name="Android64">
                        <RemoteDir>res\drawable-hdpi</RemoteDir>
                        <Operation>1</Operation>
                    </Platform>
                </DeployClass>
                <DeployClass Name="Android_NotificationIcon48">
                    <Platform Name="Android">
                        <RemoteDir>res\drawable-xhdpi</RemoteDir>
                        <Operation>1</Operation>
                    </Platform>
                    <Platform Name="Android64">
                        <RemoteDir>res\drawable-xhdpi</RemoteDir>
                        <Operation>1</Operation>
                    </Platform>
                </DeployClass>
                <DeployClass Name="Android_NotificationIcon72">
                    <Platform Name="Android">
                        <RemoteDir>res\drawable-xxhdpi</RemoteDir>
                        <Operation>1</Operation>
                    </Platform>
                    <Platform Name="Android64">
                        <RemoteDir>res\drawable-xxhdpi</RemoteDir>
                        <Operation>1</Operation>
                    </Platform>
                </DeployClass>
                <DeployClass Name="Android_NotificationIcon96">
                    <Platform Name="Android">
                        <RemoteDir>res\drawable-xxxhdpi</RemoteDir>
                        <Operation>1</Operation>
                    </Platform>
                    <Platform Name="Android64">
                        <RemoteDir>res\drawable-xxxhdpi</RemoteDir>
                        <Operation>1</Operation>
                    </Platform>
                </DeployClass>
                <DeployClass Name="Android_SplashImage426">
                    <Platform Name="Android">
                        <RemoteDir>res\drawable-small</RemoteDir>
                        <Operation>1</Operation>
                    </Platform>
                    <Platform Name="Android64">
                        <RemoteDir>res\drawable-small</RemoteDir>
                        <Operation>1</Operation>
                    </Platform>
                </DeployClass>
                <DeployClass Name="Android_SplashImage470">
                    <Platform Name="Android">
                        <RemoteDir>res\drawable-normal</RemoteDir>
                        <Operation>1</Operation>
                    </Platform>
                    <Platform Name="Android64">
                        <RemoteDir>res\drawable-normal</RemoteDir>
                        <Operation>1</Operation>
                    </Platform>
                </DeployClass>
                <DeployClass Name="Android_SplashImage640">
                    <Platform Name="Android">
                        <RemoteDir>res\drawable-large</RemoteDir>
                        <Operation>1</Operation>
                    </Platform>
                    <Platform Name="Android64">
                        <RemoteDir>res\drawable-large</RemoteDir>
                        <Operation>1</Operation>
                    </Platform>
                </DeployClass>
                <DeployClass Name="Android_SplashImage960">
                    <Platform Name="Android">
                        <RemoteDir>res\drawable-xlarge</RemoteDir>
                        <Operation>1</Operation>
                    </Platform>
                    <Platform Name="Android64">
                        <RemoteDir>res\drawable-xlarge</RemoteDir>
                        <Operation>1</Operation>
                    </Platform>
                </DeployClass>
                <DeployClass Name="Android_Strings">
                    <Platform Name="Android">
                        <RemoteDir>res\values</RemoteDir>
                        <Operation>1</Operation>
                    </Platform>
                    <Platform Name="Android64">
                        <RemoteDir>res\values</RemoteDir>
                        <Operation>1</Operation>
                    </Platform>
                </DeployClass>
                <DeployClass Name="DebugSymbols">
                    <Platform Name="iOSSimulator">
                        <Operation>1</Operation>
                    </Platform>
                    <Platform Name="OSX32">
                        <Operation>1</Operation>
                    </Platform>
                    <Platform Name="Win32">
                        <Operation>0</Operation>
                    </Platform>
                </DeployClass>
                <DeployClass Name="DependencyFramework">
                    <Platform Name="OSX32">
                        <Operation>1</Operation>
                        <Extensions>.framework</Extensions>
                    </Platform>
                    <Platform Name="OSX64">
                        <Operation>1</Operation>
                        <Extensions>.framework</Extensions>
                    </Platform>
                    <Platform Name="OSXARM64">
                        <Operation>1</Operation>
                        <Extensions>.framework</Extensions>
                    </Platform>
                    <Platform Name="Win32">
                        <Operation>0</Operation>
                    </Platform>
                </DeployClass>
                <DeployClass Name="DependencyModule">
                    <Platform Name="OSX32">
                        <Operation>1</Operation>
                        <Extensions>.dylib</Extensions>
                    </Platform>
                    <Platform Name="OSX64">
                        <Operation>1</Operation>
                        <Extensions>.dylib</Extensions>
                    </Platform>
                    <Platform Name="OSXARM64">
                        <Operation>1</Operation>
                        <Extensions>.dylib</Extensions>
                    </Platform>
                    <Platform Name="Win32">
                        <Operation>0</Operation>
                        <Extensions>.dll;.bpl</Extensions>
                    </Platform>
                </DeployClass>
                <DeployClass Required="true" Name="DependencyPackage">
                    <Platform Name="iOSDevice32">
                        <Operation>1</Operation>
                        <Extensions>.dylib</Extensions>
                    </Platform>
                    <Platform Name="iOSDevice64">
                        <Operation>1</Operation>
                        <Extensions>.dylib</Extensions>
                    </Platform>
                    <Platform Name="iOSSimARM64">
                        <Operation>1</Operation>
                        <Extensions>.dylib</Extensions>
                    </Platform>
                    <Platform Name="OSX32">
                        <Operation>1</Operation>
                        <Extensions>.dylib</Extensions>
                    </Platform>
                    <Platform Name="OSX64">
                        <Operation>1</Operation>
                        <Extensions>.dylib</Extensions>
                    </Platform>
                    <Platform Name="OSXARM64">
                        <Operation>1</Operation>
                        <Extensions>.dylib</Extensions>
                    </Platform>
                    <Platform Name="Win32">
                        <Operation>0</Operation>
                        <Extensions>.bpl</Extensions>
                    </Platform>
                </DeployClass>
                <DeployClass Name="File">
                    <Platform Name="Android">
                        <Operation>0</Operation>
                    </Platform>
                    <Platform Name="Android64">
                        <Operation>0</Operation>
                    </Platform>
                    <Platform Name="iOSDevice32">
                        <Operation>0</Operation>
                    </Platform>
                    <Platform Name="iOSDevice64">
                        <Operation>0</Operation>
                    </Platform>
                    <Platform Name="iOSSimARM64">
                        <Operation>0</Operation>
                    </Platform>
                    <Platform Name="OSX32">
                        <Operation>0</Operation>
                    </Platform>
                    <Platform Name="OSX64">
                        <Operation>0</Operation>
                    </Platform>
                    <Platform Name="OSXARM64">
                        <Operation>0</Operation>
                    </Platform>
                    <Platform Name="Win32">
                        <Operation>0</Operation>
                    </Platform>
                </DeployClass>
                <DeployClass Name="ProjectAndroidManifest">
                    <Platform Name="Android">
                        <Operation>1</Operation>
                    </Platform>
                    <Platform Name="Android64">
                        <Operation>1</Operation>
                    </Platform>
                </DeployClass>
                <DeployClass Name="ProjectOSXDebug"/>
                <DeployClass Name="ProjectOSXEntitlements"/>
                <DeployClass Name="ProjectOSXInfoPList"/>
                <DeployClass Name="ProjectOSXResource">
                    <Platform Name="OSX32">
                        <RemoteDir>Contents\Resources</RemoteDir>
                        <Operation>1</Operation>
                    </Platform>
                    <Platform Name="OSX64">
                        <RemoteDir>Contents\Resources</RemoteDir>
                        <Operation>1</Operation>
                    </Platform>
                    <Platform Name="OSXARM64">
                        <RemoteDir>Contents\Resources</RemoteDir>
                        <Operation>1</Operation>
                    </Platform>
                </DeployClass>
                <DeployClass Required="true" Name="ProjectOutput">
                    <Platform Name="Android">
                        <RemoteDir>library\lib\armeabi-v7a</RemoteDir>
                        <Operation>1</Operation>
                    </Platform>
                    <Platform Name="Android64">
                        <RemoteDir>library\lib\arm64-v8a</RemoteDir>
                        <Operation>1</Operation>
                    </Platform>
                    <Platform Name="iOSDevice32">
                        <Operation>1</Operation>
                    </Platform>
                    <Platform Name="iOSDevice64">
                        <Operation>1</Operation>
                    </Platform>
                    <Platform Name="iOSSimARM64">
                        <Operation>1</Operation>
                    </Platform>
                    <Platform Name="Linux64">
                        <Operation>1</Operation>
                    </Platform>
                    <Platform Name="OSX32">
                        <Operation>1</Operation>
                    </Platform>
                    <Platform Name="OSX64">
                        <Operation>1</Operation>
                    </Platform>
                    <Platform Name="OSXARM64">
                        <Operation>1</Operation>
                    </Platform>
                    <Platform Name="Win32">
                        <Operation>0</Operation>
                    </Platform>
                </DeployClass>
                <DeployClass Name="ProjectOutput_Android32">
                    <Platform Name="Android64">
                        <RemoteDir>library\lib\armeabi-v7a</RemoteDir>
                        <Operation>1</Operation>
                    </Platform>
                </DeployClass>
                <DeployClass Name="ProjectUWPManifest">
                    <Platform Name="Win32">
                        <Operation>1</Operation>
                    </Platform>
                    <Platform Name="Win64">
                        <Operation>1</Operation>
                    </Platform>
                </DeployClass>
                <DeployClass Name="ProjectiOSDeviceDebug">
                    <Platform Name="iOSDevice32">
                        <RemoteDir>..\$(PROJECTNAME).app.dSYM\Contents\Resources\DWARF</RemoteDir>
                        <Operation>1</Operation>
                    </Platform>
                    <Platform Name="iOSDevice64">
                        <RemoteDir>..\$(PROJECTNAME).app.dSYM\Contents\Resources\DWARF</RemoteDir>
                        <Operation>1</Operation>
                    </Platform>
                    <Platform Name="iOSSimARM64">
                        <RemoteDir>..\$(PROJECTNAME).app.dSYM\Contents\Resources\DWARF</RemoteDir>
                        <Operation>1</Operation>
                    </Platform>
                </DeployClass>
                <DeployClass Name="ProjectiOSEntitlements"/>
                <DeployClass Name="ProjectiOSInfoPList"/>
                <DeployClass Name="ProjectiOSLaunchScreen"/>
                <DeployClass Name="ProjectiOSResource">
                    <Platform Name="iOSDevice32">
                        <Operation>1</Operation>
                    </Platform>
                    <Platform Name="iOSDevice64">
                        <Operation>1</Operation>
                    </Platform>
                    <Platform Name="iOSSimARM64">
                        <Operation>1</Operation>
                    </Platform>
                </DeployClass>
                <DeployClass Name="UWP_DelphiLogo150">
                    <Platform Name="Win32">
                        <RemoteDir>Assets</RemoteDir>
                        <Operation>1</Operation>
                    </Platform>
                    <Platform Name="Win64">
                        <RemoteDir>Assets</RemoteDir>
                        <Operation>1</Operation>
                    </Platform>
                </DeployClass>
                <DeployClass Name="UWP_DelphiLogo44">
                    <Platform Name="Win32">
                        <RemoteDir>Assets</RemoteDir>
                        <Operation>1</Operation>
                    </Platform>
                    <Platform Name="Win64">
                        <RemoteDir>Assets</RemoteDir>
                        <Operation>1</Operation>
                    </Platform>
                </DeployClass>
                <DeployClass Name="iOS_AppStore1024">
                    <Platform Name="iOSDevice64">
                        <RemoteDir>..\$(PROJECTNAME).launchscreen\Assets\AppIcon.appiconset</RemoteDir>
                        <Operation>1</Operation>
                    </Platform>
                    <Platform Name="iOSSimARM64">
                        <RemoteDir>..\$(PROJECTNAME).launchscreen\Assets\AppIcon.appiconset</RemoteDir>
                        <Operation>1</Operation>
                    </Platform>
                </DeployClass>
                <DeployClass Name="iPad_AppIcon152">
                    <Platform Name="iOSDevice64">
                        <RemoteDir>..\$(PROJECTNAME).launchscreen\Assets\AppIcon.appiconset</RemoteDir>
                        <Operation>1</Operation>
                    </Platform>
                    <Platform Name="iOSSimARM64">
                        <RemoteDir>..\$(PROJECTNAME).launchscreen\Assets\AppIcon.appiconset</RemoteDir>
                        <Operation>1</Operation>
                    </Platform>
                </DeployClass>
                <DeployClass Name="iPad_AppIcon167">
                    <Platform Name="iOSDevice64">
                        <RemoteDir>..\$(PROJECTNAME).launchscreen\Assets\AppIcon.appiconset</RemoteDir>
                        <Operation>1</Operation>
                    </Platform>
                    <Platform Name="iOSSimARM64">
                        <RemoteDir>..\$(PROJECTNAME).launchscreen\Assets\AppIcon.appiconset</RemoteDir>
                        <Operation>1</Operation>
                    </Platform>
                </DeployClass>
                <DeployClass Name="iPad_Launch2x">
                    <Platform Name="iOSDevice64">
                        <RemoteDir>..\$(PROJECTNAME).launchscreen\Assets\LaunchScreenImage.imageset</RemoteDir>
                        <Operation>1</Operation>
                    </Platform>
                    <Platform Name="iOSSimARM64">
                        <RemoteDir>..\$(PROJECTNAME).launchscreen\Assets\LaunchScreenImage.imageset</RemoteDir>
                        <Operation>1</Operation>
                    </Platform>
                </DeployClass>
                <DeployClass Name="iPad_LaunchDark2x">
                    <Platform Name="iOSDevice64">
                        <RemoteDir>..\$(PROJECTNAME).launchscreen\Assets\LaunchScreenImage.imageset</RemoteDir>
                        <Operation>1</Operation>
                    </Platform>
                    <Platform Name="iOSSimARM64">
                        <RemoteDir>..\$(PROJECTNAME).launchscreen\Assets\LaunchScreenImage.imageset</RemoteDir>
                        <Operation>1</Operation>
                    </Platform>
                </DeployClass>
                <DeployClass Name="iPad_Notification40">
                    <Platform Name="iOSDevice64">
                        <RemoteDir>..\$(PROJECTNAME).launchscreen\Assets\AppIcon.appiconset</RemoteDir>
                        <Operation>1</Operation>
                    </Platform>
                    <Platform Name="iOSSimARM64">
                        <RemoteDir>..\$(PROJECTNAME).launchscreen\Assets\AppIcon.appiconset</RemoteDir>
                        <Operation>1</Operation>
                    </Platform>
                </DeployClass>
                <DeployClass Name="iPad_Setting58">
                    <Platform Name="iOSDevice64">
                        <RemoteDir>..\$(PROJECTNAME).launchscreen\Assets\AppIcon.appiconset</RemoteDir>
                        <Operation>1</Operation>
                    </Platform>
                    <Platform Name="iOSSimARM64">
                        <RemoteDir>..\$(PROJECTNAME).launchscreen\Assets\AppIcon.appiconset</RemoteDir>
                        <Operation>1</Operation>
                    </Platform>
                </DeployClass>
                <DeployClass Name="iPad_SpotLight80">
                    <Platform Name="iOSDevice64">
                        <RemoteDir>..\$(PROJECTNAME).launchscreen\Assets\AppIcon.appiconset</RemoteDir>
                        <Operation>1</Operation>
                    </Platform>
                    <Platform Name="iOSSimARM64">
                        <RemoteDir>..\$(PROJECTNAME).launchscreen\Assets\AppIcon.appiconset</RemoteDir>
                        <Operation>1</Operation>
                    </Platform>
                </DeployClass>
                <DeployClass Name="iPhone_AppIcon120">
                    <Platform Name="iOSDevice64">
                        <RemoteDir>..\$(PROJECTNAME).launchscreen\Assets\AppIcon.appiconset</RemoteDir>
                        <Operation>1</Operation>
                    </Platform>
                    <Platform Name="iOSSimARM64">
                        <RemoteDir>..\$(PROJECTNAME).launchscreen\Assets\AppIcon.appiconset</RemoteDir>
                        <Operation>1</Operation>
                    </Platform>
                </DeployClass>
                <DeployClass Name="iPhone_AppIcon180">
                    <Platform Name="iOSDevice64">
                        <RemoteDir>..\$(PROJECTNAME).launchscreen\Assets\AppIcon.appiconset</RemoteDir>
                        <Operation>1</Operation>
                    </Platform>
                    <Platform Name="iOSSimARM64">
                        <RemoteDir>..\$(PROJECTNAME).launchscreen\Assets\AppIcon.appiconset</RemoteDir>
                        <Operation>1</Operation>
                    </Platform>
                </DeployClass>
                <DeployClass Name="iPhone_Launch2x">
                    <Platform Name="iOSDevice64">
                        <RemoteDir>..\$(PROJECTNAME).launchscreen\Assets\LaunchScreenImage.imageset</RemoteDir>
                        <Operation>1</Operation>
                    </Platform>
                    <Platform Name="iOSSimARM64">
                        <RemoteDir>..\$(PROJECTNAME).launchscreen\Assets\LaunchScreenImage.imageset</RemoteDir>
                        <Operation>1</Operation>
                    </Platform>
                </DeployClass>
                <DeployClass Name="iPhone_Launch3x">
                    <Platform Name="iOSDevice64">
                        <RemoteDir>..\$(PROJECTNAME).launchscreen\Assets\LaunchScreenImage.imageset</RemoteDir>
                        <Operation>1</Operation>
                    </Platform>
                    <Platform Name="iOSSimARM64">
                        <RemoteDir>..\$(PROJECTNAME).launchscreen\Assets\LaunchScreenImage.imageset</RemoteDir>
                        <Operation>1</Operation>
                    </Platform>
                </DeployClass>
                <DeployClass Name="iPhone_LaunchDark2x">
                    <Platform Name="iOSDevice64">
                        <RemoteDir>..\$(PROJECTNAME).launchscreen\Assets\LaunchScreenImage.imageset</RemoteDir>
                        <Operation>1</Operation>
                    </Platform>
                    <Platform Name="iOSSimARM64">
                        <RemoteDir>..\$(PROJECTNAME).launchscreen\Assets\LaunchScreenImage.imageset</RemoteDir>
                        <Operation>1</Operation>
                    </Platform>
                </DeployClass>
                <DeployClass Name="iPhone_LaunchDark3x">
                    <Platform Name="iOSDevice64">
                        <RemoteDir>..\$(PROJECTNAME).launchscreen\Assets\LaunchScreenImage.imageset</RemoteDir>
                        <Operation>1</Operation>
                    </Platform>
                    <Platform Name="iOSSimARM64">
                        <RemoteDir>..\$(PROJECTNAME).launchscreen\Assets\LaunchScreenImage.imageset</RemoteDir>
                        <Operation>1</Operation>
                    </Platform>
                </DeployClass>
                <DeployClass Name="iPhone_Notification40">
                    <Platform Name="iOSDevice64">
                        <RemoteDir>..\$(PROJECTNAME).launchscreen\Assets\AppIcon.appiconset</RemoteDir>
                        <Operation>1</Operation>
                    </Platform>
                    <Platform Name="iOSSimARM64">
                        <RemoteDir>..\$(PROJECTNAME).launchscreen\Assets\AppIcon.appiconset</RemoteDir>
                        <Operation>1</Operation>
                    </Platform>
                </DeployClass>
                <DeployClass Name="iPhone_Notification60">
                    <Platform Name="iOSDevice64">
                        <RemoteDir>..\$(PROJECTNAME).launchscreen\Assets\AppIcon.appiconset</RemoteDir>
                        <Operation>1</Operation>
                    </Platform>
                    <Platform Name="iOSSimARM64">
                        <RemoteDir>..\$(PROJECTNAME).launchscreen\Assets\AppIcon.appiconset</RemoteDir>
                        <Operation>1</Operation>
                    </Platform>
                </DeployClass>
                <DeployClass Name="iPhone_Setting58">
                    <Platform Name="iOSDevice64">
                        <RemoteDir>..\$(PROJECTNAME).launchscreen\Assets\AppIcon.appiconset</RemoteDir>
                        <Operation>1</Operation>
                    </Platform>
                    <Platform Name="iOSSimARM64">
                        <RemoteDir>..\$(PROJECTNAME).launchscreen\Assets\AppIcon.appiconset</RemoteDir>
                        <Operation>1</Operation>
                    </Platform>
                </DeployClass>
                <DeployClass Name="iPhone_Setting87">
                    <Platform Name="iOSDevice64">
                        <RemoteDir>..\$(PROJECTNAME).launchscreen\Assets\AppIcon.appiconset</RemoteDir>
                        <Operation>1</Operation>
                    </Platform>
                    <Platform Name="iOSSimARM64">
                        <RemoteDir>..\$(PROJECTNAME).launchscreen\Assets\AppIcon.appiconset</RemoteDir>
                        <Operation>1</Operation>
                    </Platform>
                </DeployClass>
                <DeployClass Name="iPhone_Spotlight120">
                    <Platform Name="iOSDevice64">
                        <RemoteDir>..\$(PROJECTNAME).launchscreen\Assets\AppIcon.appiconset</RemoteDir>
                        <Operation>1</Operation>
                    </Platform>
                    <Platform Name="iOSSimARM64">
                        <RemoteDir>..\$(PROJECTNAME).launchscreen\Assets\AppIcon.appiconset</RemoteDir>
                        <Operation>1</Operation>
                    </Platform>
                </DeployClass>
                <DeployClass Name="iPhone_Spotlight80">
                    <Platform Name="iOSDevice64">
                        <RemoteDir>..\$(PROJECTNAME).launchscreen\Assets\AppIcon.appiconset</RemoteDir>
                        <Operation>1</Operation>
                    </Platform>
                    <Platform Name="iOSSimARM64">
                        <RemoteDir>..\$(PROJECTNAME).launchscreen\Assets\AppIcon.appiconset</RemoteDir>
                        <Operation>1</Operation>
                    </Platform>
                </DeployClass>
                <ProjectRoot Platform="Android" Name="$(PROJECTNAME)"/>
                <ProjectRoot Platform="Android64" Name="$(PROJECTNAME)"/>
                <ProjectRoot Platform="iOSDevice32" Name="$(PROJECTNAME).app"/>
                <ProjectRoot Platform="iOSDevice64" Name="$(PROJECTNAME).app"/>
                <ProjectRoot Platform="iOSSimARM64" Name="$(PROJECTNAME).app"/>
                <ProjectRoot Platform="Linux64" Name="$(PROJECTNAME)"/>
                <ProjectRoot Platform="OSX32" Name="$(PROJECTNAME)"/>
                <ProjectRoot Platform="OSX64" Name="$(PROJECTNAME)"/>
                <ProjectRoot Platform="OSXARM64" Name="$(PROJECTNAME)"/>
                <ProjectRoot Platform="Win32" Name="$(PROJECTNAME)"/>
                <ProjectRoot Platform="Win64" Name="$(PROJECTNAME)"/>
            </Deployment>
        </BorlandProject>
        <ProjectFileVersion>12</ProjectFileVersion>
    </ProjectExtensions>
    <Import Project="$(APPDATA)\Embarcadero\$(BDSAPPDATABASEDIR)\$(PRODUCTVERSION)\UserTools.proj" Condition="Exists('$(APPDATA)\Embarcadero\$(BDSAPPDATABASEDIR)\$(PRODUCTVERSION)\UserTools.proj')"/>
    <Import Project="$(MSBuildProjectName).deployproj" Condition="Exists('$(MSBuildProjectName).deployproj')"/>
>>>>>>> 1b2052b8
</Project>
<|MERGE_RESOLUTION|>--- conflicted
+++ resolved
@@ -1,1028 +1,151 @@
-﻿<Project xmlns="http://schemas.microsoft.com/developer/msbuild/2003">
-    <PropertyGroup>
-<<<<<<< HEAD
-        <ProjectGuid>{AA47247E-6E7B-4A22-8740-FB9041C2F93B}</ProjectGuid>
-        <MainSource>Compil32.dpr</MainSource>
-        <Base>True</Base>
-        <Config Condition="'$(Config)'==''">Debug</Config>
-        <TargetedPlatforms>1</TargetedPlatforms>
-        <AppType>Application</AppType>
-        <FrameworkType>VCL</FrameworkType>
-        <ProjectVersion>19.5</ProjectVersion>
-        <Platform Condition="'$(Platform)'==''">Win32</Platform>
-=======
-        <ProjectGuid>{9F7D921E-50D5-42DB-B7EE-8F08E82FB4F4}</ProjectGuid>
-        <MainSource>Compil32.dpr</MainSource>
-        <Config Condition="'$(Config)'==''">Release</Config>
-        <DCC_DCCCompiler>DCC32</DCC_DCCCompiler>
-        <ProjectVersion>19.5</ProjectVersion>
-        <FrameworkType>VCL</FrameworkType>
-        <Base>True</Base>
-        <Platform Condition="'$(Platform)'==''">Win32</Platform>
-        <TargetedPlatforms>1</TargetedPlatforms>
-        <AppType>Application</AppType>
->>>>>>> 1b2052b8
-    </PropertyGroup>
-    <PropertyGroup Condition="'$(Config)'=='Base' or '$(Base)'!=''">
-        <Base>true</Base>
-    </PropertyGroup>
-    <PropertyGroup Condition="('$(Platform)'=='Win32' and '$(Base)'=='true') or '$(Base_Win32)'!=''">
-        <Base_Win32>true</Base_Win32>
-        <CfgParent>Base</CfgParent>
-        <Base>true</Base>
-    </PropertyGroup>
-<<<<<<< HEAD
-=======
-    <PropertyGroup Condition="('$(Platform)'=='Win64' and '$(Base)'=='true') or '$(Base_Win64)'!=''">
-        <Base_Win64>true</Base_Win64>
-        <CfgParent>Base</CfgParent>
-        <Base>true</Base>
-    </PropertyGroup>
->>>>>>> 1b2052b8
-    <PropertyGroup Condition="'$(Config)'=='Release' or '$(Cfg_1)'!=''">
-        <Cfg_1>true</Cfg_1>
-        <CfgParent>Base</CfgParent>
-        <Base>true</Base>
-    </PropertyGroup>
-<<<<<<< HEAD
-=======
-    <PropertyGroup Condition="('$(Platform)'=='Win32' and '$(Cfg_1)'=='true') or '$(Cfg_1_Win32)'!=''">
-        <Cfg_1_Win32>true</Cfg_1_Win32>
-        <CfgParent>Cfg_1</CfgParent>
-        <Cfg_1>true</Cfg_1>
-        <Base>true</Base>
-    </PropertyGroup>
->>>>>>> 1b2052b8
-    <PropertyGroup Condition="'$(Config)'=='Debug' or '$(Cfg_2)'!=''">
-        <Cfg_2>true</Cfg_2>
-        <CfgParent>Base</CfgParent>
-        <Base>true</Base>
-    </PropertyGroup>
-<<<<<<< HEAD
-    <PropertyGroup Condition="'$(Base)'!=''">
-        <DCC_ImageBase>00400000</DCC_ImageBase>
-        <DCC_Alignment>1</DCC_Alignment>
-        <DCC_AssertionsAtRuntime>false</DCC_AssertionsAtRuntime>
-        <DCC_DebugInformation>1</DCC_DebugInformation>
-        <DCC_WriteableConstants>true</DCC_WriteableConstants>
-        <DCC_SymbolReferenceInfo>1</DCC_SymbolReferenceInfo>
-        <DCC_UnitSearchPath>..\Components;..\Components\UniPs\Source;ISPP;$(DCC_UnitSearchPath)</DCC_UnitSearchPath>
-        <DCC_UsePackage>VCL30;vclx30;VclSmp30;vcldb30;vcldbx30;$(DCC_UsePackage)</DCC_UsePackage>
-        <DCC_Define>PS_MINIVCL;PS_NOGRAPHCONST;PS_PANSICHAR;PS_NOINTERFACEGUIDBRACKETS;$(DCC_Define)</DCC_Define>
-        <SanitizedProjectName>Compil32</SanitizedProjectName>
-=======
-    <PropertyGroup Condition="('$(Platform)'=='Win32' and '$(Cfg_2)'=='true') or '$(Cfg_2_Win32)'!=''">
-        <Cfg_2_Win32>true</Cfg_2_Win32>
-        <CfgParent>Cfg_2</CfgParent>
-        <Cfg_2>true</Cfg_2>
-        <Base>true</Base>
-    </PropertyGroup>
-    <PropertyGroup Condition="'$(Base)'!=''">
-        <DCC_DependencyCheckOutputName>Compil32.exe</DCC_DependencyCheckOutputName>
-        <DCC_UnitSearchPath>..\components;..\components\unips\source;ispp;$(DCC_UnitSearchPath)</DCC_UnitSearchPath>
-        <DCC_UsePackage>VCL30;vclx30;VclSmp30;vcldb30;vcldbx30;$(DCC_UsePackage)</DCC_UsePackage>
-        <DCC_ImageBase>00400000</DCC_ImageBase>
-        <DCC_Alignment>1</DCC_Alignment>
-        <DCC_Define>PS_MINIVCL;PS_NOGRAPHCONST;PS_PANSICHAR;PS_NOINTERFACEGUIDBRACKETS;$(DCC_Define)</DCC_Define>
-        <DCC_Platform>x86</DCC_Platform>
-        <DCC_K>false</DCC_K>
-        <DCC_F>false</DCC_F>
-        <DCC_S>false</DCC_S>
-        <DCC_N>true</DCC_N>
-        <DCC_SymbolReferenceInfo>0</DCC_SymbolReferenceInfo>
-        <DCC_WriteableConstants>true</DCC_WriteableConstants>
-        <DCC_E>false</DCC_E>
-        <DCC_AssertionsAtRuntime>false</DCC_AssertionsAtRuntime>
-        <SanitizedProjectName>Compil32</SanitizedProjectName>
-        <DCC_Namespace>Vcl;Vcl.Imaging;Vcl.Touch;Vcl.Samples;Vcl.Shell;System;Xml;Data;Datasnap;Web;Soap;Winapi;System.Win;$(DCC_Namespace)</DCC_Namespace>
->>>>>>> 1b2052b8
-        <VerInfo_IncludeVerInfo>true</VerInfo_IncludeVerInfo>
-        <VerInfo_MajorVer>0</VerInfo_MajorVer>
-        <VerInfo_Locale>1033</VerInfo_Locale>
-        <VerInfo_Keys>CompanyName=Jordan Russell;FileDescription=Inno Setup Compiler;FileVersion=0.0.0.0;InternalName=;LegalCopyright=Copyright (C) 1997-2008 Jordan Russell. Portions Copyright (C) 2000-2008 Martijn Laan.;LegalTrademarks=;OriginalFilename=;ProductName=Inno Setup;ProductVersion=0.0.0.0;Comments=Inno Setup home page: http://www.innosetup.com</VerInfo_Keys>
-<<<<<<< HEAD
-        <DCC_Namespace>Vcl;Vcl.Imaging;Vcl.Touch;Vcl.Samples;Vcl.Shell;System;Xml;Data;Datasnap;Web;Soap;$(DCC_Namespace)</DCC_Namespace>
-        <DCC_SYMBOL_DEPRECATED>false</DCC_SYMBOL_DEPRECATED>
-        <DCC_SYMBOL_PLATFORM>false</DCC_SYMBOL_PLATFORM>
-        <DCC_UNSAFE_CAST>false</DCC_UNSAFE_CAST>
-        <DCC_EXPLICIT_STRING_CAST>false</DCC_EXPLICIT_STRING_CAST>
-        <DCC_EXPLICIT_STRING_CAST_LOSS>false</DCC_EXPLICIT_STRING_CAST_LOSS>
-        <DCC_IMPLICIT_INTEGER_CAST_LOSS>false</DCC_IMPLICIT_INTEGER_CAST_LOSS>
-        <DCC_IMPLICIT_CONVERSION_LOSS>false</DCC_IMPLICIT_CONVERSION_LOSS>
-    </PropertyGroup>
-    <PropertyGroup Condition="'$(Base_Win32)'!=''">
-        <DCC_Namespace>Winapi;System.Win;Data.Win;Datasnap.Win;Web.Win;Soap.Win;Xml.Win;Bde;$(DCC_Namespace)</DCC_Namespace>
-=======
-    </PropertyGroup>
-    <PropertyGroup Condition="'$(Base_Win32)'!=''">
-        <DCC_Namespace>Data.Win;Datasnap.Win;Web.Win;Soap.Win;Xml.Win;Bde;$(DCC_Namespace)</DCC_Namespace>
->>>>>>> 1b2052b8
-        <BT_BuildType>Debug</BT_BuildType>
-        <VerInfo_IncludeVerInfo>true</VerInfo_IncludeVerInfo>
-        <VerInfo_Keys>CompanyName=;FileDescription=$(MSBuildProjectName);FileVersion=1.0.0.0;InternalName=;LegalCopyright=;LegalTrademarks=;OriginalFilename=;ProductName=$(MSBuildProjectName);ProductVersion=1.0.0.0;Comments=;ProgramID=com.embarcadero.$(MSBuildProjectName)</VerInfo_Keys>
-        <VerInfo_Locale>1033</VerInfo_Locale>
-<<<<<<< HEAD
-        <Manifest_File>(None)</Manifest_File>
-    </PropertyGroup>
-    <PropertyGroup Condition="'$(Cfg_1)'!=''">
-        <DCC_Define>RELEASE;$(DCC_Define)</DCC_Define>
-        <DCC_DebugInformation>0</DCC_DebugInformation>
-        <DCC_LocalDebugSymbols>false</DCC_LocalDebugSymbols>
-        <DCC_ExeOutput>..\Files</DCC_ExeOutput>
-    </PropertyGroup>
-    <PropertyGroup Condition="'$(Cfg_2)'!=''">
-        <DCC_Define>DEBUG;$(DCC_Define)</DCC_Define>
-        <DCC_Optimize>false</DCC_Optimize>
-        <DCC_GenerateStackFrames>true</DCC_GenerateStackFrames>
-        <Debugger_RunParams>Debug.iss</Debugger_RunParams>
-=======
-        <Manifest_File>$(BDS)\bin\default_app.manifest</Manifest_File>
-        <Icon_MainIcon>Compil32_Icon3.ico</Icon_MainIcon>
-        <UWP_DelphiLogo44>$(BDS)\bin\Artwork\Windows\UWP\delphi_UwpDefault_44.png</UWP_DelphiLogo44>
-        <UWP_DelphiLogo150>$(BDS)\bin\Artwork\Windows\UWP\delphi_UwpDefault_150.png</UWP_DelphiLogo150>
-    </PropertyGroup>
-    <PropertyGroup Condition="'$(Base_Win64)'!=''">
-        <Icon_MainIcon>Compil32_Icon3.ico</Icon_MainIcon>
-        <UWP_DelphiLogo44>$(BDS)\bin\Artwork\Windows\UWP\delphi_UwpDefault_44.png</UWP_DelphiLogo44>
-        <UWP_DelphiLogo150>$(BDS)\bin\Artwork\Windows\UWP\delphi_UwpDefault_150.png</UWP_DelphiLogo150>
-    </PropertyGroup>
-    <PropertyGroup Condition="'$(Cfg_1)'!=''">
-        <DCC_Define>RELEASE;$(DCC_Define)</DCC_Define>
-        <DCC_LocalDebugSymbols>false</DCC_LocalDebugSymbols>
-        <DCC_DebugInformation>0</DCC_DebugInformation>
-    </PropertyGroup>
-    <PropertyGroup Condition="'$(Cfg_1_Win32)'!=''">
-        <AppDPIAwarenessMode>PerMonitorV2</AppDPIAwarenessMode>
-    </PropertyGroup>
-    <PropertyGroup Condition="'$(Cfg_2)'!=''">
-        <DCC_Define>DEBUG;$(DCC_Define)</DCC_Define>
-    </PropertyGroup>
-    <PropertyGroup Condition="'$(Cfg_2_Win32)'!=''">
-        <AppDPIAwarenessMode>PerMonitorV2</AppDPIAwarenessMode>
->>>>>>> 1b2052b8
-    </PropertyGroup>
-    <ItemGroup>
-        <DelphiCompile Include="$(MainSource)">
-            <MainSource>MainSource</MainSource>
-        </DelphiCompile>
-        <DCCReference Include="SafeDLLPath.pas"/>
-        <DCCReference Include="CompForm.pas">
-            <Form>CompileForm</Form>
-        </DCCReference>
-        <DCCReference Include="CmnFunc.pas"/>
-        <DCCReference Include="CmnFunc2.pas"/>
-        <DCCReference Include="CompFunc.pas"/>
-        <DCCReference Include="CompMsgs.pas"/>
-        <DCCReference Include="CompInt.pas"/>
-        <DCCReference Include="CompOptions.pas">
-            <Form>OptionsForm</Form>
-        </DCCReference>
-        <DCCReference Include="CompStartup.pas">
-            <Form>StartupForm</Form>
-        </DCCReference>
-        <DCCReference Include="CompWizard.pas">
-            <Form>WizardForm</Form>
-        </DCCReference>
-        <DCCReference Include="CompWizardFile.pas">
-            <Form>WizardFileForm</Form>
-        </DCCReference>
-        <DCCReference Include="CompFileAssoc.pas"/>
-        <DCCReference Include="..\Components\TmSchema.pas"/>
-        <DCCReference Include="..\Components\UxTheme.pas"/>
-        <DCCReference Include="DebugStruct.pas"/>
-        <DCCReference Include="BrowseFunc.pas"/>
-        <DCCReference Include="CompSignTools.pas">
-            <Form>SignToolsForm</Form>
-        </DCCReference>
-        <DCCReference Include="CompInputQueryCombo.pas"/>
-        <DCCReference Include="..\Components\ScintInt.pas"/>
-        <DCCReference Include="..\Components\ScintEdit.pas"/>
-        <DCCReference Include="..\Components\ScintStylerInnoSetup.pas"/>
-        <DCCReference Include="..\Components\ModernColors.pas"/>
-        <DCCReference Include="CompMessageBoxDesigner.pas">
-            <Form>MBDForm</Form>
-        </DCCReference>
-        <DCCReference Include="CompScintEdit.pas"/>
-<<<<<<< HEAD
-=======
-        <DCCReference Include="CompFileListWin.pas">
-            <Form>CFLWForm</Form>
-            <FormType>dfm</FormType>
-        </DCCReference>
->>>>>>> 1b2052b8
-        <BuildConfiguration Include="Base">
-            <Key>Base</Key>
-        </BuildConfiguration>
-        <BuildConfiguration Include="Release">
-            <Key>Cfg_1</Key>
-            <CfgParent>Base</CfgParent>
-        </BuildConfiguration>
-        <BuildConfiguration Include="Debug">
-            <Key>Cfg_2</Key>
-            <CfgParent>Base</CfgParent>
-        </BuildConfiguration>
-    </ItemGroup>
-<<<<<<< HEAD
-    <ProjectExtensions>
-        <Borland.Personality>Delphi.Personality.12</Borland.Personality>
-        <Borland.ProjectType/>
-=======
-    <Import Project="$(BDS)\Bin\CodeGear.Delphi.Targets" Condition="Exists('$(BDS)\Bin\CodeGear.Delphi.Targets')"/>
-    <ProjectExtensions>
-        <Borland.Personality>Delphi.Personality.12</Borland.Personality>
-        <Borland.ProjectType>VCLApplication</Borland.ProjectType>
->>>>>>> 1b2052b8
-        <BorlandProject>
-            <Delphi.Personality>
-                <Source>
-                    <Source Name="MainSource">Compil32.dpr</Source>
-                </Source>
-<<<<<<< HEAD
-=======
-                <Parameters>
-                    <Parameters Name="UseLauncher">False</Parameters>
-                    <Parameters Name="LoadAllSymbols">True</Parameters>
-                    <Parameters Name="LoadUnspecifiedSymbols">False</Parameters>
-                </Parameters>
-                <VersionInfo>
-                    <VersionInfo Name="IncludeVerInfo">True</VersionInfo>
-                    <VersionInfo Name="AutoIncBuild">False</VersionInfo>
-                    <VersionInfo Name="MajorVer">0</VersionInfo>
-                    <VersionInfo Name="MinorVer">0</VersionInfo>
-                    <VersionInfo Name="Release">0</VersionInfo>
-                    <VersionInfo Name="Build">0</VersionInfo>
-                    <VersionInfo Name="Debug">False</VersionInfo>
-                    <VersionInfo Name="PreRelease">False</VersionInfo>
-                    <VersionInfo Name="Special">False</VersionInfo>
-                    <VersionInfo Name="Private">False</VersionInfo>
-                    <VersionInfo Name="DLL">False</VersionInfo>
-                    <VersionInfo Name="Locale">1033</VersionInfo>
-                    <VersionInfo Name="CodePage">1252</VersionInfo>
-                </VersionInfo>
-                <VersionInfoKeys>
-                    <VersionInfoKeys Name="CompanyName">Jordan Russell</VersionInfoKeys>
-                    <VersionInfoKeys Name="FileDescription">Inno Setup Compiler</VersionInfoKeys>
-                    <VersionInfoKeys Name="FileVersion">0.0.0.0</VersionInfoKeys>
-                    <VersionInfoKeys Name="InternalName"/>
-                    <VersionInfoKeys Name="LegalCopyright">Copyright (C) 1997-2008 Jordan Russell. Portions Copyright (C) 2000-2008 Martijn Laan.</VersionInfoKeys>
-                    <VersionInfoKeys Name="LegalTrademarks"/>
-                    <VersionInfoKeys Name="OriginalFilename"/>
-                    <VersionInfoKeys Name="ProductName">Inno Setup</VersionInfoKeys>
-                    <VersionInfoKeys Name="ProductVersion">0.0.0.0</VersionInfoKeys>
-                    <VersionInfoKeys Name="Comments">Inno Setup home page: http://www.innosetup.com</VersionInfoKeys>
-                </VersionInfoKeys>
-                <Excluded_Packages>
-                    <Excluded_Packages Name="$(BDSBIN)\dcloffice2k120.bpl">Microsoft Office 2000 Sample Automation Server Wrapper Components</Excluded_Packages>
-                    <Excluded_Packages Name="$(BDSBIN)\dclofficexp120.bpl">Microsoft Office XP Sample Automation Server Wrapper Components</Excluded_Packages>
-                </Excluded_Packages>
->>>>>>> 1b2052b8
-            </Delphi.Personality>
-            <Platforms>
-                <Platform value="Win32">True</Platform>
-                <Platform value="Win64">False</Platform>
-            </Platforms>
-<<<<<<< HEAD
-        </BorlandProject>
-        <ProjectFileVersion>12</ProjectFileVersion>
-    </ProjectExtensions>
-    <Import Project="$(BDS)\Bin\CodeGear.Delphi.Targets" Condition="Exists('$(BDS)\Bin\CodeGear.Delphi.Targets')"/>
-    <Import Project="$(APPDATA)\Embarcadero\$(BDSAPPDATABASEDIR)\$(PRODUCTVERSION)\UserTools.proj" Condition="Exists('$(APPDATA)\Embarcadero\$(BDSAPPDATABASEDIR)\$(PRODUCTVERSION)\UserTools.proj')"/>
-=======
-            <Deployment Version="4">
-                <DeployFile LocalName="Compil32.exe" Configuration="Release" Class="ProjectOutput">
-                    <Platform Name="Win32">
-                        <RemoteName>Compil32.exe</RemoteName>
-                        <Overwrite>true</Overwrite>
-                    </Platform>
-                </DeployFile>
-                <DeployClass Name="AdditionalDebugSymbols">
-                    <Platform Name="OSX32">
-                        <Operation>1</Operation>
-                    </Platform>
-                    <Platform Name="Win32">
-                        <Operation>0</Operation>
-                    </Platform>
-                </DeployClass>
-                <DeployClass Name="AndroidClasses">
-                    <Platform Name="Android">
-                        <RemoteDir>classes</RemoteDir>
-                        <Operation>64</Operation>
-                    </Platform>
-                    <Platform Name="Android64">
-                        <RemoteDir>classes</RemoteDir>
-                        <Operation>64</Operation>
-                    </Platform>
-                </DeployClass>
-                <DeployClass Name="AndroidFileProvider">
-                    <Platform Name="Android">
-                        <RemoteDir>res\xml</RemoteDir>
-                        <Operation>1</Operation>
-                    </Platform>
-                    <Platform Name="Android64">
-                        <RemoteDir>res\xml</RemoteDir>
-                        <Operation>1</Operation>
-                    </Platform>
-                </DeployClass>
-                <DeployClass Name="AndroidGDBServer">
-                    <Platform Name="Android">
-                        <RemoteDir>library\lib\armeabi-v7a</RemoteDir>
-                        <Operation>1</Operation>
-                    </Platform>
-                </DeployClass>
-                <DeployClass Name="AndroidLibnativeArmeabiFile">
-                    <Platform Name="Android">
-                        <RemoteDir>library\lib\armeabi</RemoteDir>
-                        <Operation>1</Operation>
-                    </Platform>
-                    <Platform Name="Android64">
-                        <RemoteDir>library\lib\armeabi</RemoteDir>
-                        <Operation>1</Operation>
-                    </Platform>
-                </DeployClass>
-                <DeployClass Name="AndroidLibnativeArmeabiv7aFile">
-                    <Platform Name="Android64">
-                        <RemoteDir>library\lib\armeabi-v7a</RemoteDir>
-                        <Operation>1</Operation>
-                    </Platform>
-                </DeployClass>
-                <DeployClass Name="AndroidLibnativeMipsFile">
-                    <Platform Name="Android">
-                        <RemoteDir>library\lib\mips</RemoteDir>
-                        <Operation>1</Operation>
-                    </Platform>
-                    <Platform Name="Android64">
-                        <RemoteDir>library\lib\mips</RemoteDir>
-                        <Operation>1</Operation>
-                    </Platform>
-                </DeployClass>
-                <DeployClass Name="AndroidServiceOutput">
-                    <Platform Name="Android">
-                        <RemoteDir>library\lib\armeabi-v7a</RemoteDir>
-                        <Operation>1</Operation>
-                    </Platform>
-                    <Platform Name="Android64">
-                        <RemoteDir>library\lib\arm64-v8a</RemoteDir>
-                        <Operation>1</Operation>
-                    </Platform>
-                </DeployClass>
-                <DeployClass Name="AndroidServiceOutput_Android32">
-                    <Platform Name="Android64">
-                        <RemoteDir>library\lib\armeabi-v7a</RemoteDir>
-                        <Operation>1</Operation>
-                    </Platform>
-                </DeployClass>
-                <DeployClass Name="AndroidSplashImageDef">
-                    <Platform Name="Android">
-                        <RemoteDir>res\drawable</RemoteDir>
-                        <Operation>1</Operation>
-                    </Platform>
-                    <Platform Name="Android64">
-                        <RemoteDir>res\drawable</RemoteDir>
-                        <Operation>1</Operation>
-                    </Platform>
-                </DeployClass>
-                <DeployClass Name="AndroidSplashStyles">
-                    <Platform Name="Android">
-                        <RemoteDir>res\values</RemoteDir>
-                        <Operation>1</Operation>
-                    </Platform>
-                    <Platform Name="Android64">
-                        <RemoteDir>res\values</RemoteDir>
-                        <Operation>1</Operation>
-                    </Platform>
-                </DeployClass>
-                <DeployClass Name="AndroidSplashStylesV21">
-                    <Platform Name="Android">
-                        <RemoteDir>res\values-v21</RemoteDir>
-                        <Operation>1</Operation>
-                    </Platform>
-                    <Platform Name="Android64">
-                        <RemoteDir>res\values-v21</RemoteDir>
-                        <Operation>1</Operation>
-                    </Platform>
-                </DeployClass>
-                <DeployClass Name="Android_Colors">
-                    <Platform Name="Android">
-                        <RemoteDir>res\values</RemoteDir>
-                        <Operation>1</Operation>
-                    </Platform>
-                    <Platform Name="Android64">
-                        <RemoteDir>res\values</RemoteDir>
-                        <Operation>1</Operation>
-                    </Platform>
-                </DeployClass>
-                <DeployClass Name="Android_DefaultAppIcon">
-                    <Platform Name="Android">
-                        <RemoteDir>res\drawable</RemoteDir>
-                        <Operation>1</Operation>
-                    </Platform>
-                    <Platform Name="Android64">
-                        <RemoteDir>res\drawable</RemoteDir>
-                        <Operation>1</Operation>
-                    </Platform>
-                </DeployClass>
-                <DeployClass Name="Android_LauncherIcon144">
-                    <Platform Name="Android">
-                        <RemoteDir>res\drawable-xxhdpi</RemoteDir>
-                        <Operation>1</Operation>
-                    </Platform>
-                    <Platform Name="Android64">
-                        <RemoteDir>res\drawable-xxhdpi</RemoteDir>
-                        <Operation>1</Operation>
-                    </Platform>
-                </DeployClass>
-                <DeployClass Name="Android_LauncherIcon192">
-                    <Platform Name="Android">
-                        <RemoteDir>res\drawable-xxxhdpi</RemoteDir>
-                        <Operation>1</Operation>
-                    </Platform>
-                    <Platform Name="Android64">
-                        <RemoteDir>res\drawable-xxxhdpi</RemoteDir>
-                        <Operation>1</Operation>
-                    </Platform>
-                </DeployClass>
-                <DeployClass Name="Android_LauncherIcon36">
-                    <Platform Name="Android">
-                        <RemoteDir>res\drawable-ldpi</RemoteDir>
-                        <Operation>1</Operation>
-                    </Platform>
-                    <Platform Name="Android64">
-                        <RemoteDir>res\drawable-ldpi</RemoteDir>
-                        <Operation>1</Operation>
-                    </Platform>
-                </DeployClass>
-                <DeployClass Name="Android_LauncherIcon48">
-                    <Platform Name="Android">
-                        <RemoteDir>res\drawable-mdpi</RemoteDir>
-                        <Operation>1</Operation>
-                    </Platform>
-                    <Platform Name="Android64">
-                        <RemoteDir>res\drawable-mdpi</RemoteDir>
-                        <Operation>1</Operation>
-                    </Platform>
-                </DeployClass>
-                <DeployClass Name="Android_LauncherIcon72">
-                    <Platform Name="Android">
-                        <RemoteDir>res\drawable-hdpi</RemoteDir>
-                        <Operation>1</Operation>
-                    </Platform>
-                    <Platform Name="Android64">
-                        <RemoteDir>res\drawable-hdpi</RemoteDir>
-                        <Operation>1</Operation>
-                    </Platform>
-                </DeployClass>
-                <DeployClass Name="Android_LauncherIcon96">
-                    <Platform Name="Android">
-                        <RemoteDir>res\drawable-xhdpi</RemoteDir>
-                        <Operation>1</Operation>
-                    </Platform>
-                    <Platform Name="Android64">
-                        <RemoteDir>res\drawable-xhdpi</RemoteDir>
-                        <Operation>1</Operation>
-                    </Platform>
-                </DeployClass>
-                <DeployClass Name="Android_NotificationIcon24">
-                    <Platform Name="Android">
-                        <RemoteDir>res\drawable-mdpi</RemoteDir>
-                        <Operation>1</Operation>
-                    </Platform>
-                    <Platform Name="Android64">
-                        <RemoteDir>res\drawable-mdpi</RemoteDir>
-                        <Operation>1</Operation>
-                    </Platform>
-                </DeployClass>
-                <DeployClass Name="Android_NotificationIcon36">
-                    <Platform Name="Android">
-                        <RemoteDir>res\drawable-hdpi</RemoteDir>
-                        <Operation>1</Operation>
-                    </Platform>
-                    <Platform Name="Android64">
-                        <RemoteDir>res\drawable-hdpi</RemoteDir>
-                        <Operation>1</Operation>
-                    </Platform>
-                </DeployClass>
-                <DeployClass Name="Android_NotificationIcon48">
-                    <Platform Name="Android">
-                        <RemoteDir>res\drawable-xhdpi</RemoteDir>
-                        <Operation>1</Operation>
-                    </Platform>
-                    <Platform Name="Android64">
-                        <RemoteDir>res\drawable-xhdpi</RemoteDir>
-                        <Operation>1</Operation>
-                    </Platform>
-                </DeployClass>
-                <DeployClass Name="Android_NotificationIcon72">
-                    <Platform Name="Android">
-                        <RemoteDir>res\drawable-xxhdpi</RemoteDir>
-                        <Operation>1</Operation>
-                    </Platform>
-                    <Platform Name="Android64">
-                        <RemoteDir>res\drawable-xxhdpi</RemoteDir>
-                        <Operation>1</Operation>
-                    </Platform>
-                </DeployClass>
-                <DeployClass Name="Android_NotificationIcon96">
-                    <Platform Name="Android">
-                        <RemoteDir>res\drawable-xxxhdpi</RemoteDir>
-                        <Operation>1</Operation>
-                    </Platform>
-                    <Platform Name="Android64">
-                        <RemoteDir>res\drawable-xxxhdpi</RemoteDir>
-                        <Operation>1</Operation>
-                    </Platform>
-                </DeployClass>
-                <DeployClass Name="Android_SplashImage426">
-                    <Platform Name="Android">
-                        <RemoteDir>res\drawable-small</RemoteDir>
-                        <Operation>1</Operation>
-                    </Platform>
-                    <Platform Name="Android64">
-                        <RemoteDir>res\drawable-small</RemoteDir>
-                        <Operation>1</Operation>
-                    </Platform>
-                </DeployClass>
-                <DeployClass Name="Android_SplashImage470">
-                    <Platform Name="Android">
-                        <RemoteDir>res\drawable-normal</RemoteDir>
-                        <Operation>1</Operation>
-                    </Platform>
-                    <Platform Name="Android64">
-                        <RemoteDir>res\drawable-normal</RemoteDir>
-                        <Operation>1</Operation>
-                    </Platform>
-                </DeployClass>
-                <DeployClass Name="Android_SplashImage640">
-                    <Platform Name="Android">
-                        <RemoteDir>res\drawable-large</RemoteDir>
-                        <Operation>1</Operation>
-                    </Platform>
-                    <Platform Name="Android64">
-                        <RemoteDir>res\drawable-large</RemoteDir>
-                        <Operation>1</Operation>
-                    </Platform>
-                </DeployClass>
-                <DeployClass Name="Android_SplashImage960">
-                    <Platform Name="Android">
-                        <RemoteDir>res\drawable-xlarge</RemoteDir>
-                        <Operation>1</Operation>
-                    </Platform>
-                    <Platform Name="Android64">
-                        <RemoteDir>res\drawable-xlarge</RemoteDir>
-                        <Operation>1</Operation>
-                    </Platform>
-                </DeployClass>
-                <DeployClass Name="Android_Strings">
-                    <Platform Name="Android">
-                        <RemoteDir>res\values</RemoteDir>
-                        <Operation>1</Operation>
-                    </Platform>
-                    <Platform Name="Android64">
-                        <RemoteDir>res\values</RemoteDir>
-                        <Operation>1</Operation>
-                    </Platform>
-                </DeployClass>
-                <DeployClass Name="DebugSymbols">
-                    <Platform Name="iOSSimulator">
-                        <Operation>1</Operation>
-                    </Platform>
-                    <Platform Name="OSX32">
-                        <Operation>1</Operation>
-                    </Platform>
-                    <Platform Name="Win32">
-                        <Operation>0</Operation>
-                    </Platform>
-                </DeployClass>
-                <DeployClass Name="DependencyFramework">
-                    <Platform Name="OSX32">
-                        <Operation>1</Operation>
-                        <Extensions>.framework</Extensions>
-                    </Platform>
-                    <Platform Name="OSX64">
-                        <Operation>1</Operation>
-                        <Extensions>.framework</Extensions>
-                    </Platform>
-                    <Platform Name="OSXARM64">
-                        <Operation>1</Operation>
-                        <Extensions>.framework</Extensions>
-                    </Platform>
-                    <Platform Name="Win32">
-                        <Operation>0</Operation>
-                    </Platform>
-                </DeployClass>
-                <DeployClass Name="DependencyModule">
-                    <Platform Name="OSX32">
-                        <Operation>1</Operation>
-                        <Extensions>.dylib</Extensions>
-                    </Platform>
-                    <Platform Name="OSX64">
-                        <Operation>1</Operation>
-                        <Extensions>.dylib</Extensions>
-                    </Platform>
-                    <Platform Name="OSXARM64">
-                        <Operation>1</Operation>
-                        <Extensions>.dylib</Extensions>
-                    </Platform>
-                    <Platform Name="Win32">
-                        <Operation>0</Operation>
-                        <Extensions>.dll;.bpl</Extensions>
-                    </Platform>
-                </DeployClass>
-                <DeployClass Required="true" Name="DependencyPackage">
-                    <Platform Name="iOSDevice32">
-                        <Operation>1</Operation>
-                        <Extensions>.dylib</Extensions>
-                    </Platform>
-                    <Platform Name="iOSDevice64">
-                        <Operation>1</Operation>
-                        <Extensions>.dylib</Extensions>
-                    </Platform>
-                    <Platform Name="iOSSimARM64">
-                        <Operation>1</Operation>
-                        <Extensions>.dylib</Extensions>
-                    </Platform>
-                    <Platform Name="OSX32">
-                        <Operation>1</Operation>
-                        <Extensions>.dylib</Extensions>
-                    </Platform>
-                    <Platform Name="OSX64">
-                        <Operation>1</Operation>
-                        <Extensions>.dylib</Extensions>
-                    </Platform>
-                    <Platform Name="OSXARM64">
-                        <Operation>1</Operation>
-                        <Extensions>.dylib</Extensions>
-                    </Platform>
-                    <Platform Name="Win32">
-                        <Operation>0</Operation>
-                        <Extensions>.bpl</Extensions>
-                    </Platform>
-                </DeployClass>
-                <DeployClass Name="File">
-                    <Platform Name="Android">
-                        <Operation>0</Operation>
-                    </Platform>
-                    <Platform Name="Android64">
-                        <Operation>0</Operation>
-                    </Platform>
-                    <Platform Name="iOSDevice32">
-                        <Operation>0</Operation>
-                    </Platform>
-                    <Platform Name="iOSDevice64">
-                        <Operation>0</Operation>
-                    </Platform>
-                    <Platform Name="iOSSimARM64">
-                        <Operation>0</Operation>
-                    </Platform>
-                    <Platform Name="OSX32">
-                        <Operation>0</Operation>
-                    </Platform>
-                    <Platform Name="OSX64">
-                        <Operation>0</Operation>
-                    </Platform>
-                    <Platform Name="OSXARM64">
-                        <Operation>0</Operation>
-                    </Platform>
-                    <Platform Name="Win32">
-                        <Operation>0</Operation>
-                    </Platform>
-                </DeployClass>
-                <DeployClass Name="ProjectAndroidManifest">
-                    <Platform Name="Android">
-                        <Operation>1</Operation>
-                    </Platform>
-                    <Platform Name="Android64">
-                        <Operation>1</Operation>
-                    </Platform>
-                </DeployClass>
-                <DeployClass Name="ProjectOSXDebug"/>
-                <DeployClass Name="ProjectOSXEntitlements"/>
-                <DeployClass Name="ProjectOSXInfoPList"/>
-                <DeployClass Name="ProjectOSXResource">
-                    <Platform Name="OSX32">
-                        <RemoteDir>Contents\Resources</RemoteDir>
-                        <Operation>1</Operation>
-                    </Platform>
-                    <Platform Name="OSX64">
-                        <RemoteDir>Contents\Resources</RemoteDir>
-                        <Operation>1</Operation>
-                    </Platform>
-                    <Platform Name="OSXARM64">
-                        <RemoteDir>Contents\Resources</RemoteDir>
-                        <Operation>1</Operation>
-                    </Platform>
-                </DeployClass>
-                <DeployClass Required="true" Name="ProjectOutput">
-                    <Platform Name="Android">
-                        <RemoteDir>library\lib\armeabi-v7a</RemoteDir>
-                        <Operation>1</Operation>
-                    </Platform>
-                    <Platform Name="Android64">
-                        <RemoteDir>library\lib\arm64-v8a</RemoteDir>
-                        <Operation>1</Operation>
-                    </Platform>
-                    <Platform Name="iOSDevice32">
-                        <Operation>1</Operation>
-                    </Platform>
-                    <Platform Name="iOSDevice64">
-                        <Operation>1</Operation>
-                    </Platform>
-                    <Platform Name="iOSSimARM64">
-                        <Operation>1</Operation>
-                    </Platform>
-                    <Platform Name="Linux64">
-                        <Operation>1</Operation>
-                    </Platform>
-                    <Platform Name="OSX32">
-                        <Operation>1</Operation>
-                    </Platform>
-                    <Platform Name="OSX64">
-                        <Operation>1</Operation>
-                    </Platform>
-                    <Platform Name="OSXARM64">
-                        <Operation>1</Operation>
-                    </Platform>
-                    <Platform Name="Win32">
-                        <Operation>0</Operation>
-                    </Platform>
-                </DeployClass>
-                <DeployClass Name="ProjectOutput_Android32">
-                    <Platform Name="Android64">
-                        <RemoteDir>library\lib\armeabi-v7a</RemoteDir>
-                        <Operation>1</Operation>
-                    </Platform>
-                </DeployClass>
-                <DeployClass Name="ProjectUWPManifest">
-                    <Platform Name="Win32">
-                        <Operation>1</Operation>
-                    </Platform>
-                    <Platform Name="Win64">
-                        <Operation>1</Operation>
-                    </Platform>
-                </DeployClass>
-                <DeployClass Name="ProjectiOSDeviceDebug">
-                    <Platform Name="iOSDevice32">
-                        <RemoteDir>..\$(PROJECTNAME).app.dSYM\Contents\Resources\DWARF</RemoteDir>
-                        <Operation>1</Operation>
-                    </Platform>
-                    <Platform Name="iOSDevice64">
-                        <RemoteDir>..\$(PROJECTNAME).app.dSYM\Contents\Resources\DWARF</RemoteDir>
-                        <Operation>1</Operation>
-                    </Platform>
-                    <Platform Name="iOSSimARM64">
-                        <RemoteDir>..\$(PROJECTNAME).app.dSYM\Contents\Resources\DWARF</RemoteDir>
-                        <Operation>1</Operation>
-                    </Platform>
-                </DeployClass>
-                <DeployClass Name="ProjectiOSEntitlements"/>
-                <DeployClass Name="ProjectiOSInfoPList"/>
-                <DeployClass Name="ProjectiOSLaunchScreen"/>
-                <DeployClass Name="ProjectiOSResource">
-                    <Platform Name="iOSDevice32">
-                        <Operation>1</Operation>
-                    </Platform>
-                    <Platform Name="iOSDevice64">
-                        <Operation>1</Operation>
-                    </Platform>
-                    <Platform Name="iOSSimARM64">
-                        <Operation>1</Operation>
-                    </Platform>
-                </DeployClass>
-                <DeployClass Name="UWP_DelphiLogo150">
-                    <Platform Name="Win32">
-                        <RemoteDir>Assets</RemoteDir>
-                        <Operation>1</Operation>
-                    </Platform>
-                    <Platform Name="Win64">
-                        <RemoteDir>Assets</RemoteDir>
-                        <Operation>1</Operation>
-                    </Platform>
-                </DeployClass>
-                <DeployClass Name="UWP_DelphiLogo44">
-                    <Platform Name="Win32">
-                        <RemoteDir>Assets</RemoteDir>
-                        <Operation>1</Operation>
-                    </Platform>
-                    <Platform Name="Win64">
-                        <RemoteDir>Assets</RemoteDir>
-                        <Operation>1</Operation>
-                    </Platform>
-                </DeployClass>
-                <DeployClass Name="iOS_AppStore1024">
-                    <Platform Name="iOSDevice64">
-                        <RemoteDir>..\$(PROJECTNAME).launchscreen\Assets\AppIcon.appiconset</RemoteDir>
-                        <Operation>1</Operation>
-                    </Platform>
-                    <Platform Name="iOSSimARM64">
-                        <RemoteDir>..\$(PROJECTNAME).launchscreen\Assets\AppIcon.appiconset</RemoteDir>
-                        <Operation>1</Operation>
-                    </Platform>
-                </DeployClass>
-                <DeployClass Name="iPad_AppIcon152">
-                    <Platform Name="iOSDevice64">
-                        <RemoteDir>..\$(PROJECTNAME).launchscreen\Assets\AppIcon.appiconset</RemoteDir>
-                        <Operation>1</Operation>
-                    </Platform>
-                    <Platform Name="iOSSimARM64">
-                        <RemoteDir>..\$(PROJECTNAME).launchscreen\Assets\AppIcon.appiconset</RemoteDir>
-                        <Operation>1</Operation>
-                    </Platform>
-                </DeployClass>
-                <DeployClass Name="iPad_AppIcon167">
-                    <Platform Name="iOSDevice64">
-                        <RemoteDir>..\$(PROJECTNAME).launchscreen\Assets\AppIcon.appiconset</RemoteDir>
-                        <Operation>1</Operation>
-                    </Platform>
-                    <Platform Name="iOSSimARM64">
-                        <RemoteDir>..\$(PROJECTNAME).launchscreen\Assets\AppIcon.appiconset</RemoteDir>
-                        <Operation>1</Operation>
-                    </Platform>
-                </DeployClass>
-                <DeployClass Name="iPad_Launch2x">
-                    <Platform Name="iOSDevice64">
-                        <RemoteDir>..\$(PROJECTNAME).launchscreen\Assets\LaunchScreenImage.imageset</RemoteDir>
-                        <Operation>1</Operation>
-                    </Platform>
-                    <Platform Name="iOSSimARM64">
-                        <RemoteDir>..\$(PROJECTNAME).launchscreen\Assets\LaunchScreenImage.imageset</RemoteDir>
-                        <Operation>1</Operation>
-                    </Platform>
-                </DeployClass>
-                <DeployClass Name="iPad_LaunchDark2x">
-                    <Platform Name="iOSDevice64">
-                        <RemoteDir>..\$(PROJECTNAME).launchscreen\Assets\LaunchScreenImage.imageset</RemoteDir>
-                        <Operation>1</Operation>
-                    </Platform>
-                    <Platform Name="iOSSimARM64">
-                        <RemoteDir>..\$(PROJECTNAME).launchscreen\Assets\LaunchScreenImage.imageset</RemoteDir>
-                        <Operation>1</Operation>
-                    </Platform>
-                </DeployClass>
-                <DeployClass Name="iPad_Notification40">
-                    <Platform Name="iOSDevice64">
-                        <RemoteDir>..\$(PROJECTNAME).launchscreen\Assets\AppIcon.appiconset</RemoteDir>
-                        <Operation>1</Operation>
-                    </Platform>
-                    <Platform Name="iOSSimARM64">
-                        <RemoteDir>..\$(PROJECTNAME).launchscreen\Assets\AppIcon.appiconset</RemoteDir>
-                        <Operation>1</Operation>
-                    </Platform>
-                </DeployClass>
-                <DeployClass Name="iPad_Setting58">
-                    <Platform Name="iOSDevice64">
-                        <RemoteDir>..\$(PROJECTNAME).launchscreen\Assets\AppIcon.appiconset</RemoteDir>
-                        <Operation>1</Operation>
-                    </Platform>
-                    <Platform Name="iOSSimARM64">
-                        <RemoteDir>..\$(PROJECTNAME).launchscreen\Assets\AppIcon.appiconset</RemoteDir>
-                        <Operation>1</Operation>
-                    </Platform>
-                </DeployClass>
-                <DeployClass Name="iPad_SpotLight80">
-                    <Platform Name="iOSDevice64">
-                        <RemoteDir>..\$(PROJECTNAME).launchscreen\Assets\AppIcon.appiconset</RemoteDir>
-                        <Operation>1</Operation>
-                    </Platform>
-                    <Platform Name="iOSSimARM64">
-                        <RemoteDir>..\$(PROJECTNAME).launchscreen\Assets\AppIcon.appiconset</RemoteDir>
-                        <Operation>1</Operation>
-                    </Platform>
-                </DeployClass>
-                <DeployClass Name="iPhone_AppIcon120">
-                    <Platform Name="iOSDevice64">
-                        <RemoteDir>..\$(PROJECTNAME).launchscreen\Assets\AppIcon.appiconset</RemoteDir>
-                        <Operation>1</Operation>
-                    </Platform>
-                    <Platform Name="iOSSimARM64">
-                        <RemoteDir>..\$(PROJECTNAME).launchscreen\Assets\AppIcon.appiconset</RemoteDir>
-                        <Operation>1</Operation>
-                    </Platform>
-                </DeployClass>
-                <DeployClass Name="iPhone_AppIcon180">
-                    <Platform Name="iOSDevice64">
-                        <RemoteDir>..\$(PROJECTNAME).launchscreen\Assets\AppIcon.appiconset</RemoteDir>
-                        <Operation>1</Operation>
-                    </Platform>
-                    <Platform Name="iOSSimARM64">
-                        <RemoteDir>..\$(PROJECTNAME).launchscreen\Assets\AppIcon.appiconset</RemoteDir>
-                        <Operation>1</Operation>
-                    </Platform>
-                </DeployClass>
-                <DeployClass Name="iPhone_Launch2x">
-                    <Platform Name="iOSDevice64">
-                        <RemoteDir>..\$(PROJECTNAME).launchscreen\Assets\LaunchScreenImage.imageset</RemoteDir>
-                        <Operation>1</Operation>
-                    </Platform>
-                    <Platform Name="iOSSimARM64">
-                        <RemoteDir>..\$(PROJECTNAME).launchscreen\Assets\LaunchScreenImage.imageset</RemoteDir>
-                        <Operation>1</Operation>
-                    </Platform>
-                </DeployClass>
-                <DeployClass Name="iPhone_Launch3x">
-                    <Platform Name="iOSDevice64">
-                        <RemoteDir>..\$(PROJECTNAME).launchscreen\Assets\LaunchScreenImage.imageset</RemoteDir>
-                        <Operation>1</Operation>
-                    </Platform>
-                    <Platform Name="iOSSimARM64">
-                        <RemoteDir>..\$(PROJECTNAME).launchscreen\Assets\LaunchScreenImage.imageset</RemoteDir>
-                        <Operation>1</Operation>
-                    </Platform>
-                </DeployClass>
-                <DeployClass Name="iPhone_LaunchDark2x">
-                    <Platform Name="iOSDevice64">
-                        <RemoteDir>..\$(PROJECTNAME).launchscreen\Assets\LaunchScreenImage.imageset</RemoteDir>
-                        <Operation>1</Operation>
-                    </Platform>
-                    <Platform Name="iOSSimARM64">
-                        <RemoteDir>..\$(PROJECTNAME).launchscreen\Assets\LaunchScreenImage.imageset</RemoteDir>
-                        <Operation>1</Operation>
-                    </Platform>
-                </DeployClass>
-                <DeployClass Name="iPhone_LaunchDark3x">
-                    <Platform Name="iOSDevice64">
-                        <RemoteDir>..\$(PROJECTNAME).launchscreen\Assets\LaunchScreenImage.imageset</RemoteDir>
-                        <Operation>1</Operation>
-                    </Platform>
-                    <Platform Name="iOSSimARM64">
-                        <RemoteDir>..\$(PROJECTNAME).launchscreen\Assets\LaunchScreenImage.imageset</RemoteDir>
-                        <Operation>1</Operation>
-                    </Platform>
-                </DeployClass>
-                <DeployClass Name="iPhone_Notification40">
-                    <Platform Name="iOSDevice64">
-                        <RemoteDir>..\$(PROJECTNAME).launchscreen\Assets\AppIcon.appiconset</RemoteDir>
-                        <Operation>1</Operation>
-                    </Platform>
-                    <Platform Name="iOSSimARM64">
-                        <RemoteDir>..\$(PROJECTNAME).launchscreen\Assets\AppIcon.appiconset</RemoteDir>
-                        <Operation>1</Operation>
-                    </Platform>
-                </DeployClass>
-                <DeployClass Name="iPhone_Notification60">
-                    <Platform Name="iOSDevice64">
-                        <RemoteDir>..\$(PROJECTNAME).launchscreen\Assets\AppIcon.appiconset</RemoteDir>
-                        <Operation>1</Operation>
-                    </Platform>
-                    <Platform Name="iOSSimARM64">
-                        <RemoteDir>..\$(PROJECTNAME).launchscreen\Assets\AppIcon.appiconset</RemoteDir>
-                        <Operation>1</Operation>
-                    </Platform>
-                </DeployClass>
-                <DeployClass Name="iPhone_Setting58">
-                    <Platform Name="iOSDevice64">
-                        <RemoteDir>..\$(PROJECTNAME).launchscreen\Assets\AppIcon.appiconset</RemoteDir>
-                        <Operation>1</Operation>
-                    </Platform>
-                    <Platform Name="iOSSimARM64">
-                        <RemoteDir>..\$(PROJECTNAME).launchscreen\Assets\AppIcon.appiconset</RemoteDir>
-                        <Operation>1</Operation>
-                    </Platform>
-                </DeployClass>
-                <DeployClass Name="iPhone_Setting87">
-                    <Platform Name="iOSDevice64">
-                        <RemoteDir>..\$(PROJECTNAME).launchscreen\Assets\AppIcon.appiconset</RemoteDir>
-                        <Operation>1</Operation>
-                    </Platform>
-                    <Platform Name="iOSSimARM64">
-                        <RemoteDir>..\$(PROJECTNAME).launchscreen\Assets\AppIcon.appiconset</RemoteDir>
-                        <Operation>1</Operation>
-                    </Platform>
-                </DeployClass>
-                <DeployClass Name="iPhone_Spotlight120">
-                    <Platform Name="iOSDevice64">
-                        <RemoteDir>..\$(PROJECTNAME).launchscreen\Assets\AppIcon.appiconset</RemoteDir>
-                        <Operation>1</Operation>
-                    </Platform>
-                    <Platform Name="iOSSimARM64">
-                        <RemoteDir>..\$(PROJECTNAME).launchscreen\Assets\AppIcon.appiconset</RemoteDir>
-                        <Operation>1</Operation>
-                    </Platform>
-                </DeployClass>
-                <DeployClass Name="iPhone_Spotlight80">
-                    <Platform Name="iOSDevice64">
-                        <RemoteDir>..\$(PROJECTNAME).launchscreen\Assets\AppIcon.appiconset</RemoteDir>
-                        <Operation>1</Operation>
-                    </Platform>
-                    <Platform Name="iOSSimARM64">
-                        <RemoteDir>..\$(PROJECTNAME).launchscreen\Assets\AppIcon.appiconset</RemoteDir>
-                        <Operation>1</Operation>
-                    </Platform>
-                </DeployClass>
-                <ProjectRoot Platform="Android" Name="$(PROJECTNAME)"/>
-                <ProjectRoot Platform="Android64" Name="$(PROJECTNAME)"/>
-                <ProjectRoot Platform="iOSDevice32" Name="$(PROJECTNAME).app"/>
-                <ProjectRoot Platform="iOSDevice64" Name="$(PROJECTNAME).app"/>
-                <ProjectRoot Platform="iOSSimARM64" Name="$(PROJECTNAME).app"/>
-                <ProjectRoot Platform="Linux64" Name="$(PROJECTNAME)"/>
-                <ProjectRoot Platform="OSX32" Name="$(PROJECTNAME)"/>
-                <ProjectRoot Platform="OSX64" Name="$(PROJECTNAME)"/>
-                <ProjectRoot Platform="OSXARM64" Name="$(PROJECTNAME)"/>
-                <ProjectRoot Platform="Win32" Name="$(PROJECTNAME)"/>
-                <ProjectRoot Platform="Win64" Name="$(PROJECTNAME)"/>
-            </Deployment>
-        </BorlandProject>
-        <ProjectFileVersion>12</ProjectFileVersion>
-    </ProjectExtensions>
-    <Import Project="$(APPDATA)\Embarcadero\$(BDSAPPDATABASEDIR)\$(PRODUCTVERSION)\UserTools.proj" Condition="Exists('$(APPDATA)\Embarcadero\$(BDSAPPDATABASEDIR)\$(PRODUCTVERSION)\UserTools.proj')"/>
-    <Import Project="$(MSBuildProjectName).deployproj" Condition="Exists('$(MSBuildProjectName).deployproj')"/>
->>>>>>> 1b2052b8
-</Project>
+﻿<Project xmlns="http://schemas.microsoft.com/developer/msbuild/2003">
+    <PropertyGroup>
+        <ProjectGuid>{AA47247E-6E7B-4A22-8740-FB9041C2F93B}</ProjectGuid>
+        <MainSource>Compil32.dpr</MainSource>
+        <Base>True</Base>
+        <Config Condition="'$(Config)'==''">Debug</Config>
+        <TargetedPlatforms>1</TargetedPlatforms>
+        <AppType>Application</AppType>
+        <FrameworkType>VCL</FrameworkType>
+        <ProjectVersion>19.5</ProjectVersion>
+        <Platform Condition="'$(Platform)'==''">Win32</Platform>
+    </PropertyGroup>
+    <PropertyGroup Condition="'$(Config)'=='Base' or '$(Base)'!=''">
+        <Base>true</Base>
+    </PropertyGroup>
+    <PropertyGroup Condition="('$(Platform)'=='Win32' and '$(Base)'=='true') or '$(Base_Win32)'!=''">
+        <Base_Win32>true</Base_Win32>
+        <CfgParent>Base</CfgParent>
+        <Base>true</Base>
+    </PropertyGroup>
+    <PropertyGroup Condition="'$(Config)'=='Release' or '$(Cfg_1)'!=''">
+        <Cfg_1>true</Cfg_1>
+        <CfgParent>Base</CfgParent>
+        <Base>true</Base>
+    </PropertyGroup>
+    <PropertyGroup Condition="'$(Config)'=='Debug' or '$(Cfg_2)'!=''">
+        <Cfg_2>true</Cfg_2>
+        <CfgParent>Base</CfgParent>
+        <Base>true</Base>
+    </PropertyGroup>
+    <PropertyGroup Condition="'$(Base)'!=''">
+        <DCC_ImageBase>00400000</DCC_ImageBase>
+        <DCC_Alignment>1</DCC_Alignment>
+        <DCC_AssertionsAtRuntime>false</DCC_AssertionsAtRuntime>
+        <DCC_DebugInformation>1</DCC_DebugInformation>
+        <DCC_WriteableConstants>true</DCC_WriteableConstants>
+        <DCC_SymbolReferenceInfo>1</DCC_SymbolReferenceInfo>
+        <DCC_UnitSearchPath>..\Components;..\Components\UniPs\Source;ISPP;$(DCC_UnitSearchPath)</DCC_UnitSearchPath>
+        <DCC_UsePackage>VCL30;vclx30;VclSmp30;vcldb30;vcldbx30;$(DCC_UsePackage)</DCC_UsePackage>
+        <DCC_Define>PS_MINIVCL;PS_NOGRAPHCONST;PS_PANSICHAR;PS_NOINTERFACEGUIDBRACKETS;$(DCC_Define)</DCC_Define>
+        <SanitizedProjectName>Compil32</SanitizedProjectName>
+        <VerInfo_IncludeVerInfo>true</VerInfo_IncludeVerInfo>
+        <VerInfo_MajorVer>0</VerInfo_MajorVer>
+        <VerInfo_Locale>1033</VerInfo_Locale>
+        <VerInfo_Keys>CompanyName=Jordan Russell;FileDescription=Inno Setup Compiler;FileVersion=0.0.0.0;InternalName=;LegalCopyright=Copyright (C) 1997-2008 Jordan Russell. Portions Copyright (C) 2000-2008 Martijn Laan.;LegalTrademarks=;OriginalFilename=;ProductName=Inno Setup;ProductVersion=0.0.0.0;Comments=Inno Setup home page: http://www.innosetup.com</VerInfo_Keys>
+        <DCC_Namespace>Vcl;Vcl.Imaging;Vcl.Touch;Vcl.Samples;Vcl.Shell;System;Xml;Data;Datasnap;Web;Soap;$(DCC_Namespace)</DCC_Namespace>
+        <DCC_SYMBOL_DEPRECATED>false</DCC_SYMBOL_DEPRECATED>
+        <DCC_SYMBOL_PLATFORM>false</DCC_SYMBOL_PLATFORM>
+        <DCC_UNSAFE_CAST>false</DCC_UNSAFE_CAST>
+        <DCC_EXPLICIT_STRING_CAST>false</DCC_EXPLICIT_STRING_CAST>
+        <DCC_EXPLICIT_STRING_CAST_LOSS>false</DCC_EXPLICIT_STRING_CAST_LOSS>
+        <DCC_IMPLICIT_INTEGER_CAST_LOSS>false</DCC_IMPLICIT_INTEGER_CAST_LOSS>
+        <DCC_IMPLICIT_CONVERSION_LOSS>false</DCC_IMPLICIT_CONVERSION_LOSS>
+    </PropertyGroup>
+    <PropertyGroup Condition="'$(Base_Win32)'!=''">
+        <DCC_Namespace>Winapi;System.Win;Data.Win;Datasnap.Win;Web.Win;Soap.Win;Xml.Win;Bde;$(DCC_Namespace)</DCC_Namespace>
+        <BT_BuildType>Debug</BT_BuildType>
+        <VerInfo_IncludeVerInfo>true</VerInfo_IncludeVerInfo>
+        <VerInfo_Keys>CompanyName=;FileDescription=$(MSBuildProjectName);FileVersion=1.0.0.0;InternalName=;LegalCopyright=;LegalTrademarks=;OriginalFilename=;ProductName=$(MSBuildProjectName);ProductVersion=1.0.0.0;Comments=;ProgramID=com.embarcadero.$(MSBuildProjectName)</VerInfo_Keys>
+        <VerInfo_Locale>1033</VerInfo_Locale>
+        <Manifest_File>(None)</Manifest_File>
+    </PropertyGroup>
+    <PropertyGroup Condition="'$(Cfg_1)'!=''">
+        <DCC_Define>RELEASE;$(DCC_Define)</DCC_Define>
+        <DCC_DebugInformation>0</DCC_DebugInformation>
+        <DCC_LocalDebugSymbols>false</DCC_LocalDebugSymbols>
+        <DCC_ExeOutput>..\Files</DCC_ExeOutput>
+    </PropertyGroup>
+    <PropertyGroup Condition="'$(Cfg_2)'!=''">
+        <DCC_Define>DEBUG;$(DCC_Define)</DCC_Define>
+        <DCC_Optimize>false</DCC_Optimize>
+        <DCC_GenerateStackFrames>true</DCC_GenerateStackFrames>
+        <Debugger_RunParams>Debug.iss</Debugger_RunParams>
+    </PropertyGroup>
+    <ItemGroup>
+        <DelphiCompile Include="$(MainSource)">
+            <MainSource>MainSource</MainSource>
+        </DelphiCompile>
+        <DCCReference Include="SafeDLLPath.pas"/>
+        <DCCReference Include="CompForm.pas">
+            <Form>CompileForm</Form>
+        </DCCReference>
+        <DCCReference Include="CmnFunc.pas"/>
+        <DCCReference Include="CmnFunc2.pas"/>
+        <DCCReference Include="CompFunc.pas"/>
+        <DCCReference Include="CompMsgs.pas"/>
+        <DCCReference Include="CompInt.pas"/>
+        <DCCReference Include="CompOptions.pas">
+            <Form>OptionsForm</Form>
+        </DCCReference>
+        <DCCReference Include="CompStartup.pas">
+            <Form>StartupForm</Form>
+        </DCCReference>
+        <DCCReference Include="CompWizard.pas">
+            <Form>WizardForm</Form>
+        </DCCReference>
+        <DCCReference Include="CompWizardFile.pas">
+            <Form>WizardFileForm</Form>
+        </DCCReference>
+        <DCCReference Include="CompFileAssoc.pas"/>
+        <DCCReference Include="..\Components\TmSchema.pas"/>
+        <DCCReference Include="..\Components\UxTheme.pas"/>
+        <DCCReference Include="DebugStruct.pas"/>
+        <DCCReference Include="BrowseFunc.pas"/>
+        <DCCReference Include="CompSignTools.pas">
+            <Form>SignToolsForm</Form>
+        </DCCReference>
+        <DCCReference Include="CompInputQueryCombo.pas"/>
+        <DCCReference Include="..\Components\ScintInt.pas"/>
+        <DCCReference Include="..\Components\ScintEdit.pas"/>
+        <DCCReference Include="..\Components\ScintStylerInnoSetup.pas"/>
+        <DCCReference Include="..\Components\ModernColors.pas"/>
+        <DCCReference Include="CompMessageBoxDesigner.pas">
+            <Form>MBDForm</Form>
+        </DCCReference>
+        <DCCReference Include="CompScintEdit.pas"/>
+        <DCCReference Include="CompFileListWin.pas">
+            <Form>CFLWForm</Form>
+            <FormType>dfm</FormType>
+        </DCCReference>
+        <BuildConfiguration Include="Base">
+            <Key>Base</Key>
+        </BuildConfiguration>
+        <BuildConfiguration Include="Release">
+            <Key>Cfg_1</Key>
+            <CfgParent>Base</CfgParent>
+        </BuildConfiguration>
+        <BuildConfiguration Include="Debug">
+            <Key>Cfg_2</Key>
+            <CfgParent>Base</CfgParent>
+        </BuildConfiguration>
+    </ItemGroup>
+    <ProjectExtensions>
+        <Borland.Personality>Delphi.Personality.12</Borland.Personality>
+        <Borland.ProjectType/>
+        <BorlandProject>
+            <Delphi.Personality>
+                <Source>
+                    <Source Name="MainSource">Compil32.dpr</Source>
+                </Source>
+            </Delphi.Personality>
+            <Platforms>
+                <Platform value="Win32">True</Platform>
+                <Platform value="Win64">False</Platform>
+            </Platforms>
+        </BorlandProject>
+        <ProjectFileVersion>12</ProjectFileVersion>
+    </ProjectExtensions>
+    <Import Project="$(BDS)\Bin\CodeGear.Delphi.Targets" Condition="Exists('$(BDS)\Bin\CodeGear.Delphi.Targets')"/>
+    <Import Project="$(APPDATA)\Embarcadero\$(BDSAPPDATABASEDIR)\$(PRODUCTVERSION)\UserTools.proj" Condition="Exists('$(APPDATA)\Embarcadero\$(BDSAPPDATABASEDIR)\$(PRODUCTVERSION)\UserTools.proj')"/>
+</Project>