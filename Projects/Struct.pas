unit Struct;

{
  Inno Setup
  Copyright (C) 1997-2018 Jordan Russell
  Portions by Martijn Laan
  For conditions of distribution and use, see LICENSE.TXT.

  Various records and other types that are shared by the ISCmplr, Setup,
  SetupLdr, and Uninst projects
}

interface

uses
  Windows, Int64Em, SHA1;

const
  SetupTitle = 'Inno Setup';
  SetupVersion = '6.0.0-dev '{$IFDEF UNICODE}+'(u)'{$ELSE}+'(a)'{$ENDIF};
  SetupBinVersion = (6 shl 24) + (0 shl 16) + (0 shl 8) + 0;

type
  TSetupID = array[0..63] of AnsiChar;
  TUninstallLogID = array[0..63] of AnsiChar;
  TMessagesHdrID = array[0..63] of AnsiChar;
  TMessagesLangOptionsID = array[1..8] of AnsiChar;
  TCompID = array[1..4] of AnsiChar;
  TDiskSliceID = array[1..8] of AnsiChar;
const
  { SetupID is used by the Setup program to check if the SETUP.0 file is
    compatible with it. If you make any modifications to the records in
    this file it's recommended you change SetupID. Any change will do (like
    changing the letters or numbers), as long as your format is
    unrecognizable by the standard Inno Setup. }
  SetupID: TSetupID = 'Inno Setup Setup Data (5.6.2)'{$IFDEF UNICODE}+' (u)'{$ENDIF};
  UninstallLogID: array[Boolean] of TUninstallLogID =
    ('Inno Setup Uninstall Log (b)', 'Inno Setup Uninstall Log (b) 64-bit');
<<<<<<< HEAD
  MessagesHdrID: TMessagesHdrID = 'Inno Setup Messages (6.0.0)'{$IFDEF UNICODE}+' (u)'{$ENDIF};
=======
  MessagesHdrID: TMessagesHdrID = 'Inno Setup Messages (5.6.2)'{$IFDEF UNICODE}+' (u)'{$ENDIF};
>>>>>>> 3c07b201
  MessagesLangOptionsID: TMessagesLangOptionsID = '!mlo!001';
  ZLIBID: TCompID = 'zlb'#26;
  DiskSliceID: TDiskSliceID = 'idska32'#26;
type
  TSetupVersionDataVersion = packed record
    Build: Word;
    Minor, Major: Byte;
  end;
  TSetupVersionData = packed record
    WinVersion, NTVersion: Cardinal;
    NTServicePack: Word;
  end;
  TSetupHeaderOption = (shDisableStartupPrompt, shCreateAppDir,
    shAllowNoIcons, shAlwaysRestart, shAlwaysUsePersonalGroup,
    shWindowVisible, shWindowShowCaption, shWindowResizable,
    shWindowStartMaximized, shEnableDirDoesntExistWarning,
    shPassword, shAllowRootDirectory, shDisableFinishedPage, shUsePreviousAppDir,
    shBackColorHorizontal, shUsePreviousGroup, shUpdateUninstallLogAppName,
    shUsePreviousSetupType, shDisableReadyMemo, shAlwaysShowComponentsList,
    shFlatComponentsList, shShowComponentSizes, shUsePreviousTasks,
    shDisableReadyPage, shAlwaysShowDirOnReadyPage, shAlwaysShowGroupOnReadyPage,
    shAllowUNCPath, shUserInfoPage, shUsePreviousUserInfo,
    shUninstallRestartComputer, shRestartIfNeededByRun, shShowTasksTreeLines,
    shAllowCancelDuringInstall, shWizardImageStretch, shAppendDefaultDirName,
    shAppendDefaultGroupName, shEncryptionUsed,
    {$IFNDEF UNICODE}shShowUndisplayableLanguages, {$ENDIF}shSetupLogging,
    shSignedUninstaller, shUsePreviousLanguage, shDisableWelcomePage,
    shCloseApplications, shRestartApplications, shAllowNetworkDrive,
    shForceCloseApplications);
  TSetupLanguageDetectionMethod = (ldUILanguage, ldLocale, ldNone);
  TSetupCompressMethod = (cmStored, cmZip, cmBzip, cmLZMA, cmLZMA2);
  TSetupSalt = array[0..7] of Byte;
  TSetupProcessorArchitecture = (paUnknown, paX86, paX64, paIA64, paARM64);
  TSetupProcessorArchitectures = set of TSetupProcessorArchitecture;
  TSetupDisablePage = (dpAuto, dpNo, dpYes);
  TSetupPrivilegesRequired = (prNone, prPowerUser, prAdmin, prLowest);
  TSetupPrivilegesRequiredOverride = (proCommandLine, proMsgBox);
  TSetupPrivilegesRequiredOverrides = set of TSetupPrivilegesRequiredOverride;
const
  SetupProcessorArchitectureNames: array[TSetupProcessorArchitecture] of String =
    ('Unknown', 'x86', 'x64', 'Itanium', 'ARM64');

const
  SetupHeaderStrings = 30;
  SetupHeaderAnsiStrings = 4;
type
  TSetupHeader = packed record
    AppName, AppVerName, AppId, AppCopyright, AppPublisher, AppPublisherURL,
      AppSupportPhone, AppSupportURL, AppUpdatesURL, AppVersion, DefaultDirName,
      DefaultGroupName, BaseFilename, UninstallFilesDir, UninstallDisplayName,
      UninstallDisplayIcon, AppMutex, DefaultUserInfoName, DefaultUserInfoOrg,
      DefaultUserInfoSerial, AppReadmeFile, AppContact, AppComments,
      AppModifyPath, CreateUninstallRegKey, Uninstallable, CloseApplicationsFilter,
      SetupMutex, ChangesEnvironment, ChangesAssociations: String;
    LicenseText, InfoBeforeText, InfoAfterText, CompiledCodeText: AnsiString;
{$IFNDEF UNICODE}
    LeadBytes: set of AnsiChar;
{$ENDIF}
    NumLanguageEntries, NumCustomMessageEntries, NumPermissionEntries,
      NumTypeEntries, NumComponentEntries, NumTaskEntries, NumDirEntries,
      NumFileEntries, NumFileLocationEntries, NumIconEntries, NumIniEntries,
      NumRegistryEntries, NumInstallDeleteEntries, NumUninstallDeleteEntries,
      NumRunEntries, NumUninstallRunEntries: Integer;
    MinVersion, OnlyBelowVersion: TSetupVersionData;
    BackColor, BackColor2: Longint;
    WizardImageAlphaFormat: (afIgnored, afDefined, afPremultiplied); // Must be same as Graphics.TAlphaFormat
    PasswordHash: TSHA1Digest;
    PasswordSalt: TSetupSalt;
    ExtraDiskSpaceRequired: Integer64;
    SlicesPerDisk: Integer;
    UninstallLogMode: (lmAppend, lmNew, lmOverwrite);
    DirExistsWarning: (ddAuto, ddNo, ddYes);
    PrivilegesRequired: TSetupPrivilegesRequired;
    PrivilegesRequiredOverridesAllowed: TSetupPrivilegesRequiredOverrides;
    ShowLanguageDialog: (slYes, slNo, slAuto);
    LanguageDetectionMethod: TSetupLanguageDetectionMethod;
    CompressMethod: TSetupCompressMethod;
    ArchitecturesAllowed, ArchitecturesInstallIn64BitMode: TSetupProcessorArchitectures;
    DisableDirPage, DisableProgramGroupPage: TSetupDisablePage;
    UninstallDisplaySize: Integer64;
    Options: set of TSetupHeaderOption;
  end;
const
  SetupPermissionEntryStrings = 0;
  SetupPermissionEntryAnsiStrings = 1;
type
  PSetupPermissionEntry = ^TSetupPermissionEntry;
  TSetupPermissionEntry = packed record
    Permissions: AnsiString;  { an array of TGrantPermissionEntry's }
  end;
const
  SetupLanguageEntryStrings = 6;
  SetupLanguageEntryAnsiStrings = 4;
type
  PSetupLanguageEntry = ^TSetupLanguageEntry;
  TSetupLanguageEntry = packed record
{$IFNDEF UNICODE}
    { Note: LanguageName is Unicode }
{$ENDIF}
    Name, LanguageName, DialogFontName, TitleFontName, WelcomeFontName,
      CopyrightFontName: String;
    Data, LicenseText, InfoBeforeText, InfoAfterText: AnsiString;
    LanguageID{$IFNDEF UNICODE}, LanguageCodePage{$ENDIF}: Cardinal;
    DialogFontSize: Integer;
    TitleFontSize: Integer;
    WelcomeFontSize: Integer;
    CopyrightFontSize: Integer;
    RightToLeft: Boolean;
  end;
const
  SetupCustomMessageEntryStrings = 2;
  SetupCustomMessageEntryAnsiStrings = 0;
type
  PSetupCustomMessageEntry = ^TSetupCustomMessageEntry;
  TSetupCustomMessageEntry = packed record
    Name, Value: String;
    LangIndex: Integer;
  end;
const
  SetupTypeEntryStrings = 4;
  SetupTypeEntryAnsiStrings = 0;
type
  TSetupTypeOption = (toIsCustom);
  TSetupTypeOptions = set of TSetupTypeOption;
  TSetupTypeType = (ttUser, ttDefaultFull, ttDefaultCompact, ttDefaultCustom);
  PSetupTypeEntry = ^TSetupTypeEntry;
  TSetupTypeEntry = packed record
    Name, Description, Languages, Check: String;
    MinVersion, OnlyBelowVersion: TSetupVersionData;
    Options: TSetupTypeOptions;
    Typ: TSetupTypeType;
    { internally used: }
    Size: Integer64;
  end;
const
  SetupComponentEntryStrings = 5;
  SetupComponentEntryAnsiStrings = 0;
type
  PSetupComponentEntry = ^TSetupComponentEntry;
  TSetupComponentEntry = packed record
    Name, Description, Types, Languages, Check: String;
    ExtraDiskSpaceRequired: Integer64;
    Level: Integer;
    Used: Boolean;
    MinVersion, OnlyBelowVersion: TSetupVersionData;
    Options: set of (coFixed, coRestart, coDisableNoUninstallWarning,
      coExclusive, coDontInheritCheck);
    { internally used: }
    Size: Integer64;
  end;
const
  SetupTaskEntryStrings = 6;
  SetupTaskEntryAnsiStrings = 0;
type
  PSetupTaskEntry = ^TSetupTaskEntry;
  TSetupTaskEntry = packed record
    Name, Description, GroupDescription, Components, Languages, Check: String;
    Level: Integer;
    Used: Boolean;
    MinVersion, OnlyBelowVersion: TSetupVersionData;
    Options: set of (toExclusive, toUnchecked, toRestart, toCheckedOnce,
      toDontInheritCheck);
  end;
const
  SetupDirEntryStrings = 7;
  SetupDirEntryAnsiStrings = 0;
type
  PSetupDirEntry = ^TSetupDirEntry;
  TSetupDirEntry = packed record
    DirName: String;
    Components, Tasks, Languages, Check, AfterInstall, BeforeInstall: String;
    Attribs: Integer;
    MinVersion, OnlyBelowVersion: TSetupVersionData;
    PermissionsEntry: Smallint;
    Options: set of (doUninsNeverUninstall, doDeleteAfterInstall,
      doUninsAlwaysUninstall, doSetNTFSCompression, doUnsetNTFSCompression);
  end;
const
  SetupFileEntryStrings = 10;
  SetupFileEntryAnsiStrings = 0;
type
  PSetupFileEntry = ^TSetupFileEntry;
  TSetupFileEntry = packed record
    SourceFilename, DestName, InstallFontName, StrongAssemblyName: String;
    Components, Tasks, Languages, Check, AfterInstall, BeforeInstall: String;
    MinVersion, OnlyBelowVersion: TSetupVersionData;
    LocationEntry: Integer;
    Attribs: Integer;
    ExternalSize: Integer64;
    PermissionsEntry: Smallint;
    Options: set of (foConfirmOverwrite, foUninsNeverUninstall, foRestartReplace,
      foDeleteAfterInstall, foRegisterServer, foRegisterTypeLib, foSharedFile,
      foCompareTimeStamp, foFontIsntTrueType,
      foSkipIfSourceDoesntExist, foOverwriteReadOnly, foOverwriteSameVersion,
      foCustomDestName, foOnlyIfDestFileExists, foNoRegError,
      foUninsRestartDelete, foOnlyIfDoesntExist, foIgnoreVersion,
      foPromptIfOlder, foDontCopy, foUninsRemoveReadOnly,
      foRecurseSubDirsExternal, foReplaceSameVersionIfContentsDiffer,
      foDontVerifyChecksum, foUninsNoSharedFilePrompt, foCreateAllSubDirs,
      fo32Bit, fo64Bit, foExternalSizePreset, foSetNTFSCompression,
      foUnsetNTFSCompression, foGacInstall);
    FileType: (ftUserFile, ftUninstExe);
  end;
const
  SetupFileLocationEntryStrings = 0;
  SetupFileLocationEntryAnsiStrings = 0;
type
  PSetupFileLocationEntry = ^TSetupFileLocationEntry;
  TSetupFileLocationEntry = packed record
    FirstSlice, LastSlice: Integer;
    StartOffset: Longint;
    ChunkSuboffset: Integer64;
    OriginalSize: Integer64;
    ChunkCompressedSize: Integer64;
    SHA1Sum: TSHA1Digest;
    SourceTimeStamp: TFileTime;
    FileVersionMS, FileVersionLS: DWORD;
    Flags: set of (foVersionInfoValid, foVersionInfoNotValid, foTimeStampInUTC,
      foIsUninstExe, foCallInstructionOptimized, foApplyTouchDateTime,
      foChunkEncrypted, foChunkCompressed, foSolidBreak, foSign, foSignOnce);
  end;
  TSetupIconCloseOnExit = (icNoSetting, icYes, icNo);
const
  SetupIconEntryStrings = 13;
  SetupIconEntryAnsiStrings = 0;
type
  PSetupIconEntry = ^TSetupIconEntry;
  TSetupIconEntry = packed record
    IconName, Filename, Parameters, WorkingDir, IconFilename, Comment: String;
    Components, Tasks, Languages, Check, AfterInstall, BeforeInstall: String;
    AppUserModelID: String;
    MinVersion, OnlyBelowVersion: TSetupVersionData;
    IconIndex, ShowCmd: Integer;
    CloseOnExit: TSetupIconCloseOnExit;
    HotKey: Word;
    Options: set of (ioUninsNeverUninstall, ioCreateOnlyIfFileExists,
      ioUseAppPaths, ioFolderShortcut, ioExcludeFromShowInNewInstall,
      ioPreventPinning);
  end;
const
  SetupIniEntryStrings = 10;
  SetupIniEntryAnsiStrings = 0;
type
  PSetupIniEntry = ^TSetupIniEntry;
  TSetupIniEntry = packed record
    Filename, Section, Entry, Value: String;
    Components, Tasks, Languages, Check, AfterInstall, BeforeInstall: String;
    MinVersion, OnlyBelowVersion: TSetupVersionData;
    Options: set of (ioCreateKeyIfDoesntExist, ioUninsDeleteEntry,
      ioUninsDeleteEntireSection, ioUninsDeleteSectionIfEmpty,
      { internally used: }
      ioHasValue);
  end;
const
  SetupRegistryEntryStrings = 9;
  SetupRegistryEntryAnsiStrings = 0;
type
  PSetupRegistryEntry = ^TSetupRegistryEntry;
  TSetupRegistryEntry = packed record
    Subkey, ValueName, ValueData: String;
    Components, Tasks, Languages, Check, AfterInstall, BeforeInstall: String;
    MinVersion, OnlyBelowVersion: TSetupVersionData;
    RootKey: HKEY;
    PermissionsEntry: Smallint;
    Typ: (rtNone, rtString, rtExpandString, rtDWord, rtBinary, rtMultiString, rtQWord);
    Options: set of (roCreateValueIfDoesntExist, roUninsDeleteValue,
      roUninsClearValue, roUninsDeleteEntireKey, roUninsDeleteEntireKeyIfEmpty,
      roPreserveStringType, roDeleteKey, roDeleteValue, roNoError,
      roDontCreateKey, ro32Bit, ro64Bit);
  end;
const
  SetupDeleteEntryStrings = 7;
  SetupDeleteEntryAnsiStrings = 0;
type
  TSetupDeleteType = (dfFiles, dfFilesAndOrSubdirs, dfDirIfEmpty);
  PSetupDeleteEntry = ^TSetupDeleteEntry;
  TSetupDeleteEntry = packed record
    Name: String;
    Components, Tasks, Languages, Check, AfterInstall, BeforeInstall: String;
    MinVersion, OnlyBelowVersion: TSetupVersionData;
    DeleteType: TSetupDeleteType;
  end;
const
  SetupRunEntryStrings = 13;
  SetupRunEntryAnsiStrings = 0;
type
  PSetupRunEntry = ^TSetupRunEntry;
  TSetupRunEntry = packed record
    Name, Parameters, WorkingDir, RunOnceId, StatusMsg, Verb: String;
    Description, Components, Tasks, Languages, Check, AfterInstall, BeforeInstall: String;
    MinVersion, OnlyBelowVersion: TSetupVersionData;
    ShowCmd: Integer;
    Wait: (rwWaitUntilTerminated, rwNoWait, rwWaitUntilIdle);
    Options: set of (roShellExec, roSkipIfDoesntExist,
      roPostInstall, roUnchecked, roSkipIfSilent, roSkipIfNotSilent,
      roHideWizard, roRun32Bit, roRun64Bit, roRunAsOriginalUser);
  end;

const
  MaxGrantPermissionEntries = 32;  { must keep in synch with Helper.c }
type
  { TGrantPermissionEntry is stored inside string fields named 'Permissions' }
  TGrantPermissionSid = record  { must keep in synch with Helper.c }
    Authority: TSIDIdentifierAuthority;
    SubAuthCount: Byte;
    SubAuth: array[0..1] of DWORD;
  end;
  TGrantPermissionEntry = record  { must keep in synch with Helper.c }
    Sid: TGrantPermissionSid;
    AccessMask: DWORD;
  end;

  { A TDiskSliceHeader record follows DiskSliceID in a SETUP-*.BIN file }
  TDiskSliceHeader = packed record
    TotalSize: Cardinal;
  end;

  { A TMessageHeader record follows MessagesHdrID in a SETUP.MSG file }
  TMessagesHeader = packed record
    NumMessages: Cardinal;
    TotalSize: Cardinal;
    NotTotalSize: Cardinal;
    CRCMessages: Longint;
  end;

  { TSetupLdrOffsetTable is stored inside SetupLdr's SetupLdrOffsetTableResID
    RCDATA resource }
  PSetupLdrOffsetTable = ^TSetupLdrOffsetTable;
  TSetupLdrOffsetTable = packed record
    ID: array[1..12] of AnsiChar;   { = SetupLdrOffsetTableID }
    Version: LongWord;              { = SetupLdrOffsetTableVersion }
    TotalSize: LongWord;            { Minimum expected size of setup.exe }
    OffsetEXE: LongWord;            { Offset of compressed setup.e32 }
    UncompressedSizeEXE: LongWord;  { Size of setup.e32 before compression }
    CRCEXE: Longint;                { CRC of setup.e32 before compression }
    Offset0: LongWord;              { Offset of embedded setup-0.bin data }
    Offset1: LongWord;              { Offset of embedded setup-1.bin data,
                                      or 0 when DiskSpanning=yes }
    TableCRC: Longint;              { CRC of all prior fields in this record }
  end;

  { TMessagesLangOptions is a simplified version of TSetupLanguageEntry that
    is used by the uninstaller and RegSvr }
  TMessagesLangOptions = packed record
    ID: TMessagesLangOptionsID;
    DialogFontName: array[0..31] of Char;
    DialogFontSize: Integer;
    Flags: set of (lfRightToLeft);
  end;

  TUninstallerMsgTail = packed record
    ID: Longint;
    Offset: Longint;
  end;
const
  SetupLdrOffsetTableResID = 11111;
  SetupLdrOffsetTableID = 'rDlPtS'#$CD#$E6#$D7#$7B#$0B#$2A;
  SetupLdrOffsetTableVersion = 1;
  SetupExeModeOffset = $30;
  SetupExeModeUninstaller = $6E556E49;
  SetupExeModeRegSvr = $53526E49;
  UninstallerMsgTailID = $67734D49;

implementation

end.
<|MERGE_RESOLUTION|>--- conflicted
+++ resolved
@@ -1,409 +1,405 @@
-unit Struct;
-
-{
-  Inno Setup
-  Copyright (C) 1997-2018 Jordan Russell
-  Portions by Martijn Laan
-  For conditions of distribution and use, see LICENSE.TXT.
-
-  Various records and other types that are shared by the ISCmplr, Setup,
-  SetupLdr, and Uninst projects
-}
-
-interface
-
-uses
-  Windows, Int64Em, SHA1;
-
-const
-  SetupTitle = 'Inno Setup';
-  SetupVersion = '6.0.0-dev '{$IFDEF UNICODE}+'(u)'{$ELSE}+'(a)'{$ENDIF};
-  SetupBinVersion = (6 shl 24) + (0 shl 16) + (0 shl 8) + 0;
-
-type
-  TSetupID = array[0..63] of AnsiChar;
-  TUninstallLogID = array[0..63] of AnsiChar;
-  TMessagesHdrID = array[0..63] of AnsiChar;
-  TMessagesLangOptionsID = array[1..8] of AnsiChar;
-  TCompID = array[1..4] of AnsiChar;
-  TDiskSliceID = array[1..8] of AnsiChar;
-const
-  { SetupID is used by the Setup program to check if the SETUP.0 file is
-    compatible with it. If you make any modifications to the records in
-    this file it's recommended you change SetupID. Any change will do (like
-    changing the letters or numbers), as long as your format is
-    unrecognizable by the standard Inno Setup. }
-  SetupID: TSetupID = 'Inno Setup Setup Data (5.6.2)'{$IFDEF UNICODE}+' (u)'{$ENDIF};
-  UninstallLogID: array[Boolean] of TUninstallLogID =
-    ('Inno Setup Uninstall Log (b)', 'Inno Setup Uninstall Log (b) 64-bit');
-<<<<<<< HEAD
-  MessagesHdrID: TMessagesHdrID = 'Inno Setup Messages (6.0.0)'{$IFDEF UNICODE}+' (u)'{$ENDIF};
-=======
-  MessagesHdrID: TMessagesHdrID = 'Inno Setup Messages (5.6.2)'{$IFDEF UNICODE}+' (u)'{$ENDIF};
->>>>>>> 3c07b201
-  MessagesLangOptionsID: TMessagesLangOptionsID = '!mlo!001';
-  ZLIBID: TCompID = 'zlb'#26;
-  DiskSliceID: TDiskSliceID = 'idska32'#26;
-type
-  TSetupVersionDataVersion = packed record
-    Build: Word;
-    Minor, Major: Byte;
-  end;
-  TSetupVersionData = packed record
-    WinVersion, NTVersion: Cardinal;
-    NTServicePack: Word;
-  end;
-  TSetupHeaderOption = (shDisableStartupPrompt, shCreateAppDir,
-    shAllowNoIcons, shAlwaysRestart, shAlwaysUsePersonalGroup,
-    shWindowVisible, shWindowShowCaption, shWindowResizable,
-    shWindowStartMaximized, shEnableDirDoesntExistWarning,
-    shPassword, shAllowRootDirectory, shDisableFinishedPage, shUsePreviousAppDir,
-    shBackColorHorizontal, shUsePreviousGroup, shUpdateUninstallLogAppName,
-    shUsePreviousSetupType, shDisableReadyMemo, shAlwaysShowComponentsList,
-    shFlatComponentsList, shShowComponentSizes, shUsePreviousTasks,
-    shDisableReadyPage, shAlwaysShowDirOnReadyPage, shAlwaysShowGroupOnReadyPage,
-    shAllowUNCPath, shUserInfoPage, shUsePreviousUserInfo,
-    shUninstallRestartComputer, shRestartIfNeededByRun, shShowTasksTreeLines,
-    shAllowCancelDuringInstall, shWizardImageStretch, shAppendDefaultDirName,
-    shAppendDefaultGroupName, shEncryptionUsed,
-    {$IFNDEF UNICODE}shShowUndisplayableLanguages, {$ENDIF}shSetupLogging,
-    shSignedUninstaller, shUsePreviousLanguage, shDisableWelcomePage,
-    shCloseApplications, shRestartApplications, shAllowNetworkDrive,
-    shForceCloseApplications);
-  TSetupLanguageDetectionMethod = (ldUILanguage, ldLocale, ldNone);
-  TSetupCompressMethod = (cmStored, cmZip, cmBzip, cmLZMA, cmLZMA2);
-  TSetupSalt = array[0..7] of Byte;
-  TSetupProcessorArchitecture = (paUnknown, paX86, paX64, paIA64, paARM64);
-  TSetupProcessorArchitectures = set of TSetupProcessorArchitecture;
-  TSetupDisablePage = (dpAuto, dpNo, dpYes);
-  TSetupPrivilegesRequired = (prNone, prPowerUser, prAdmin, prLowest);
-  TSetupPrivilegesRequiredOverride = (proCommandLine, proMsgBox);
-  TSetupPrivilegesRequiredOverrides = set of TSetupPrivilegesRequiredOverride;
-const
-  SetupProcessorArchitectureNames: array[TSetupProcessorArchitecture] of String =
-    ('Unknown', 'x86', 'x64', 'Itanium', 'ARM64');
-
-const
-  SetupHeaderStrings = 30;
-  SetupHeaderAnsiStrings = 4;
-type
-  TSetupHeader = packed record
-    AppName, AppVerName, AppId, AppCopyright, AppPublisher, AppPublisherURL,
-      AppSupportPhone, AppSupportURL, AppUpdatesURL, AppVersion, DefaultDirName,
-      DefaultGroupName, BaseFilename, UninstallFilesDir, UninstallDisplayName,
-      UninstallDisplayIcon, AppMutex, DefaultUserInfoName, DefaultUserInfoOrg,
-      DefaultUserInfoSerial, AppReadmeFile, AppContact, AppComments,
-      AppModifyPath, CreateUninstallRegKey, Uninstallable, CloseApplicationsFilter,
-      SetupMutex, ChangesEnvironment, ChangesAssociations: String;
-    LicenseText, InfoBeforeText, InfoAfterText, CompiledCodeText: AnsiString;
-{$IFNDEF UNICODE}
-    LeadBytes: set of AnsiChar;
-{$ENDIF}
-    NumLanguageEntries, NumCustomMessageEntries, NumPermissionEntries,
-      NumTypeEntries, NumComponentEntries, NumTaskEntries, NumDirEntries,
-      NumFileEntries, NumFileLocationEntries, NumIconEntries, NumIniEntries,
-      NumRegistryEntries, NumInstallDeleteEntries, NumUninstallDeleteEntries,
-      NumRunEntries, NumUninstallRunEntries: Integer;
-    MinVersion, OnlyBelowVersion: TSetupVersionData;
-    BackColor, BackColor2: Longint;
-    WizardImageAlphaFormat: (afIgnored, afDefined, afPremultiplied); // Must be same as Graphics.TAlphaFormat
-    PasswordHash: TSHA1Digest;
-    PasswordSalt: TSetupSalt;
-    ExtraDiskSpaceRequired: Integer64;
-    SlicesPerDisk: Integer;
-    UninstallLogMode: (lmAppend, lmNew, lmOverwrite);
-    DirExistsWarning: (ddAuto, ddNo, ddYes);
-    PrivilegesRequired: TSetupPrivilegesRequired;
-    PrivilegesRequiredOverridesAllowed: TSetupPrivilegesRequiredOverrides;
-    ShowLanguageDialog: (slYes, slNo, slAuto);
-    LanguageDetectionMethod: TSetupLanguageDetectionMethod;
-    CompressMethod: TSetupCompressMethod;
-    ArchitecturesAllowed, ArchitecturesInstallIn64BitMode: TSetupProcessorArchitectures;
-    DisableDirPage, DisableProgramGroupPage: TSetupDisablePage;
-    UninstallDisplaySize: Integer64;
-    Options: set of TSetupHeaderOption;
-  end;
-const
-  SetupPermissionEntryStrings = 0;
-  SetupPermissionEntryAnsiStrings = 1;
-type
-  PSetupPermissionEntry = ^TSetupPermissionEntry;
-  TSetupPermissionEntry = packed record
-    Permissions: AnsiString;  { an array of TGrantPermissionEntry's }
-  end;
-const
-  SetupLanguageEntryStrings = 6;
-  SetupLanguageEntryAnsiStrings = 4;
-type
-  PSetupLanguageEntry = ^TSetupLanguageEntry;
-  TSetupLanguageEntry = packed record
-{$IFNDEF UNICODE}
-    { Note: LanguageName is Unicode }
-{$ENDIF}
-    Name, LanguageName, DialogFontName, TitleFontName, WelcomeFontName,
-      CopyrightFontName: String;
-    Data, LicenseText, InfoBeforeText, InfoAfterText: AnsiString;
-    LanguageID{$IFNDEF UNICODE}, LanguageCodePage{$ENDIF}: Cardinal;
-    DialogFontSize: Integer;
-    TitleFontSize: Integer;
-    WelcomeFontSize: Integer;
-    CopyrightFontSize: Integer;
-    RightToLeft: Boolean;
-  end;
-const
-  SetupCustomMessageEntryStrings = 2;
-  SetupCustomMessageEntryAnsiStrings = 0;
-type
-  PSetupCustomMessageEntry = ^TSetupCustomMessageEntry;
-  TSetupCustomMessageEntry = packed record
-    Name, Value: String;
-    LangIndex: Integer;
-  end;
-const
-  SetupTypeEntryStrings = 4;
-  SetupTypeEntryAnsiStrings = 0;
-type
-  TSetupTypeOption = (toIsCustom);
-  TSetupTypeOptions = set of TSetupTypeOption;
-  TSetupTypeType = (ttUser, ttDefaultFull, ttDefaultCompact, ttDefaultCustom);
-  PSetupTypeEntry = ^TSetupTypeEntry;
-  TSetupTypeEntry = packed record
-    Name, Description, Languages, Check: String;
-    MinVersion, OnlyBelowVersion: TSetupVersionData;
-    Options: TSetupTypeOptions;
-    Typ: TSetupTypeType;
-    { internally used: }
-    Size: Integer64;
-  end;
-const
-  SetupComponentEntryStrings = 5;
-  SetupComponentEntryAnsiStrings = 0;
-type
-  PSetupComponentEntry = ^TSetupComponentEntry;
-  TSetupComponentEntry = packed record
-    Name, Description, Types, Languages, Check: String;
-    ExtraDiskSpaceRequired: Integer64;
-    Level: Integer;
-    Used: Boolean;
-    MinVersion, OnlyBelowVersion: TSetupVersionData;
-    Options: set of (coFixed, coRestart, coDisableNoUninstallWarning,
-      coExclusive, coDontInheritCheck);
-    { internally used: }
-    Size: Integer64;
-  end;
-const
-  SetupTaskEntryStrings = 6;
-  SetupTaskEntryAnsiStrings = 0;
-type
-  PSetupTaskEntry = ^TSetupTaskEntry;
-  TSetupTaskEntry = packed record
-    Name, Description, GroupDescription, Components, Languages, Check: String;
-    Level: Integer;
-    Used: Boolean;
-    MinVersion, OnlyBelowVersion: TSetupVersionData;
-    Options: set of (toExclusive, toUnchecked, toRestart, toCheckedOnce,
-      toDontInheritCheck);
-  end;
-const
-  SetupDirEntryStrings = 7;
-  SetupDirEntryAnsiStrings = 0;
-type
-  PSetupDirEntry = ^TSetupDirEntry;
-  TSetupDirEntry = packed record
-    DirName: String;
-    Components, Tasks, Languages, Check, AfterInstall, BeforeInstall: String;
-    Attribs: Integer;
-    MinVersion, OnlyBelowVersion: TSetupVersionData;
-    PermissionsEntry: Smallint;
-    Options: set of (doUninsNeverUninstall, doDeleteAfterInstall,
-      doUninsAlwaysUninstall, doSetNTFSCompression, doUnsetNTFSCompression);
-  end;
-const
-  SetupFileEntryStrings = 10;
-  SetupFileEntryAnsiStrings = 0;
-type
-  PSetupFileEntry = ^TSetupFileEntry;
-  TSetupFileEntry = packed record
-    SourceFilename, DestName, InstallFontName, StrongAssemblyName: String;
-    Components, Tasks, Languages, Check, AfterInstall, BeforeInstall: String;
-    MinVersion, OnlyBelowVersion: TSetupVersionData;
-    LocationEntry: Integer;
-    Attribs: Integer;
-    ExternalSize: Integer64;
-    PermissionsEntry: Smallint;
-    Options: set of (foConfirmOverwrite, foUninsNeverUninstall, foRestartReplace,
-      foDeleteAfterInstall, foRegisterServer, foRegisterTypeLib, foSharedFile,
-      foCompareTimeStamp, foFontIsntTrueType,
-      foSkipIfSourceDoesntExist, foOverwriteReadOnly, foOverwriteSameVersion,
-      foCustomDestName, foOnlyIfDestFileExists, foNoRegError,
-      foUninsRestartDelete, foOnlyIfDoesntExist, foIgnoreVersion,
-      foPromptIfOlder, foDontCopy, foUninsRemoveReadOnly,
-      foRecurseSubDirsExternal, foReplaceSameVersionIfContentsDiffer,
-      foDontVerifyChecksum, foUninsNoSharedFilePrompt, foCreateAllSubDirs,
-      fo32Bit, fo64Bit, foExternalSizePreset, foSetNTFSCompression,
-      foUnsetNTFSCompression, foGacInstall);
-    FileType: (ftUserFile, ftUninstExe);
-  end;
-const
-  SetupFileLocationEntryStrings = 0;
-  SetupFileLocationEntryAnsiStrings = 0;
-type
-  PSetupFileLocationEntry = ^TSetupFileLocationEntry;
-  TSetupFileLocationEntry = packed record
-    FirstSlice, LastSlice: Integer;
-    StartOffset: Longint;
-    ChunkSuboffset: Integer64;
-    OriginalSize: Integer64;
-    ChunkCompressedSize: Integer64;
-    SHA1Sum: TSHA1Digest;
-    SourceTimeStamp: TFileTime;
-    FileVersionMS, FileVersionLS: DWORD;
-    Flags: set of (foVersionInfoValid, foVersionInfoNotValid, foTimeStampInUTC,
-      foIsUninstExe, foCallInstructionOptimized, foApplyTouchDateTime,
-      foChunkEncrypted, foChunkCompressed, foSolidBreak, foSign, foSignOnce);
-  end;
-  TSetupIconCloseOnExit = (icNoSetting, icYes, icNo);
-const
-  SetupIconEntryStrings = 13;
-  SetupIconEntryAnsiStrings = 0;
-type
-  PSetupIconEntry = ^TSetupIconEntry;
-  TSetupIconEntry = packed record
-    IconName, Filename, Parameters, WorkingDir, IconFilename, Comment: String;
-    Components, Tasks, Languages, Check, AfterInstall, BeforeInstall: String;
-    AppUserModelID: String;
-    MinVersion, OnlyBelowVersion: TSetupVersionData;
-    IconIndex, ShowCmd: Integer;
-    CloseOnExit: TSetupIconCloseOnExit;
-    HotKey: Word;
-    Options: set of (ioUninsNeverUninstall, ioCreateOnlyIfFileExists,
-      ioUseAppPaths, ioFolderShortcut, ioExcludeFromShowInNewInstall,
-      ioPreventPinning);
-  end;
-const
-  SetupIniEntryStrings = 10;
-  SetupIniEntryAnsiStrings = 0;
-type
-  PSetupIniEntry = ^TSetupIniEntry;
-  TSetupIniEntry = packed record
-    Filename, Section, Entry, Value: String;
-    Components, Tasks, Languages, Check, AfterInstall, BeforeInstall: String;
-    MinVersion, OnlyBelowVersion: TSetupVersionData;
-    Options: set of (ioCreateKeyIfDoesntExist, ioUninsDeleteEntry,
-      ioUninsDeleteEntireSection, ioUninsDeleteSectionIfEmpty,
-      { internally used: }
-      ioHasValue);
-  end;
-const
-  SetupRegistryEntryStrings = 9;
-  SetupRegistryEntryAnsiStrings = 0;
-type
-  PSetupRegistryEntry = ^TSetupRegistryEntry;
-  TSetupRegistryEntry = packed record
-    Subkey, ValueName, ValueData: String;
-    Components, Tasks, Languages, Check, AfterInstall, BeforeInstall: String;
-    MinVersion, OnlyBelowVersion: TSetupVersionData;
-    RootKey: HKEY;
-    PermissionsEntry: Smallint;
-    Typ: (rtNone, rtString, rtExpandString, rtDWord, rtBinary, rtMultiString, rtQWord);
-    Options: set of (roCreateValueIfDoesntExist, roUninsDeleteValue,
-      roUninsClearValue, roUninsDeleteEntireKey, roUninsDeleteEntireKeyIfEmpty,
-      roPreserveStringType, roDeleteKey, roDeleteValue, roNoError,
-      roDontCreateKey, ro32Bit, ro64Bit);
-  end;
-const
-  SetupDeleteEntryStrings = 7;
-  SetupDeleteEntryAnsiStrings = 0;
-type
-  TSetupDeleteType = (dfFiles, dfFilesAndOrSubdirs, dfDirIfEmpty);
-  PSetupDeleteEntry = ^TSetupDeleteEntry;
-  TSetupDeleteEntry = packed record
-    Name: String;
-    Components, Tasks, Languages, Check, AfterInstall, BeforeInstall: String;
-    MinVersion, OnlyBelowVersion: TSetupVersionData;
-    DeleteType: TSetupDeleteType;
-  end;
-const
-  SetupRunEntryStrings = 13;
-  SetupRunEntryAnsiStrings = 0;
-type
-  PSetupRunEntry = ^TSetupRunEntry;
-  TSetupRunEntry = packed record
-    Name, Parameters, WorkingDir, RunOnceId, StatusMsg, Verb: String;
-    Description, Components, Tasks, Languages, Check, AfterInstall, BeforeInstall: String;
-    MinVersion, OnlyBelowVersion: TSetupVersionData;
-    ShowCmd: Integer;
-    Wait: (rwWaitUntilTerminated, rwNoWait, rwWaitUntilIdle);
-    Options: set of (roShellExec, roSkipIfDoesntExist,
-      roPostInstall, roUnchecked, roSkipIfSilent, roSkipIfNotSilent,
-      roHideWizard, roRun32Bit, roRun64Bit, roRunAsOriginalUser);
-  end;
-
-const
-  MaxGrantPermissionEntries = 32;  { must keep in synch with Helper.c }
-type
-  { TGrantPermissionEntry is stored inside string fields named 'Permissions' }
-  TGrantPermissionSid = record  { must keep in synch with Helper.c }
-    Authority: TSIDIdentifierAuthority;
-    SubAuthCount: Byte;
-    SubAuth: array[0..1] of DWORD;
-  end;
-  TGrantPermissionEntry = record  { must keep in synch with Helper.c }
-    Sid: TGrantPermissionSid;
-    AccessMask: DWORD;
-  end;
-
-  { A TDiskSliceHeader record follows DiskSliceID in a SETUP-*.BIN file }
-  TDiskSliceHeader = packed record
-    TotalSize: Cardinal;
-  end;
-
-  { A TMessageHeader record follows MessagesHdrID in a SETUP.MSG file }
-  TMessagesHeader = packed record
-    NumMessages: Cardinal;
-    TotalSize: Cardinal;
-    NotTotalSize: Cardinal;
-    CRCMessages: Longint;
-  end;
-
-  { TSetupLdrOffsetTable is stored inside SetupLdr's SetupLdrOffsetTableResID
-    RCDATA resource }
-  PSetupLdrOffsetTable = ^TSetupLdrOffsetTable;
-  TSetupLdrOffsetTable = packed record
-    ID: array[1..12] of AnsiChar;   { = SetupLdrOffsetTableID }
-    Version: LongWord;              { = SetupLdrOffsetTableVersion }
-    TotalSize: LongWord;            { Minimum expected size of setup.exe }
-    OffsetEXE: LongWord;            { Offset of compressed setup.e32 }
-    UncompressedSizeEXE: LongWord;  { Size of setup.e32 before compression }
-    CRCEXE: Longint;                { CRC of setup.e32 before compression }
-    Offset0: LongWord;              { Offset of embedded setup-0.bin data }
-    Offset1: LongWord;              { Offset of embedded setup-1.bin data,
-                                      or 0 when DiskSpanning=yes }
-    TableCRC: Longint;              { CRC of all prior fields in this record }
-  end;
-
-  { TMessagesLangOptions is a simplified version of TSetupLanguageEntry that
-    is used by the uninstaller and RegSvr }
-  TMessagesLangOptions = packed record
-    ID: TMessagesLangOptionsID;
-    DialogFontName: array[0..31] of Char;
-    DialogFontSize: Integer;
-    Flags: set of (lfRightToLeft);
-  end;
-
-  TUninstallerMsgTail = packed record
-    ID: Longint;
-    Offset: Longint;
-  end;
-const
-  SetupLdrOffsetTableResID = 11111;
-  SetupLdrOffsetTableID = 'rDlPtS'#$CD#$E6#$D7#$7B#$0B#$2A;
-  SetupLdrOffsetTableVersion = 1;
-  SetupExeModeOffset = $30;
-  SetupExeModeUninstaller = $6E556E49;
-  SetupExeModeRegSvr = $53526E49;
-  UninstallerMsgTailID = $67734D49;
-
-implementation
-
-end.
+unit Struct;
+
+{
+  Inno Setup
+  Copyright (C) 1997-2018 Jordan Russell
+  Portions by Martijn Laan
+  For conditions of distribution and use, see LICENSE.TXT.
+
+  Various records and other types that are shared by the ISCmplr, Setup,
+  SetupLdr, and Uninst projects
+}
+
+interface
+
+uses
+  Windows, Int64Em, SHA1;
+
+const
+  SetupTitle = 'Inno Setup';
+  SetupVersion = '6.0.0-dev '{$IFDEF UNICODE}+'(u)'{$ELSE}+'(a)'{$ENDIF};
+  SetupBinVersion = (6 shl 24) + (0 shl 16) + (0 shl 8) + 0;
+
+type
+  TSetupID = array[0..63] of AnsiChar;
+  TUninstallLogID = array[0..63] of AnsiChar;
+  TMessagesHdrID = array[0..63] of AnsiChar;
+  TMessagesLangOptionsID = array[1..8] of AnsiChar;
+  TCompID = array[1..4] of AnsiChar;
+  TDiskSliceID = array[1..8] of AnsiChar;
+const
+  { SetupID is used by the Setup program to check if the SETUP.0 file is
+    compatible with it. If you make any modifications to the records in
+    this file it's recommended you change SetupID. Any change will do (like
+    changing the letters or numbers), as long as your format is
+    unrecognizable by the standard Inno Setup. }
+  SetupID: TSetupID = 'Inno Setup Setup Data (5.6.2)'{$IFDEF UNICODE}+' (u)'{$ENDIF};
+  UninstallLogID: array[Boolean] of TUninstallLogID =
+    ('Inno Setup Uninstall Log (b)', 'Inno Setup Uninstall Log (b) 64-bit');
+  MessagesHdrID: TMessagesHdrID = 'Inno Setup Messages (6.0.0)'{$IFDEF UNICODE}+' (u)'{$ENDIF};
+  MessagesLangOptionsID: TMessagesLangOptionsID = '!mlo!001';
+  ZLIBID: TCompID = 'zlb'#26;
+  DiskSliceID: TDiskSliceID = 'idska32'#26;
+type
+  TSetupVersionDataVersion = packed record
+    Build: Word;
+    Minor, Major: Byte;
+  end;
+  TSetupVersionData = packed record
+    WinVersion, NTVersion: Cardinal;
+    NTServicePack: Word;
+  end;
+  TSetupHeaderOption = (shDisableStartupPrompt, shCreateAppDir,
+    shAllowNoIcons, shAlwaysRestart, shAlwaysUsePersonalGroup,
+    shWindowVisible, shWindowShowCaption, shWindowResizable,
+    shWindowStartMaximized, shEnableDirDoesntExistWarning,
+    shPassword, shAllowRootDirectory, shDisableFinishedPage, shUsePreviousAppDir,
+    shBackColorHorizontal, shUsePreviousGroup, shUpdateUninstallLogAppName,
+    shUsePreviousSetupType, shDisableReadyMemo, shAlwaysShowComponentsList,
+    shFlatComponentsList, shShowComponentSizes, shUsePreviousTasks,
+    shDisableReadyPage, shAlwaysShowDirOnReadyPage, shAlwaysShowGroupOnReadyPage,
+    shAllowUNCPath, shUserInfoPage, shUsePreviousUserInfo,
+    shUninstallRestartComputer, shRestartIfNeededByRun, shShowTasksTreeLines,
+    shAllowCancelDuringInstall, shWizardImageStretch, shAppendDefaultDirName,
+    shAppendDefaultGroupName, shEncryptionUsed,
+    {$IFNDEF UNICODE}shShowUndisplayableLanguages, {$ENDIF}shSetupLogging,
+    shSignedUninstaller, shUsePreviousLanguage, shDisableWelcomePage,
+    shCloseApplications, shRestartApplications, shAllowNetworkDrive,
+    shForceCloseApplications);
+  TSetupLanguageDetectionMethod = (ldUILanguage, ldLocale, ldNone);
+  TSetupCompressMethod = (cmStored, cmZip, cmBzip, cmLZMA, cmLZMA2);
+  TSetupSalt = array[0..7] of Byte;
+  TSetupProcessorArchitecture = (paUnknown, paX86, paX64, paIA64, paARM64);
+  TSetupProcessorArchitectures = set of TSetupProcessorArchitecture;
+  TSetupDisablePage = (dpAuto, dpNo, dpYes);
+  TSetupPrivilegesRequired = (prNone, prPowerUser, prAdmin, prLowest);
+  TSetupPrivilegesRequiredOverride = (proCommandLine, proMsgBox);
+  TSetupPrivilegesRequiredOverrides = set of TSetupPrivilegesRequiredOverride;
+const
+  SetupProcessorArchitectureNames: array[TSetupProcessorArchitecture] of String =
+    ('Unknown', 'x86', 'x64', 'Itanium', 'ARM64');
+
+const
+  SetupHeaderStrings = 30;
+  SetupHeaderAnsiStrings = 4;
+type
+  TSetupHeader = packed record
+    AppName, AppVerName, AppId, AppCopyright, AppPublisher, AppPublisherURL,
+      AppSupportPhone, AppSupportURL, AppUpdatesURL, AppVersion, DefaultDirName,
+      DefaultGroupName, BaseFilename, UninstallFilesDir, UninstallDisplayName,
+      UninstallDisplayIcon, AppMutex, DefaultUserInfoName, DefaultUserInfoOrg,
+      DefaultUserInfoSerial, AppReadmeFile, AppContact, AppComments,
+      AppModifyPath, CreateUninstallRegKey, Uninstallable, CloseApplicationsFilter,
+      SetupMutex, ChangesEnvironment, ChangesAssociations: String;
+    LicenseText, InfoBeforeText, InfoAfterText, CompiledCodeText: AnsiString;
+{$IFNDEF UNICODE}
+    LeadBytes: set of AnsiChar;
+{$ENDIF}
+    NumLanguageEntries, NumCustomMessageEntries, NumPermissionEntries,
+      NumTypeEntries, NumComponentEntries, NumTaskEntries, NumDirEntries,
+      NumFileEntries, NumFileLocationEntries, NumIconEntries, NumIniEntries,
+      NumRegistryEntries, NumInstallDeleteEntries, NumUninstallDeleteEntries,
+      NumRunEntries, NumUninstallRunEntries: Integer;
+    MinVersion, OnlyBelowVersion: TSetupVersionData;
+    BackColor, BackColor2: Longint;
+    WizardImageAlphaFormat: (afIgnored, afDefined, afPremultiplied); // Must be same as Graphics.TAlphaFormat
+    PasswordHash: TSHA1Digest;
+    PasswordSalt: TSetupSalt;
+    ExtraDiskSpaceRequired: Integer64;
+    SlicesPerDisk: Integer;
+    UninstallLogMode: (lmAppend, lmNew, lmOverwrite);
+    DirExistsWarning: (ddAuto, ddNo, ddYes);
+    PrivilegesRequired: TSetupPrivilegesRequired;
+    PrivilegesRequiredOverridesAllowed: TSetupPrivilegesRequiredOverrides;
+    ShowLanguageDialog: (slYes, slNo, slAuto);
+    LanguageDetectionMethod: TSetupLanguageDetectionMethod;
+    CompressMethod: TSetupCompressMethod;
+    ArchitecturesAllowed, ArchitecturesInstallIn64BitMode: TSetupProcessorArchitectures;
+    DisableDirPage, DisableProgramGroupPage: TSetupDisablePage;
+    UninstallDisplaySize: Integer64;
+    Options: set of TSetupHeaderOption;
+  end;
+const
+  SetupPermissionEntryStrings = 0;
+  SetupPermissionEntryAnsiStrings = 1;
+type
+  PSetupPermissionEntry = ^TSetupPermissionEntry;
+  TSetupPermissionEntry = packed record
+    Permissions: AnsiString;  { an array of TGrantPermissionEntry's }
+  end;
+const
+  SetupLanguageEntryStrings = 6;
+  SetupLanguageEntryAnsiStrings = 4;
+type
+  PSetupLanguageEntry = ^TSetupLanguageEntry;
+  TSetupLanguageEntry = packed record
+{$IFNDEF UNICODE}
+    { Note: LanguageName is Unicode }
+{$ENDIF}
+    Name, LanguageName, DialogFontName, TitleFontName, WelcomeFontName,
+      CopyrightFontName: String;
+    Data, LicenseText, InfoBeforeText, InfoAfterText: AnsiString;
+    LanguageID{$IFNDEF UNICODE}, LanguageCodePage{$ENDIF}: Cardinal;
+    DialogFontSize: Integer;
+    TitleFontSize: Integer;
+    WelcomeFontSize: Integer;
+    CopyrightFontSize: Integer;
+    RightToLeft: Boolean;
+  end;
+const
+  SetupCustomMessageEntryStrings = 2;
+  SetupCustomMessageEntryAnsiStrings = 0;
+type
+  PSetupCustomMessageEntry = ^TSetupCustomMessageEntry;
+  TSetupCustomMessageEntry = packed record
+    Name, Value: String;
+    LangIndex: Integer;
+  end;
+const
+  SetupTypeEntryStrings = 4;
+  SetupTypeEntryAnsiStrings = 0;
+type
+  TSetupTypeOption = (toIsCustom);
+  TSetupTypeOptions = set of TSetupTypeOption;
+  TSetupTypeType = (ttUser, ttDefaultFull, ttDefaultCompact, ttDefaultCustom);
+  PSetupTypeEntry = ^TSetupTypeEntry;
+  TSetupTypeEntry = packed record
+    Name, Description, Languages, Check: String;
+    MinVersion, OnlyBelowVersion: TSetupVersionData;
+    Options: TSetupTypeOptions;
+    Typ: TSetupTypeType;
+    { internally used: }
+    Size: Integer64;
+  end;
+const
+  SetupComponentEntryStrings = 5;
+  SetupComponentEntryAnsiStrings = 0;
+type
+  PSetupComponentEntry = ^TSetupComponentEntry;
+  TSetupComponentEntry = packed record
+    Name, Description, Types, Languages, Check: String;
+    ExtraDiskSpaceRequired: Integer64;
+    Level: Integer;
+    Used: Boolean;
+    MinVersion, OnlyBelowVersion: TSetupVersionData;
+    Options: set of (coFixed, coRestart, coDisableNoUninstallWarning,
+      coExclusive, coDontInheritCheck);
+    { internally used: }
+    Size: Integer64;
+  end;
+const
+  SetupTaskEntryStrings = 6;
+  SetupTaskEntryAnsiStrings = 0;
+type
+  PSetupTaskEntry = ^TSetupTaskEntry;
+  TSetupTaskEntry = packed record
+    Name, Description, GroupDescription, Components, Languages, Check: String;
+    Level: Integer;
+    Used: Boolean;
+    MinVersion, OnlyBelowVersion: TSetupVersionData;
+    Options: set of (toExclusive, toUnchecked, toRestart, toCheckedOnce,
+      toDontInheritCheck);
+  end;
+const
+  SetupDirEntryStrings = 7;
+  SetupDirEntryAnsiStrings = 0;
+type
+  PSetupDirEntry = ^TSetupDirEntry;
+  TSetupDirEntry = packed record
+    DirName: String;
+    Components, Tasks, Languages, Check, AfterInstall, BeforeInstall: String;
+    Attribs: Integer;
+    MinVersion, OnlyBelowVersion: TSetupVersionData;
+    PermissionsEntry: Smallint;
+    Options: set of (doUninsNeverUninstall, doDeleteAfterInstall,
+      doUninsAlwaysUninstall, doSetNTFSCompression, doUnsetNTFSCompression);
+  end;
+const
+  SetupFileEntryStrings = 10;
+  SetupFileEntryAnsiStrings = 0;
+type
+  PSetupFileEntry = ^TSetupFileEntry;
+  TSetupFileEntry = packed record
+    SourceFilename, DestName, InstallFontName, StrongAssemblyName: String;
+    Components, Tasks, Languages, Check, AfterInstall, BeforeInstall: String;
+    MinVersion, OnlyBelowVersion: TSetupVersionData;
+    LocationEntry: Integer;
+    Attribs: Integer;
+    ExternalSize: Integer64;
+    PermissionsEntry: Smallint;
+    Options: set of (foConfirmOverwrite, foUninsNeverUninstall, foRestartReplace,
+      foDeleteAfterInstall, foRegisterServer, foRegisterTypeLib, foSharedFile,
+      foCompareTimeStamp, foFontIsntTrueType,
+      foSkipIfSourceDoesntExist, foOverwriteReadOnly, foOverwriteSameVersion,
+      foCustomDestName, foOnlyIfDestFileExists, foNoRegError,
+      foUninsRestartDelete, foOnlyIfDoesntExist, foIgnoreVersion,
+      foPromptIfOlder, foDontCopy, foUninsRemoveReadOnly,
+      foRecurseSubDirsExternal, foReplaceSameVersionIfContentsDiffer,
+      foDontVerifyChecksum, foUninsNoSharedFilePrompt, foCreateAllSubDirs,
+      fo32Bit, fo64Bit, foExternalSizePreset, foSetNTFSCompression,
+      foUnsetNTFSCompression, foGacInstall);
+    FileType: (ftUserFile, ftUninstExe);
+  end;
+const
+  SetupFileLocationEntryStrings = 0;
+  SetupFileLocationEntryAnsiStrings = 0;
+type
+  PSetupFileLocationEntry = ^TSetupFileLocationEntry;
+  TSetupFileLocationEntry = packed record
+    FirstSlice, LastSlice: Integer;
+    StartOffset: Longint;
+    ChunkSuboffset: Integer64;
+    OriginalSize: Integer64;
+    ChunkCompressedSize: Integer64;
+    SHA1Sum: TSHA1Digest;
+    SourceTimeStamp: TFileTime;
+    FileVersionMS, FileVersionLS: DWORD;
+    Flags: set of (foVersionInfoValid, foVersionInfoNotValid, foTimeStampInUTC,
+      foIsUninstExe, foCallInstructionOptimized, foApplyTouchDateTime,
+      foChunkEncrypted, foChunkCompressed, foSolidBreak, foSign, foSignOnce);
+  end;
+  TSetupIconCloseOnExit = (icNoSetting, icYes, icNo);
+const
+  SetupIconEntryStrings = 13;
+  SetupIconEntryAnsiStrings = 0;
+type
+  PSetupIconEntry = ^TSetupIconEntry;
+  TSetupIconEntry = packed record
+    IconName, Filename, Parameters, WorkingDir, IconFilename, Comment: String;
+    Components, Tasks, Languages, Check, AfterInstall, BeforeInstall: String;
+    AppUserModelID: String;
+    MinVersion, OnlyBelowVersion: TSetupVersionData;
+    IconIndex, ShowCmd: Integer;
+    CloseOnExit: TSetupIconCloseOnExit;
+    HotKey: Word;
+    Options: set of (ioUninsNeverUninstall, ioCreateOnlyIfFileExists,
+      ioUseAppPaths, ioFolderShortcut, ioExcludeFromShowInNewInstall,
+      ioPreventPinning);
+  end;
+const
+  SetupIniEntryStrings = 10;
+  SetupIniEntryAnsiStrings = 0;
+type
+  PSetupIniEntry = ^TSetupIniEntry;
+  TSetupIniEntry = packed record
+    Filename, Section, Entry, Value: String;
+    Components, Tasks, Languages, Check, AfterInstall, BeforeInstall: String;
+    MinVersion, OnlyBelowVersion: TSetupVersionData;
+    Options: set of (ioCreateKeyIfDoesntExist, ioUninsDeleteEntry,
+      ioUninsDeleteEntireSection, ioUninsDeleteSectionIfEmpty,
+      { internally used: }
+      ioHasValue);
+  end;
+const
+  SetupRegistryEntryStrings = 9;
+  SetupRegistryEntryAnsiStrings = 0;
+type
+  PSetupRegistryEntry = ^TSetupRegistryEntry;
+  TSetupRegistryEntry = packed record
+    Subkey, ValueName, ValueData: String;
+    Components, Tasks, Languages, Check, AfterInstall, BeforeInstall: String;
+    MinVersion, OnlyBelowVersion: TSetupVersionData;
+    RootKey: HKEY;
+    PermissionsEntry: Smallint;
+    Typ: (rtNone, rtString, rtExpandString, rtDWord, rtBinary, rtMultiString, rtQWord);
+    Options: set of (roCreateValueIfDoesntExist, roUninsDeleteValue,
+      roUninsClearValue, roUninsDeleteEntireKey, roUninsDeleteEntireKeyIfEmpty,
+      roPreserveStringType, roDeleteKey, roDeleteValue, roNoError,
+      roDontCreateKey, ro32Bit, ro64Bit);
+  end;
+const
+  SetupDeleteEntryStrings = 7;
+  SetupDeleteEntryAnsiStrings = 0;
+type
+  TSetupDeleteType = (dfFiles, dfFilesAndOrSubdirs, dfDirIfEmpty);
+  PSetupDeleteEntry = ^TSetupDeleteEntry;
+  TSetupDeleteEntry = packed record
+    Name: String;
+    Components, Tasks, Languages, Check, AfterInstall, BeforeInstall: String;
+    MinVersion, OnlyBelowVersion: TSetupVersionData;
+    DeleteType: TSetupDeleteType;
+  end;
+const
+  SetupRunEntryStrings = 13;
+  SetupRunEntryAnsiStrings = 0;
+type
+  PSetupRunEntry = ^TSetupRunEntry;
+  TSetupRunEntry = packed record
+    Name, Parameters, WorkingDir, RunOnceId, StatusMsg, Verb: String;
+    Description, Components, Tasks, Languages, Check, AfterInstall, BeforeInstall: String;
+    MinVersion, OnlyBelowVersion: TSetupVersionData;
+    ShowCmd: Integer;
+    Wait: (rwWaitUntilTerminated, rwNoWait, rwWaitUntilIdle);
+    Options: set of (roShellExec, roSkipIfDoesntExist,
+      roPostInstall, roUnchecked, roSkipIfSilent, roSkipIfNotSilent,
+      roHideWizard, roRun32Bit, roRun64Bit, roRunAsOriginalUser);
+  end;
+
+const
+  MaxGrantPermissionEntries = 32;  { must keep in synch with Helper.c }
+type
+  { TGrantPermissionEntry is stored inside string fields named 'Permissions' }
+  TGrantPermissionSid = record  { must keep in synch with Helper.c }
+    Authority: TSIDIdentifierAuthority;
+    SubAuthCount: Byte;
+    SubAuth: array[0..1] of DWORD;
+  end;
+  TGrantPermissionEntry = record  { must keep in synch with Helper.c }
+    Sid: TGrantPermissionSid;
+    AccessMask: DWORD;
+  end;
+
+  { A TDiskSliceHeader record follows DiskSliceID in a SETUP-*.BIN file }
+  TDiskSliceHeader = packed record
+    TotalSize: Cardinal;
+  end;
+
+  { A TMessageHeader record follows MessagesHdrID in a SETUP.MSG file }
+  TMessagesHeader = packed record
+    NumMessages: Cardinal;
+    TotalSize: Cardinal;
+    NotTotalSize: Cardinal;
+    CRCMessages: Longint;
+  end;
+
+  { TSetupLdrOffsetTable is stored inside SetupLdr's SetupLdrOffsetTableResID
+    RCDATA resource }
+  PSetupLdrOffsetTable = ^TSetupLdrOffsetTable;
+  TSetupLdrOffsetTable = packed record
+    ID: array[1..12] of AnsiChar;   { = SetupLdrOffsetTableID }
+    Version: LongWord;              { = SetupLdrOffsetTableVersion }
+    TotalSize: LongWord;            { Minimum expected size of setup.exe }
+    OffsetEXE: LongWord;            { Offset of compressed setup.e32 }
+    UncompressedSizeEXE: LongWord;  { Size of setup.e32 before compression }
+    CRCEXE: Longint;                { CRC of setup.e32 before compression }
+    Offset0: LongWord;              { Offset of embedded setup-0.bin data }
+    Offset1: LongWord;              { Offset of embedded setup-1.bin data,
+                                      or 0 when DiskSpanning=yes }
+    TableCRC: Longint;              { CRC of all prior fields in this record }
+  end;
+
+  { TMessagesLangOptions is a simplified version of TSetupLanguageEntry that
+    is used by the uninstaller and RegSvr }
+  TMessagesLangOptions = packed record
+    ID: TMessagesLangOptionsID;
+    DialogFontName: array[0..31] of Char;
+    DialogFontSize: Integer;
+    Flags: set of (lfRightToLeft);
+  end;
+
+  TUninstallerMsgTail = packed record
+    ID: Longint;
+    Offset: Longint;
+  end;
+const
+  SetupLdrOffsetTableResID = 11111;
+  SetupLdrOffsetTableID = 'rDlPtS'#$CD#$E6#$D7#$7B#$0B#$2A;
+  SetupLdrOffsetTableVersion = 1;
+  SetupExeModeOffset = $30;
+  SetupExeModeUninstaller = $6E556E49;
+  SetupExeModeRegSvr = $53526E49;
+  UninstallerMsgTailID = $67734D49;
+
+implementation
+
+end.