program Compil32;

{
  Inno Setup
  Copyright (C) 1997-2024 Jordan Russell
  Portions by Martijn Laan
  For conditions of distribution and use, see LICENSE.TXT.

  Compiler
}

uses
  SafeDLLPath in 'Src\SafeDLLPath.pas',
  Windows,
  SysUtils,
  Forms,
  PathFunc in '..\Components\PathFunc.pas',
  CompForm in 'Src\CompForm.pas' {CompileForm},
  CmnFunc in 'Src\CmnFunc.pas',
  CmnFunc2 in 'Src\CmnFunc2.pas',
  CompFunc in 'Src\CompFunc.pas',
  CompMsgs in 'Src\CompMsgs.pas',
  CompInt in 'Src\CompInt.pas',
  CompOptions in 'Src\CompOptions.pas' {OptionsForm},
  CompStartup in 'Src\CompStartup.pas' {StartupForm},
  CompWizard in 'Src\CompWizard.pas' {WizardForm},
  CompWizardFile in 'Src\CompWizardFile.pas' {WizardFileForm},
  CompFileAssoc in 'Src\CompFileAssoc.pas',
  TmSchema in '..\Components\TmSchema.pas',
  UxTheme in '..\Components\UxTheme.pas',
  DebugStruct in 'Src\DebugStruct.pas',
  BrowseFunc in 'Src\BrowseFunc.pas',
  CompSignTools in 'Src\CompSignTools.pas' {SignToolsForm},
  CompInputQueryCombo in 'Src\CompInputQueryCombo.pas',
  ScintInt in '..\Components\ScintInt.pas',
  ScintEdit in '..\Components\ScintEdit.pas',
  ScintStylerInnoSetup in '..\Components\ScintStylerInnoSetup.pas',
  ModernColors in '..\Components\ModernColors.pas',
<<<<<<< HEAD
  CompMsgBoxDesigner in 'Src\CompMsgBoxDesigner.pas' {MsgBoxDesignerForm},
  CompScintEdit in 'Src\CompScintEdit.pas',
  CompFilesDesigner in 'Src\CompFilesDesigner.pas' {FilesDesignerForm},
  CompWizardFilesHelper in 'Src\CompWizardFilesHelper.pas',
=======
  CompMsgBoxDesigner in 'CompMsgBoxDesigner.pas' {MsgBoxDesignerForm},
  CompScintEdit in 'CompScintEdit.pas',
  CompRegistryDesigner in 'CompRegistryDesigner.pas' {RegistryDesignerForm},
  CompFilesDesigner in 'CompFilesDesigner.pas' {FilesDesignerForm},
  CompWizardFilesHelper in 'CompWizardFilesHelper.pas',
>>>>>>> c33e933b
  NewTabSet in '..\Components\NewTabSet.pas',
  dwTaskbarList in '..\Components\dwTaskbarList.pas',
  NewStaticText in '..\Components\NewStaticText.pas',
  BidiUtils in '..\Components\BidiUtils.pas',
  DropListBox in '..\Components\DropListBox.pas',
  NewCheckListBox in '..\Components\NewCheckListBox.pas',
  NewNotebook in '..\Components\NewNotebook.pas',
  TaskbarProgressFunc in 'Src\TaskbarProgressFunc.pas',
  HtmlHelpFunc in 'Src\HtmlHelpFunc.pas',
  UIStateForm in 'Src\UIStateForm.pas',
  LangOptionsSectionDirectives in 'Src\LangOptionsSectionDirectives.pas',
  MsgIDs in 'Src\MsgIDs.pas',
  SetupSectionDirectives in 'Src\SetupSectionDirectives.pas',
  CompTypes in 'Src\CompTypes.pas',
  FileClass in 'Src\FileClass.pas',
  Int64Em in 'Src\Int64Em.pas',
  Compress in 'Src\Compress.pas',
  TaskDialog in 'Src\TaskDialog.pas';

{$SetPEFlags IMAGE_FILE_RELOCS_STRIPPED}
{$SETPEOSVERSION 6.1}
{$SETPESUBSYSVERSION 6.1}
{$WEAKLINKRTTI ON}

{$R Compil32.docicon.res}
{$R Compil32.manifest.res}
{$R Compil32.versionandicon.res}

procedure SetAppUserModelID;
var
  Func: function(AppID: PWideChar): HRESULT; stdcall;
begin
  { For the IDE to be pinnable and show a Jump List, it is necessary to
    explicitly assign an AppUserModelID because by default the taskbar excludes
    applications that have "Setup" in their name. }
  Func := GetProcAddress(GetModuleHandle('shell32.dll'),
    'SetCurrentProcessExplicitAppUserModelID');
  if Assigned(Func) then
    Func('JR.InnoSetup.IDE.6');
end;

procedure RegisterApplicationRestart;
const
  RESTART_MAX_CMD_LINE = 1024;
  RESTART_NO_CRASH = $1;
  RESTART_NO_HANG = $2;
  RESTART_NO_PATCH = $4;
  RESTART_NO_REBOOT = $8;
var
  Func: function(pwzCommandLine: PWideChar; dwFlags: DWORD): HRESULT; stdcall;
  CommandLine: WideString;
begin
  { Allow Restart Manager to restart us after updates. }

  Func := GetProcAddress(GetModuleHandle('kernel32.dll'),
    'RegisterApplicationRestart');
  if Assigned(Func) then begin
    { Rebuild the command line, can't just use an exact copy since it might contain
      relative path names but Restart Manager doesn't restore the working
      directory. }
    if CommandLineWizard then
      CommandLine := '/WIZARD'
    else begin
      CommandLine := CommandLineFilename;
      if CommandLine <> '' then
        CommandLine := '"' + CommandLine + '"';
      if CommandLineCompile then
        CommandLine := '/CC ' + CommandLine;
    end;

    if Length(CommandLine) > RESTART_MAX_CMD_LINE then
      CommandLine := '';

    Func(PWideChar(CommandLine), RESTART_NO_CRASH or RESTART_NO_HANG or RESTART_NO_REBOOT);
  end;
end;

procedure CreateMutexes;
{ Creates the two mutexes used by the Inno Setup's own installer/uninstaller to
  see if the compiler is still running.
  One of the mutexes is created in the global name space (which makes it
  possible to access the mutex across user sessions in Windows XP); the other
  is created in the session name space (because versions of Windows NT prior
  to 4.0 TSE don't have a global name space and don't support the 'Global\'
  prefix). }
const
  MutexName = 'InnoSetupCompilerAppMutex';
begin
  CreateMutex(MutexName);
  CreateMutex('Global\' + MutexName); { don't localize }
end;

var
  InitialCurDir: String;

procedure CheckParams;

  procedure Error;
  begin
    MessageBox(0, SCompilerCommandLineHelp3, SCompilerFormCaption,
      MB_OK or MB_ICONEXCLAMATION);
    Halt(1);
  end;

var
  P, I: Integer;
  S: String;
  Dummy: Boolean;
begin
  P := NewParamCount;
  I := 1;
  while I <= P do begin
    S := NewParamStr(I);
    if CompareText(S, '/CC') = 0 then
      CommandLineCompile := True
    else if CompareText(S, '/WIZARD') = 0 then begin
      if I = P then
        Error;
      CommandLineWizard := True;
      CommandLineWizardName := NewParamStr(I+1);
      Inc(I);
    end
    else if CompareText(S, '/ASSOC') = 0 then begin
      try
        RegisterISSFileAssociation(False, Dummy);
      except
        MessageBox(0, PChar(GetExceptMessage), nil, MB_OK or MB_ICONSTOP);
        Halt(2);
      end;
      Halt;
    end
    else if CompareText(S, '/UNASSOC') = 0 then begin
      try
        UnregisterISSFileAssociation;
      except
        MessageBox(0, PChar(GetExceptMessage), nil, MB_OK or MB_ICONSTOP);
        Halt(2);
      end;
      Halt;
    end
    else if (S = '') or (S[1] = '/') or (CommandLineFilename <> '') then
      Error
    else
      CommandLineFilename := PathExpand(PathCombine(InitialCurDir, S));
    Inc(I);
  end;
  if (CommandLineCompile or CommandLineWizard) and (CommandLineFilename = '') then
    Error;
end;

begin
  InitialCurDir := GetCurrentDir;
  if not SetCurrentDir(PathExtractDir(NewParamStr(0))) then
    SetCurrentDir(GetSystemDir);

  SetAppUserModelID;
  CreateMutexes;
  Application.Initialize;
  CheckParams;
  RegisterApplicationRestart;

  { The 'with' is so that the Delphi IDE doesn't mess with these }
  with Application do begin
    if CommandLineWizard then
      Title := CommandLineWizardName
    else
      Title := SCompilerFormCaption;
  end;

  Application.CreateForm(TCompileForm, CompileForm);
  Application.Run;
end.
<|MERGE_RESOLUTION|>--- conflicted
+++ resolved
@@ -1,222 +1,215 @@
-program Compil32;
-
-{
-  Inno Setup
-  Copyright (C) 1997-2024 Jordan Russell
-  Portions by Martijn Laan
-  For conditions of distribution and use, see LICENSE.TXT.
-
-  Compiler
-}
-
-uses
-  SafeDLLPath in 'Src\SafeDLLPath.pas',
-  Windows,
-  SysUtils,
-  Forms,
-  PathFunc in '..\Components\PathFunc.pas',
-  CompForm in 'Src\CompForm.pas' {CompileForm},
-  CmnFunc in 'Src\CmnFunc.pas',
-  CmnFunc2 in 'Src\CmnFunc2.pas',
-  CompFunc in 'Src\CompFunc.pas',
-  CompMsgs in 'Src\CompMsgs.pas',
-  CompInt in 'Src\CompInt.pas',
-  CompOptions in 'Src\CompOptions.pas' {OptionsForm},
-  CompStartup in 'Src\CompStartup.pas' {StartupForm},
-  CompWizard in 'Src\CompWizard.pas' {WizardForm},
-  CompWizardFile in 'Src\CompWizardFile.pas' {WizardFileForm},
-  CompFileAssoc in 'Src\CompFileAssoc.pas',
-  TmSchema in '..\Components\TmSchema.pas',
-  UxTheme in '..\Components\UxTheme.pas',
-  DebugStruct in 'Src\DebugStruct.pas',
-  BrowseFunc in 'Src\BrowseFunc.pas',
-  CompSignTools in 'Src\CompSignTools.pas' {SignToolsForm},
-  CompInputQueryCombo in 'Src\CompInputQueryCombo.pas',
-  ScintInt in '..\Components\ScintInt.pas',
-  ScintEdit in '..\Components\ScintEdit.pas',
-  ScintStylerInnoSetup in '..\Components\ScintStylerInnoSetup.pas',
-  ModernColors in '..\Components\ModernColors.pas',
-<<<<<<< HEAD
-  CompMsgBoxDesigner in 'Src\CompMsgBoxDesigner.pas' {MsgBoxDesignerForm},
-  CompScintEdit in 'Src\CompScintEdit.pas',
-  CompFilesDesigner in 'Src\CompFilesDesigner.pas' {FilesDesignerForm},
-  CompWizardFilesHelper in 'Src\CompWizardFilesHelper.pas',
-=======
-  CompMsgBoxDesigner in 'CompMsgBoxDesigner.pas' {MsgBoxDesignerForm},
-  CompScintEdit in 'CompScintEdit.pas',
-  CompRegistryDesigner in 'CompRegistryDesigner.pas' {RegistryDesignerForm},
-  CompFilesDesigner in 'CompFilesDesigner.pas' {FilesDesignerForm},
-  CompWizardFilesHelper in 'CompWizardFilesHelper.pas',
->>>>>>> c33e933b
-  NewTabSet in '..\Components\NewTabSet.pas',
-  dwTaskbarList in '..\Components\dwTaskbarList.pas',
-  NewStaticText in '..\Components\NewStaticText.pas',
-  BidiUtils in '..\Components\BidiUtils.pas',
-  DropListBox in '..\Components\DropListBox.pas',
-  NewCheckListBox in '..\Components\NewCheckListBox.pas',
-  NewNotebook in '..\Components\NewNotebook.pas',
-  TaskbarProgressFunc in 'Src\TaskbarProgressFunc.pas',
-  HtmlHelpFunc in 'Src\HtmlHelpFunc.pas',
-  UIStateForm in 'Src\UIStateForm.pas',
-  LangOptionsSectionDirectives in 'Src\LangOptionsSectionDirectives.pas',
-  MsgIDs in 'Src\MsgIDs.pas',
-  SetupSectionDirectives in 'Src\SetupSectionDirectives.pas',
-  CompTypes in 'Src\CompTypes.pas',
-  FileClass in 'Src\FileClass.pas',
-  Int64Em in 'Src\Int64Em.pas',
-  Compress in 'Src\Compress.pas',
-  TaskDialog in 'Src\TaskDialog.pas';
-
-{$SetPEFlags IMAGE_FILE_RELOCS_STRIPPED}
-{$SETPEOSVERSION 6.1}
-{$SETPESUBSYSVERSION 6.1}
-{$WEAKLINKRTTI ON}
-
-{$R Compil32.docicon.res}
-{$R Compil32.manifest.res}
-{$R Compil32.versionandicon.res}
-
-procedure SetAppUserModelID;
-var
-  Func: function(AppID: PWideChar): HRESULT; stdcall;
-begin
-  { For the IDE to be pinnable and show a Jump List, it is necessary to
-    explicitly assign an AppUserModelID because by default the taskbar excludes
-    applications that have "Setup" in their name. }
-  Func := GetProcAddress(GetModuleHandle('shell32.dll'),
-    'SetCurrentProcessExplicitAppUserModelID');
-  if Assigned(Func) then
-    Func('JR.InnoSetup.IDE.6');
-end;
-
-procedure RegisterApplicationRestart;
-const
-  RESTART_MAX_CMD_LINE = 1024;
-  RESTART_NO_CRASH = $1;
-  RESTART_NO_HANG = $2;
-  RESTART_NO_PATCH = $4;
-  RESTART_NO_REBOOT = $8;
-var
-  Func: function(pwzCommandLine: PWideChar; dwFlags: DWORD): HRESULT; stdcall;
-  CommandLine: WideString;
-begin
-  { Allow Restart Manager to restart us after updates. }
-
-  Func := GetProcAddress(GetModuleHandle('kernel32.dll'),
-    'RegisterApplicationRestart');
-  if Assigned(Func) then begin
-    { Rebuild the command line, can't just use an exact copy since it might contain
-      relative path names but Restart Manager doesn't restore the working
-      directory. }
-    if CommandLineWizard then
-      CommandLine := '/WIZARD'
-    else begin
-      CommandLine := CommandLineFilename;
-      if CommandLine <> '' then
-        CommandLine := '"' + CommandLine + '"';
-      if CommandLineCompile then
-        CommandLine := '/CC ' + CommandLine;
-    end;
-
-    if Length(CommandLine) > RESTART_MAX_CMD_LINE then
-      CommandLine := '';
-
-    Func(PWideChar(CommandLine), RESTART_NO_CRASH or RESTART_NO_HANG or RESTART_NO_REBOOT);
-  end;
-end;
-
-procedure CreateMutexes;
-{ Creates the two mutexes used by the Inno Setup's own installer/uninstaller to
-  see if the compiler is still running.
-  One of the mutexes is created in the global name space (which makes it
-  possible to access the mutex across user sessions in Windows XP); the other
-  is created in the session name space (because versions of Windows NT prior
-  to 4.0 TSE don't have a global name space and don't support the 'Global\'
-  prefix). }
-const
-  MutexName = 'InnoSetupCompilerAppMutex';
-begin
-  CreateMutex(MutexName);
-  CreateMutex('Global\' + MutexName); { don't localize }
-end;
-
-var
-  InitialCurDir: String;
-
-procedure CheckParams;
-
-  procedure Error;
-  begin
-    MessageBox(0, SCompilerCommandLineHelp3, SCompilerFormCaption,
-      MB_OK or MB_ICONEXCLAMATION);
-    Halt(1);
-  end;
-
-var
-  P, I: Integer;
-  S: String;
-  Dummy: Boolean;
-begin
-  P := NewParamCount;
-  I := 1;
-  while I <= P do begin
-    S := NewParamStr(I);
-    if CompareText(S, '/CC') = 0 then
-      CommandLineCompile := True
-    else if CompareText(S, '/WIZARD') = 0 then begin
-      if I = P then
-        Error;
-      CommandLineWizard := True;
-      CommandLineWizardName := NewParamStr(I+1);
-      Inc(I);
-    end
-    else if CompareText(S, '/ASSOC') = 0 then begin
-      try
-        RegisterISSFileAssociation(False, Dummy);
-      except
-        MessageBox(0, PChar(GetExceptMessage), nil, MB_OK or MB_ICONSTOP);
-        Halt(2);
-      end;
-      Halt;
-    end
-    else if CompareText(S, '/UNASSOC') = 0 then begin
-      try
-        UnregisterISSFileAssociation;
-      except
-        MessageBox(0, PChar(GetExceptMessage), nil, MB_OK or MB_ICONSTOP);
-        Halt(2);
-      end;
-      Halt;
-    end
-    else if (S = '') or (S[1] = '/') or (CommandLineFilename <> '') then
-      Error
-    else
-      CommandLineFilename := PathExpand(PathCombine(InitialCurDir, S));
-    Inc(I);
-  end;
-  if (CommandLineCompile or CommandLineWizard) and (CommandLineFilename = '') then
-    Error;
-end;
-
-begin
-  InitialCurDir := GetCurrentDir;
-  if not SetCurrentDir(PathExtractDir(NewParamStr(0))) then
-    SetCurrentDir(GetSystemDir);
-
-  SetAppUserModelID;
-  CreateMutexes;
-  Application.Initialize;
-  CheckParams;
-  RegisterApplicationRestart;
-
-  { The 'with' is so that the Delphi IDE doesn't mess with these }
-  with Application do begin
-    if CommandLineWizard then
-      Title := CommandLineWizardName
-    else
-      Title := SCompilerFormCaption;
-  end;
-
-  Application.CreateForm(TCompileForm, CompileForm);
-  Application.Run;
-end.
+program Compil32;
+
+{
+  Inno Setup
+  Copyright (C) 1997-2024 Jordan Russell
+  Portions by Martijn Laan
+  For conditions of distribution and use, see LICENSE.TXT.
+
+  Compiler
+}
+
+uses
+  SafeDLLPath in 'Src\SafeDLLPath.pas',
+  Windows,
+  SysUtils,
+  Forms,
+  PathFunc in '..\Components\PathFunc.pas',
+  CompForm in 'Src\CompForm.pas' {CompileForm},
+  CmnFunc in 'Src\CmnFunc.pas',
+  CmnFunc2 in 'Src\CmnFunc2.pas',
+  CompFunc in 'Src\CompFunc.pas',
+  CompMsgs in 'Src\CompMsgs.pas',
+  CompInt in 'Src\CompInt.pas',
+  CompOptions in 'Src\CompOptions.pas' {OptionsForm},
+  CompStartup in 'Src\CompStartup.pas' {StartupForm},
+  CompWizard in 'Src\CompWizard.pas' {WizardForm},
+  CompWizardFile in 'Src\CompWizardFile.pas' {WizardFileForm},
+  CompFileAssoc in 'Src\CompFileAssoc.pas',
+  TmSchema in '..\Components\TmSchema.pas',
+  UxTheme in '..\Components\UxTheme.pas',
+  DebugStruct in 'Src\DebugStruct.pas',
+  BrowseFunc in 'Src\BrowseFunc.pas',
+  CompSignTools in 'Src\CompSignTools.pas' {SignToolsForm},
+  CompInputQueryCombo in 'Src\CompInputQueryCombo.pas',
+  ScintInt in '..\Components\ScintInt.pas',
+  ScintEdit in '..\Components\ScintEdit.pas',
+  ScintStylerInnoSetup in '..\Components\ScintStylerInnoSetup.pas',
+  ModernColors in '..\Components\ModernColors.pas',
+  CompMsgBoxDesigner in 'Src\CompMsgBoxDesigner.pas' {MsgBoxDesignerForm},
+  CompScintEdit in 'Src\CompScintEdit.pas',
+  CompFilesDesigner in 'Src\CompFilesDesigner.pas' {FilesDesignerForm},
+  CompWizardFilesHelper in 'Src\CompWizardFilesHelper.pas',
+  NewTabSet in '..\Components\NewTabSet.pas',
+  dwTaskbarList in '..\Components\dwTaskbarList.pas',
+  NewStaticText in '..\Components\NewStaticText.pas',
+  BidiUtils in '..\Components\BidiUtils.pas',
+  DropListBox in '..\Components\DropListBox.pas',
+  NewCheckListBox in '..\Components\NewCheckListBox.pas',
+  NewNotebook in '..\Components\NewNotebook.pas',
+  TaskbarProgressFunc in 'Src\TaskbarProgressFunc.pas',
+  HtmlHelpFunc in 'Src\HtmlHelpFunc.pas',
+  UIStateForm in 'Src\UIStateForm.pas',
+  LangOptionsSectionDirectives in 'Src\LangOptionsSectionDirectives.pas',
+  MsgIDs in 'Src\MsgIDs.pas',
+  SetupSectionDirectives in 'Src\SetupSectionDirectives.pas',
+  CompTypes in 'Src\CompTypes.pas',
+  FileClass in 'Src\FileClass.pas',
+  Int64Em in 'Src\Int64Em.pas',
+  Compress in 'Src\Compress.pas',
+  TaskDialog in 'Src\TaskDialog.pas',
+  CompRegistryDesigner in 'Src\CompRegistryDesigner.pas' {RegistryDesignerForm};
+
+{$SetPEFlags IMAGE_FILE_RELOCS_STRIPPED}
+{$SETPEOSVERSION 6.1}
+{$SETPESUBSYSVERSION 6.1}
+{$WEAKLINKRTTI ON}
+
+{$R Compil32.docicon.res}
+{$R Compil32.manifest.res}
+{$R Compil32.versionandicon.res}
+
+procedure SetAppUserModelID;
+var
+  Func: function(AppID: PWideChar): HRESULT; stdcall;
+begin
+  { For the IDE to be pinnable and show a Jump List, it is necessary to
+    explicitly assign an AppUserModelID because by default the taskbar excludes
+    applications that have "Setup" in their name. }
+  Func := GetProcAddress(GetModuleHandle('shell32.dll'),
+    'SetCurrentProcessExplicitAppUserModelID');
+  if Assigned(Func) then
+    Func('JR.InnoSetup.IDE.6');
+end;
+
+procedure RegisterApplicationRestart;
+const
+  RESTART_MAX_CMD_LINE = 1024;
+  RESTART_NO_CRASH = $1;
+  RESTART_NO_HANG = $2;
+  RESTART_NO_PATCH = $4;
+  RESTART_NO_REBOOT = $8;
+var
+  Func: function(pwzCommandLine: PWideChar; dwFlags: DWORD): HRESULT; stdcall;
+  CommandLine: WideString;
+begin
+  { Allow Restart Manager to restart us after updates. }
+
+  Func := GetProcAddress(GetModuleHandle('kernel32.dll'),
+    'RegisterApplicationRestart');
+  if Assigned(Func) then begin
+    { Rebuild the command line, can't just use an exact copy since it might contain
+      relative path names but Restart Manager doesn't restore the working
+      directory. }
+    if CommandLineWizard then
+      CommandLine := '/WIZARD'
+    else begin
+      CommandLine := CommandLineFilename;
+      if CommandLine <> '' then
+        CommandLine := '"' + CommandLine + '"';
+      if CommandLineCompile then
+        CommandLine := '/CC ' + CommandLine;
+    end;
+
+    if Length(CommandLine) > RESTART_MAX_CMD_LINE then
+      CommandLine := '';
+
+    Func(PWideChar(CommandLine), RESTART_NO_CRASH or RESTART_NO_HANG or RESTART_NO_REBOOT);
+  end;
+end;
+
+procedure CreateMutexes;
+{ Creates the two mutexes used by the Inno Setup's own installer/uninstaller to
+  see if the compiler is still running.
+  One of the mutexes is created in the global name space (which makes it
+  possible to access the mutex across user sessions in Windows XP); the other
+  is created in the session name space (because versions of Windows NT prior
+  to 4.0 TSE don't have a global name space and don't support the 'Global\'
+  prefix). }
+const
+  MutexName = 'InnoSetupCompilerAppMutex';
+begin
+  CreateMutex(MutexName);
+  CreateMutex('Global\' + MutexName); { don't localize }
+end;
+
+var
+  InitialCurDir: String;
+
+procedure CheckParams;
+
+  procedure Error;
+  begin
+    MessageBox(0, SCompilerCommandLineHelp3, SCompilerFormCaption,
+      MB_OK or MB_ICONEXCLAMATION);
+    Halt(1);
+  end;
+
+var
+  P, I: Integer;
+  S: String;
+  Dummy: Boolean;
+begin
+  P := NewParamCount;
+  I := 1;
+  while I <= P do begin
+    S := NewParamStr(I);
+    if CompareText(S, '/CC') = 0 then
+      CommandLineCompile := True
+    else if CompareText(S, '/WIZARD') = 0 then begin
+      if I = P then
+        Error;
+      CommandLineWizard := True;
+      CommandLineWizardName := NewParamStr(I+1);
+      Inc(I);
+    end
+    else if CompareText(S, '/ASSOC') = 0 then begin
+      try
+        RegisterISSFileAssociation(False, Dummy);
+      except
+        MessageBox(0, PChar(GetExceptMessage), nil, MB_OK or MB_ICONSTOP);
+        Halt(2);
+      end;
+      Halt;
+    end
+    else if CompareText(S, '/UNASSOC') = 0 then begin
+      try
+        UnregisterISSFileAssociation;
+      except
+        MessageBox(0, PChar(GetExceptMessage), nil, MB_OK or MB_ICONSTOP);
+        Halt(2);
+      end;
+      Halt;
+    end
+    else if (S = '') or (S[1] = '/') or (CommandLineFilename <> '') then
+      Error
+    else
+      CommandLineFilename := PathExpand(PathCombine(InitialCurDir, S));
+    Inc(I);
+  end;
+  if (CommandLineCompile or CommandLineWizard) and (CommandLineFilename = '') then
+    Error;
+end;
+
+begin
+  InitialCurDir := GetCurrentDir;
+  if not SetCurrentDir(PathExtractDir(NewParamStr(0))) then
+    SetCurrentDir(GetSystemDir);
+
+  SetAppUserModelID;
+  CreateMutexes;
+  Application.Initialize;
+  CheckParams;
+  RegisterApplicationRestart;
+
+  { The 'with' is so that the Delphi IDE doesn't mess with these }
+  with Application do begin
+    if CommandLineWizard then
+      Title := CommandLineWizardName
+    else
+      Title := SCompilerFormCaption;
+  end;
+
+  Application.CreateForm(TCompileForm, CompileForm);
+  Application.Run;
+end.