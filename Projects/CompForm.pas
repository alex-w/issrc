unit CompForm;

{
  Inno Setup
  Copyright (C) 1997-2024 Jordan Russell
  Portions by Martijn Laan
  For conditions of distribution and use, see LICENSE.TXT.

  Compiler form
}

{x$DEFINE STATICCOMPILER}
{ For debugging purposes, remove the 'x' to have it link the compiler code
  into this program and not depend on ISCmplr.dll. Also see Compile's
  STATICPREPROC. }

{$I VERSION.INC}

{$IFDEF STATICCOMPILER}
{$R ISCmplr.images.res}
{$ENDIF}

interface

uses
  Windows, Messages, SysUtils, Classes, Contnrs, Graphics, Controls, Forms, Dialogs, CommDlg,
  Generics.Collections, UIStateForm, StdCtrls, ExtCtrls, Menus, Buttons, ComCtrls, CommCtrl,
  ScintInt, ScintEdit, ScintStylerInnoSetup, NewTabSet, ModernColors, CompScintEdit,
  DebugStruct, CompInt, UxTheme, ImageList, ImgList, ToolWin, CompFunc,
  VirtualImageList, BaseImageCollection, ImageCollection;

const
  WM_StartCommandLineCompile = WM_USER + $1000;
  WM_StartCommandLineWizard = WM_USER + $1001;
  WM_StartNormally = WM_USER + $1002;

type
  PDebugEntryArray = ^TDebugEntryArray;
  TDebugEntryArray = array[0..0] of TDebugEntry;
  PVariableDebugEntryArray = ^TVariableDebugEntryArray;
  TVariableDebugEntryArray = array[0..0] of TVariableDebugEntry;
  TStepMode = (smRun, smStepInto, smStepOver, smStepOut, smRunToCursor);
  TDebugTarget = (dtSetup, dtUninstall);

const
  DebugTargetStrings: array[TDebugTarget] of String = ('Setup', 'Uninstall');

type
  TStatusMessageKind = (smkStartEnd, smkNormal, smkWarning, smkError);

  TIncludedFile = class
    Filename: String;
    CompilerFileIndex: Integer;
    LastWriteTime: TFileTime;
    HasLastWriteTime: Boolean;
    Memo: TCompScintFileEdit;
  end;

  TIncludedFiles = TObjectList<TIncludedFile>;

  TFindResult = class
    Filename: String;
    Line, LineStartPos: Integer;
    Range: TScintRange;
    PrefixStringLength: Integer;
  end;

  TFindResults = TObjectList<TFindResult>;

  TCompileForm = class(TUIStateForm)
    MainMenu1: TMainMenu;
    FMenu: TMenuItem;
    FNewMainFile: TMenuItem;
    FOpenMainFile: TMenuItem;
    FSave: TMenuItem;
    FSaveMainFileAs: TMenuItem;
    N1: TMenuItem;
    BCompile: TMenuItem;
    N2: TMenuItem;
    FExit: TMenuItem;
    EMenu: TMenuItem;
    EUndo: TMenuItem;
    N3: TMenuItem;
    ECut: TMenuItem;
    ECopy: TMenuItem;
    EPaste: TMenuItem;
    EDelete: TMenuItem;
    N4: TMenuItem;
    ESelectAll: TMenuItem;
    VMenu: TMenuItem;
    EFind: TMenuItem;
    EFindNext: TMenuItem;
    EReplace: TMenuItem;
    HMenu: TMenuItem;
    HDoc: TMenuItem;
    N6: TMenuItem;
    HAbout: TMenuItem;
    FMRUMainFilesSep: TMenuItem;
    VCompilerOutput: TMenuItem;
    FindDialog: TFindDialog;
    ReplaceDialog: TReplaceDialog;
    StatusPanel: TPanel;
    CompilerOutputList: TListBox;
    SplitPanel: TPanel;
    HWebsite: TMenuItem;
    VToolbar: TMenuItem;
    TInsertFileListField: TMenuItem;
    TOptions: TMenuItem;
    HFaq: TMenuItem;
    StatusBar: TStatusBar;
    BodyPanel: TPanel;
    VStatusBar: TMenuItem;
    ERedo: TMenuItem;
    RMenu: TMenuItem;
    RStepInto: TMenuItem;
    RStepOver: TMenuItem;
    N5: TMenuItem;
    RRun: TMenuItem;
    RRunToCursor: TMenuItem;
    N10: TMenuItem;
    REvaluate: TMenuItem;
    CheckIfRunningTimer: TTimer;
    RPause: TMenuItem;
    RParameters: TMenuItem;
    ListPopupMenu: TPopupMenu;
    PListCopy: TMenuItem;
    HISPPSep: TMenuItem;
    N12: TMenuItem;
    BStopCompile: TMenuItem;
    HISPPDoc: TMenuItem;
    N13: TMenuItem;
    EGoto: TMenuItem;
    RTerminate: TMenuItem;
    BMenu: TMenuItem;
    BLowPriority: TMenuItem;
    HDonate: TMenuItem;
    N14: TMenuItem;
    HPSWebsite: TMenuItem;
    N15: TMenuItem;
    RTargetSetup: TMenuItem;
    RTargetUninstall: TMenuItem;
    OutputTabSet: TNewTabSet;
    DebugOutputList: TListBox;
    VDebugOutput: TMenuItem;
    VHide: TMenuItem;
    N11: TMenuItem;
    TMenu: TMenuItem;
    TAddRemovePrograms: TMenuItem;
    RToggleBreakPoint: TMenuItem;
    HWhatsNew: TMenuItem;
    TGenerateGUID: TMenuItem;
    TSignTools: TMenuItem;
    N16: TMenuItem;
    HExamples: TMenuItem;
    N17: TMenuItem;
    BOpenOutputFolder: TMenuItem;
    N8: TMenuItem;
    VZoom: TMenuItem;
    VZoomIn: TMenuItem;
    VZoomOut: TMenuItem;
    N9: TMenuItem;
    VZoomReset: TMenuItem;
    N18: TMenuItem;
    ECompleteWord: TMenuItem;
    N19: TMenuItem;
    FSaveEncoding: TMenuItem;
    FSaveEncodingAuto: TMenuItem;
    FSaveEncodingUTF8: TMenuItem;
    ToolBar: TToolBar;
    NewMainFileButton: TToolButton;
    OpenMainFileButton: TToolButton;
    SaveButton: TToolButton;
    ToolButton4: TToolButton;
    CompileButton: TToolButton;
    StopCompileButton: TToolButton;
    ToolButton7: TToolButton;
    RunButton: TToolButton;
    PauseButton: TToolButton;
    ToolButton10: TToolButton;
    TargetSetupButton: TToolButton;
    TargetUninstallButton: TToolButton;
    ToolButton13: TToolButton;
    HelpButton: TToolButton;
    Bevel1: TBevel;
    BuildImageList: TImageList;
    TerminateButton: TToolButton;
    LightToolBarImageCollection: TImageCollection;
    DarkToolBarImageCollection: TImageCollection;
    ToolBarVirtualImageList: TVirtualImageList;
    PListSelectAll: TMenuItem;
    DebugCallStackList: TListBox;
    VDebugCallStack: TMenuItem;
    TInsertMsgBox: TMenuItem;
    ToolBarPanel: TPanel;
    HMailingList: TMenuItem;
    MemosTabSet: TNewTabSet; { First tab is the main memo, last tab is the preprocessor output memo }
    FSaveAll: TMenuItem;
    RStepOut: TMenuItem;
    VNextTab: TMenuItem;
    VPreviousTab: TMenuItem;
    N20: TMenuItem;
    HShortcutsDoc: TMenuItem;
    N21: TMenuItem;
    EFindPrevious: TMenuItem;
    FindResultsList: TListBox;
    VFindResults: TMenuItem;
    EFindInFiles: TMenuItem;
    FindInFilesDialog: TFindDialog;
    FPrint: TMenuItem;
    N22: TMenuItem;
    PrintDialog: TPrintDialog;
<<<<<<< HEAD
    N23: TMenuItem;
=======
    FSaveEncodingUTF8NoPreamble: TMenuItem;
>>>>>>> bd2e4aec
    procedure FormCloseQuery(Sender: TObject; var CanClose: Boolean);
    procedure FExitClick(Sender: TObject);
    procedure FOpenMainFileClick(Sender: TObject);
    procedure EUndoClick(Sender: TObject);
    procedure EMenuClick(Sender: TObject);
    procedure ECutClick(Sender: TObject);
    procedure ECopyClick(Sender: TObject);
    procedure EPasteClick(Sender: TObject);
    procedure EDeleteClick(Sender: TObject);
    procedure FSaveClick(Sender: TObject);
    procedure ESelectAllClick(Sender: TObject);
    procedure FNewMainFileClick(Sender: TObject);
    procedure FNewMainFileUserWizardClick(Sender: TObject);
    procedure HDocClick(Sender: TObject);
    procedure BCompileClick(Sender: TObject);
    procedure FMenuClick(Sender: TObject);
    procedure FMRUClick(Sender: TObject);
    procedure VCompilerOutputClick(Sender: TObject);
    procedure HAboutClick(Sender: TObject);
    procedure EFindClick(Sender: TObject);
    procedure FindDialogFind(Sender: TObject);
    procedure EReplaceClick(Sender: TObject);
    procedure ReplaceDialogReplace(Sender: TObject);
    procedure EFindNextOrPreviousClick(Sender: TObject);
    procedure SplitPanelMouseMove(Sender: TObject; Shift: TShiftState; X,
      Y: Integer);
    procedure VMenuClick(Sender: TObject);
    procedure HWebsiteClick(Sender: TObject);
    procedure VToolbarClick(Sender: TObject);
    procedure TOptionsClick(Sender: TObject);
    procedure HFaqClick(Sender: TObject);
    procedure HPSWebsiteClick(Sender: TObject);
    procedure HISPPDocClick(Sender: TObject);
    procedure VStatusBarClick(Sender: TObject);
    procedure ERedoClick(Sender: TObject);
    procedure StatusBarResize(Sender: TObject);
    procedure RStepIntoClick(Sender: TObject);
    procedure RStepOverClick(Sender: TObject);
    procedure RRunToCursorClick(Sender: TObject);
    procedure RRunClick(Sender: TObject);
    procedure REvaluateClick(Sender: TObject);
    procedure CheckIfRunningTimerTimer(Sender: TObject);
    procedure RPauseClick(Sender: TObject);
    procedure RParametersClick(Sender: TObject);
    procedure PListCopyClick(Sender: TObject);
    procedure BStopCompileClick(Sender: TObject);
    procedure HMenuClick(Sender: TObject);
    procedure EGotoClick(Sender: TObject);
    procedure RTerminateClick(Sender: TObject);
    procedure BMenuClick(Sender: TObject);
    procedure BLowPriorityClick(Sender: TObject);
    procedure StatusBarDrawPanel(StatusBar: TStatusBar;
      Panel: TStatusPanel; const Rect: TRect);
    procedure HDonateClick(Sender: TObject);
    procedure RTargetClick(Sender: TObject);
    procedure DebugOutputListDrawItem(Control: TWinControl; Index: Integer;
      Rect: TRect; State: TOwnerDrawState);
    procedure OutputTabSetClick(Sender: TObject);
    procedure VHideClick(Sender: TObject);
    procedure VDebugOutputClick(Sender: TObject);
    procedure FormResize(Sender: TObject);
    procedure TAddRemoveProgramsClick(Sender: TObject);
    procedure RToggleBreakPointClick(Sender: TObject);
    procedure HWhatsNewClick(Sender: TObject);
    procedure TGenerateGUIDClick(Sender: TObject);
    procedure TSignToolsClick(Sender: TObject);
    procedure HExamplesClick(Sender: TObject);
    procedure BOpenOutputFolderClick(Sender: TObject);
    procedure FormKeyDown(Sender: TObject; var Key: Word;
      Shift: TShiftState);
    procedure VZoomInClick(Sender: TObject);
    procedure VZoomOutClick(Sender: TObject);
    procedure VZoomResetClick(Sender: TObject);
    procedure ECompleteWordClick(Sender: TObject);
    procedure FSaveEncodingItemClick(Sender: TObject);
    procedure CompilerOutputListDrawItem(Control: TWinControl; Index: Integer;
      Rect: TRect; State: TOwnerDrawState);
    procedure FormAfterMonitorDpiChanged(Sender: TObject; OldDPI,
      NewDPI: Integer);
    procedure PListSelectAllClick(Sender: TObject);
    procedure DebugCallStackListDrawItem(Control: TWinControl; Index: Integer; Rect: TRect;
      State: TOwnerDrawState);
    procedure VDebugCallStackClick(Sender: TObject);
    procedure HMailingListClick(Sender: TObject);
    procedure TInsertMsgBoxClick(Sender: TObject);
    procedure MemosTabSetClick(Sender: TObject);
    procedure FSaveAllClick(Sender: TObject);
    procedure RStepOutClick(Sender: TObject);
    procedure TMenuClick(Sender: TObject);
    procedure VNextTabClick(Sender: TObject);
    procedure VPreviousTabClick(Sender: TObject);
    procedure HShortcutsDocClick(Sender: TObject);
    procedure VFindResultsClick(Sender: TObject);
    procedure EFindInFilesClick(Sender: TObject);
    procedure FindInFilesDialogFind(Sender: TObject);
    procedure FindResultsListDrawItem(Control: TWinControl; Index: Integer; Rect: TRect;
      State: TOwnerDrawState);
    procedure FindResultsListDblClick(Sender: TObject);
    procedure FPrintClick(Sender: TObject);
    procedure TInsertFileListFieldClick(Sender: TObject);
  private
    { Private declarations }
    FMemos: TList<TCompScintEdit>;                      { FMemos[0] is the main memo and FMemos[1] the preprocessor output memo - also see MemosTabSet comment above }
    FMainMemo: TCompScintFileEdit;                      { Doesn't change }
    FPreprocessorOutputMemo: TCompScintEdit;            { Doesn't change }
    FFileMemos: TList<TCompScintFileEdit>;              { All memos except FPreprocessorOutputMemo }
    FActiveMemo: TCompScintEdit;                        { Changes depending on user input }
    FErrorMemo, FStepMemo: TCompScintFileEdit;          { These change depending on user input }
    FMemosStyler: TInnoSetupStyler;                     { Single styler for all memos }
    FCompilerVersion: PCompilerVersionInfo;
    FMRUMainFilesMenuItems: array[0..MRUListMaxCount-1] of TMenuItem;
    FMRUMainFilesList: TStringList;
    FMRUParametersList: TStringList;
    FOptions: record
      ShowStartupForm: Boolean;
      UseWizard: Boolean;
      Autosave: Boolean;
      MakeBackups: Boolean;
      FullPathInTitleBar: Boolean;
      UndoAfterSave: Boolean;
      PauseOnDebuggerExceptions: Boolean;
      RunAsDifferentUser: Boolean;
      AutoComplete: Boolean;
      UseSyntaxHighlighting: Boolean;
      ColorizeCompilerOutput: Boolean;
      UnderlineErrors: Boolean;
      CursorPastEOL: Boolean;
      TabWidth: Integer;
      UseTabCharacter: Boolean;
      WordWrap: Boolean;
      AutoIndent: Boolean;
      IndentationGuides: Boolean;
      LowPriorityDuringCompile: Boolean;
      GutterLineNumbers: Boolean;
      ThemeType: TThemeType;
      ShowPreprocessorOutput: Boolean;
      OpenIncludedFiles: Boolean;
    end;
    FOptionsLoaded: Boolean;
    FTheme: TTheme;
    FSignTools: TStringList;
    FFindResults: TFindResults;
    FCompiling: Boolean;
    FCompileWantAbort: Boolean;
    FBecameIdle: Boolean;
    FModifiedAnySinceLastCompile, FModifiedAnySinceLastCompileAndGo: Boolean;
    FDebugEntries: PDebugEntryArray;
    FDebugEntriesCount: Integer;
    FVariableDebugEntries: PVariableDebugEntryArray;
    FVariableDebugEntriesCount: Integer;
    FCompiledCodeText: AnsiString;
    FCompiledCodeDebugInfo: AnsiString;
    FDebugClientWnd: HWND;
    FProcessHandle, FDebugClientProcessHandle: THandle;
    FDebugTarget: TDebugTarget;
    FCompiledExe, FUninstExe, FTempDir: String;
    FPreprocessorOutput: String;
    FIncludedFiles: TIncludedFiles;
    FLoadingIncludedFiles: Boolean;
    FDebugging: Boolean;
    FStepMode: TStepMode;
    FPaused, FPausedAtCodeLine: Boolean;
    FRunToCursorPoint: TDebugEntry;
    FReplyString: String;
    FDebuggerException: String;
    FRunParameters: String;
    FLastFindOptions: TFindOptions;
    FLastFindText: String;
    FLastReplaceText: String;
    FLastEvaluateConstantText: String;
    FSavePriorityClass: DWORD;
    FBuildAnimationFrame: Cardinal;
    FLastAnimationTick: DWORD;
    FProgress, FProgressMax: Cardinal;
    FProgressThemeData: HTHEME;
    FProgressChunkSize, FProgressSpaceSize: Integer;
    FDebugLogListTimestampsWidth: Integer;
    FOnPendingSquiggly: Boolean;
    FPendingSquigglyCaretPos: Integer;
    FCallStackCount: Cardinal;
    FDevMode, FDevNames: HGLOBAL;
    class procedure AppOnException(Sender: TObject; E: Exception);
    procedure AppOnActivate(Sender: TObject);
    procedure AppOnIdle(Sender: TObject; var Done: Boolean);
    function AskToDetachDebugger: Boolean;
    procedure BringToForeground;
    procedure CheckIfTerminated;
    procedure CompileFile(AFilename: String; const ReadFromFile: Boolean);
    procedure CompileIfNecessary;
    function ConfirmCloseFile(const PromptToSave: Boolean): Boolean;
    procedure DebuggingStopped(const WaitForTermination: Boolean);
    procedure DebugLogMessage(const S: String);
    procedure DebugShowCallStack(const CallStack: String; const CallStackCount: Cardinal);
    procedure DestroyDebugInfo;
    procedure DetachDebugger;
    function EvaluateConstant(const S: String; var Output: String): Integer;
    function EvaluateVariableEntry(const DebugEntry: PVariableDebugEntry;
      var Output: String): Integer;
    procedure FindNext;
    function FromCurrentPPI(const XY: Integer): Integer;
    procedure Go(AStepMode: TStepMode);
    procedure HideError;
    procedure InitializeFindText(Dlg: TFindDialog);
    function InitializeFileMemo(const Memo: TCompScintFileEdit; const PopupMenu: TPopupMenu): TCompScintFileEdit;
    function InitializeMainMemo(const Memo: TCompScintFileEdit; const PopupMenu: TPopupMenu): TCompScintFileEdit;
    function InitializeMemoBase(const Memo: TCompScintEdit; const PopupMenu: TPopupMenu): TCompScintEdit;
    function InitializeNonFileMemo(const Memo: TCompScintEdit; const PopupMenu: TPopupMenu): TCompScintEdit;
    procedure InitiateAutoComplete(const Key: AnsiChar);
    procedure InvalidateStatusPanel(const Index: Integer);
    procedure LoadKnownIncludedFilesAndUpdateMemos(const AFilename: String);
    procedure MemoChange(Sender: TObject; const Info: TScintEditChangeInfo);
    procedure MemoCharAdded(Sender: TObject; Ch: AnsiChar);
    procedure MainMemoDropFiles(Sender: TObject; X, Y: Integer; AFiles: TStrings);
    procedure MemoHintShow(Sender: TObject; var Info: TScintHintInfo);
    procedure MemoKeyDown(Sender: TObject; var Key: Word; Shift: TShiftState);
    procedure MemoKeyPress(Sender: TObject; var Key: Char);
    procedure MemoLinesDeleted(Memo: TCompScintFileEdit; FirstLine, Count, FirstAffectedLine: Integer);
    procedure MemoLinesInserted(Memo: TCompScintFileEdit; FirstLine, Count: integer);
    procedure MemoMarginClick(Sender: TObject; MarginNumber: Integer;
      Line: Integer);
    procedure MemoModifiedChange(Sender: TObject);
    function MemoToTabIndex(const AMemo: TCompScintEdit): Integer;
    procedure MemoUpdateUI(Sender: TObject);
    procedure ModifyMRUMainFilesList(const AFilename: String; const AddNewItem: Boolean);
    procedure ModifyMRUParametersList(const AParameter: String; const AddNewItem: Boolean);
    procedure MoveCaretAndActivateMemo(const AMemo: TCompScintEdit; const LineNumber: Integer; const AlwaysResetColumn: Boolean);
    procedure NewMainFile;
    procedure NewMainFileUsingWizard;
    procedure OpenFile(AMemo: TCompScintFileEdit; AFilename: String; const MainMemoAddToRecentDocs: Boolean);
    procedure OpenMRUMainFile(const AFilename: String);
    procedure ParseDebugInfo(DebugInfo: Pointer);
    procedure ReadMRUMainFilesList;
    procedure ReadMRUParametersList;
    procedure ResetAllMemosLineState;
    procedure StartProcess;
    function SaveFile(const AMemo: TCompScintFileEdit; const SaveAs: Boolean): Boolean;
    procedure SaveKnownIncludedFiles(const AFilename: String);
    procedure SetErrorLine(const AMemo: TCompScintFileEdit; const ALine: Integer);
    procedure SetStatusPanelVisible(const AVisible: Boolean);
    procedure SetStepLine(const AMemo: TCompScintFileEdit; ALine: Integer);
    procedure ShowOpenMainFileDialog(const Examples: Boolean);
    procedure StatusMessage(const Kind: TStatusMessageKind; const S: String);
    procedure StoreLastFindOptions(Sender: TObject);
    procedure SyncEditorOptions;
    procedure SyncZoom;
    function ToCurrentPPI(const XY: Integer): Integer;
    procedure ToggleBreakPoint(Line: Integer);
    procedure UpdateAllMemosLineMarkers;
    procedure UpdateBevel1Visibility;
    procedure UpdateCaption;
    procedure UpdateCaretPosPanel;
    procedure UpdateCompileStatusPanels(const AProgress, AProgressMax: Cardinal;
      const ASecondsRemaining: Integer; const ABytesCompressedPerSecond: Cardinal);
    procedure UpdateEditModePanel;
    procedure UpdatePreprocMemos;
    procedure UpdateLineMarkers(const AMemo: TCompScintFileEdit; const Line: Integer);
    procedure UpdateMemosTabSetVisibility;
    procedure UpdateModifiedPanel;
    procedure UpdateNewMainFileButtons;
    procedure UpdateOutputTabSetListsItemHeightAndDebugTimeWidth;
    procedure UpdateRunMenu;
    procedure UpdateSaveMenuItemAndButton;
    procedure UpdateTargetMenu;
    procedure UpdateTheme;
    procedure UpdateThemeData(const Close, Open: Boolean);
    procedure UpdateStatusPanelHeight(H: Integer);
    procedure WMCopyData(var Message: TWMCopyData); message WM_COPYDATA;
    procedure WMDebuggerHello(var Message: TMessage); message WM_Debugger_Hello;
    procedure WMDebuggerGoodbye(var Message: TMessage); message WM_Debugger_Goodbye;
    procedure WMDebuggerQueryVersion(var Message: TMessage); message WM_Debugger_QueryVersion;
    procedure GetMemoAndDebugEntryFromMessage(Kind, Index: Integer; var Memo: TCompScintFileEdit;
      var DebugEntry: PDebugEntry);
    procedure DebuggerStepped(var Message: TMessage; const Intermediate: Boolean);
    procedure WMDebuggerStepped(var Message: TMessage); message WM_Debugger_Stepped;
    procedure WMDebuggerSteppedIntermediate(var Message: TMessage); message WM_Debugger_SteppedIntermediate;
    procedure WMDebuggerException(var Message: TMessage); message WM_Debugger_Exception;
    procedure WMDebuggerSetForegroundWindow(var Message: TMessage); message WM_Debugger_SetForegroundWindow;
    procedure WMDebuggerCallStackCount(var Message: TMessage); message WM_Debugger_CallStackCount;
    procedure WMStartCommandLineCompile(var Message: TMessage); message WM_StartCommandLineCompile;
    procedure WMStartCommandLineWizard(var Message: TMessage); message WM_StartCommandLineWizard;
    procedure WMStartNormally(var Message: TMessage); message WM_StartNormally;
    procedure WMSettingChange(var Message: TMessage); message WM_SETTINGCHANGE;
    procedure WMThemeChanged(var Message: TMessage); message WM_THEMECHANGED;
{$IFDEF IS_D4}
  protected
    procedure WndProc(var Message: TMessage); override;
{$ENDIF}
  public
    { Public declarations }
    constructor Create(AOwner: TComponent); override;
    destructor Destroy; override;
{$IFDEF IS_D5}
    function IsShortCut(var Message: TWMKey): Boolean; override;
{$ENDIF}
  end;

var
  CompileForm: TCompileForm;
  CommandLineFilename, CommandLineWizardName: String;
  CommandLineCompile: Boolean;
  CommandLineWizard: Boolean;

implementation

uses
  ActiveX, Clipbrd, ShellApi, ShlObj, IniFiles, Registry, Consts, Types, UITypes, Math, WideStrUtils,
  PathFunc, CmnFunc, CmnFunc2, FileClass, CompMsgs, TmSchema, BrowseFunc,
  HtmlHelpFunc, TaskbarProgressFunc,
  {$IFDEF STATICCOMPILER} Compile, {$ENDIF}
  CompOptions, CompStartup, CompWizard, CompSignTools, CompTypes, CompInputQueryCombo,
  CompMessageBoxDesigner, CompFileListWin;

{$R *.DFM}

const
  { Memos }
  MaxMemos = 12; { Includes the main and preprocessor output memo's }
  FirstIncludedFilesMemoIndex = 1; { This is an index into FFileMemos }

  { Status bar panel indexes }
  spCaretPos = 0;
  spModified = 1;
  spEditMode = 2;
  spCompileIcon = 3;
  spCompileProgress = 4;
  spExtraStatus = 5;

  { Output tab set indexes }
  tiCompilerOutput = 0;
  tiDebugOutput = 1;
  tiDebugCallStack = 2;
  tiFindResults = 3;

  LineStateGrowAmount = 4000;

{ TCompileFormMemoPopupMenu }

type
  TCompileFormMemoPopupMenu = class(TPopupMenu)
  public
    procedure Popup(X, Y: Integer); override;
  end;

procedure TCompileFormMemoPopupMenu.Popup(X, Y: Integer);
var
  Form: TCompileForm;
begin
  { Show the existing Edit menu }
  Form := Owner as TCompileForm;
  TrackPopupMenu(Form.EMenu.Handle, TPM_RIGHTBUTTON, X, Y, 0, Form.Handle, nil);
end;

{ TCompileForm }

function TCompileForm.InitializeMemoBase(const Memo: TCompScintEdit; const PopupMenu: TPopupMenu): TCompScintEdit;
begin
  Memo.Align := alClient;
  Memo.AutoCompleteFontName := Font.Name;
  Memo.AutoCompleteFontSize := Font.Size;
  Memo.CodePage := CP_UTF8;
  Memo.Font.Name := 'Courier New';
  Memo.Font.Size := 10;
  Memo.ShowHint := True;
  Memo.Styler := FMemosStyler;
  Memo.PopupMenu := PopupMenu;
  Memo.OnChange := MemoChange;
  Memo.OnCharAdded := MemoCharAdded;
  Memo.OnHintShow := MemoHintShow;
  Memo.OnKeyDown := MemoKeyDown;
  Memo.OnKeyPress := MemoKeyPress;
  Memo.OnMarginClick := MemoMarginClick;
  Memo.OnModifiedChange := MemoModifiedChange;
  Memo.OnUpdateUI := MemoUpdateUI;
  Memo.Parent := BodyPanel;
  Memo.SetAutoCompleteSeparator(InnoSetupStylerWordListSeparator);
  Memo.SetWordChars(Memo.GetDefaultWordChars+'#{}[]');
  Memo.Theme := FTheme;
  Memo.Visible := False;
  Result := Memo;
end;

function TCompileForm.InitializeFileMemo(const Memo: TCompScintFileEdit; const PopupMenu: TPopupMenu): TCompScintFileEdit;
begin
  InitializeMemoBase(Memo, PopupMenu);
  Memo.CompilerFileIndex := UnknownCompilerFileIndex;
  Memo.ErrorLine := -1;
  Memo.StepLine := -1;
  Result := Memo;
end;

function TCompileForm.InitializeMainMemo(const Memo: TCompScintFileEdit; const PopupMenu: TPopupMenu): TCompScintFileEdit;
begin
  InitializeFileMemo(Memo, PopupMenu);
  Memo.AcceptDroppedFiles := True;
  Memo.CompilerFileIndex := -1;
  Memo.OnDropFiles := MainMemoDropFiles;
  Memo.Used := True;
  Result := Memo;
end;

function TCompileForm.InitializeNonFileMemo(const Memo: TCompScintEdit; const PopupMenu: TPopupMenu): TCompScintEdit;
begin
  InitializeMemoBase(Memo, PopupMenu);
  Memo.ReadOnly := True;
  Result := Memo;
end;

constructor TCompileForm.Create(AOwner: TComponent);

  procedure ReadConfig;
  var
    Ini: TConfigIniFile;
    WindowPlacement: TWindowPlacement;
    I: Integer;
    Memo: TCompScintEdit;
  begin
    Ini := TConfigIniFile.Create;
    try
      { Menu check boxes state }
      Toolbar.Visible := Ini.ReadBool('Options', 'ShowToolbar', True);
      StatusBar.Visible := Ini.ReadBool('Options', 'ShowStatusBar', True);
      FOptions.LowPriorityDuringCompile := Ini.ReadBool('Options', 'LowPriorityDuringCompile', False);

      { Configuration options }
      FOptions.ShowStartupForm := Ini.ReadBool('Options', 'ShowStartupForm', True);
      FOptions.UseWizard := Ini.ReadBool('Options', 'UseWizard', True);
      FOptions.Autosave := Ini.ReadBool('Options', 'Autosave', False);
      FOptions.MakeBackups := Ini.ReadBool('Options', 'MakeBackups', False);
      FOptions.FullPathInTitleBar := Ini.ReadBool('Options', 'FullPathInTitleBar', False);
      FOptions.UndoAfterSave := Ini.ReadBool('Options', 'UndoAfterSave', True);
      FOptions.PauseOnDebuggerExceptions := Ini.ReadBool('Options', 'PauseOnDebuggerExceptions', True);
      FOptions.RunAsDifferentUser := Ini.ReadBool('Options', 'RunAsDifferentUser', False);
      FOptions.AutoComplete := Ini.ReadBool('Options', 'AutoComplete', True);
      FOptions.UseSyntaxHighlighting := Ini.ReadBool('Options', 'UseSynHigh', True);
      FOptions.ColorizeCompilerOutput := Ini.ReadBool('Options', 'ColorizeCompilerOutput', True);
      FOptions.UnderlineErrors := Ini.ReadBool('Options', 'UnderlineErrors', True);
      FOptions.CursorPastEOL := Ini.ReadBool('Options', 'EditorCursorPastEOL', True);
      FOptions.TabWidth := Ini.ReadInteger('Options', 'TabWidth', 2);
      FOptions.UseTabCharacter := Ini.ReadBool('Options', 'UseTabCharacter', False);
      FOptions.WordWrap := Ini.ReadBool('Options', 'WordWrap', False);
      FOptions.AutoIndent := Ini.ReadBool('Options', 'AutoIndent', True);
      FOptions.IndentationGuides := Ini.ReadBool('Options', 'IndentationGuides', True);
      FOptions.GutterLineNumbers := Ini.ReadBool('Options', 'GutterLineNumbers', False);
      FOptions.ShowPreprocessorOutput := Ini.ReadBool('Options', 'ShowPreprocessorOutput', True);
      FOptions.OpenIncludedFiles := Ini.ReadBool('Options', 'OpenIncludedFiles', True);
      I := Ini.ReadInteger('Options', 'ThemeType', Ord(GetDefaultThemeType));
      if (I >= 0) and (I <= Ord(High(TThemeType))) then
        FOptions.ThemeType := TThemeType(I);
      FMainMemo.Font.Name := Ini.ReadString('Options', 'EditorFontName', FMainMemo.Font.Name);
      FMainMemo.Font.Size := Ini.ReadInteger('Options', 'EditorFontSize', FMainMemo.Font.Size);
      FMainMemo.Font.Charset := Ini.ReadInteger('Options', 'EditorFontCharset', FMainMemo.Font.Charset);
      FMainMemo.Zoom := Ini.ReadInteger('Options', 'Zoom', 0);
      for Memo in FMemos do begin
        if Memo <> FMainMemo then begin
          Memo.Font := FMainMemo.Font;
          Memo.Zoom := FMainMemo.Zoom;
        end;
      end;
      SyncEditorOptions;
      UpdateNewMainFileButtons;
      UpdateTheme;

      { Window state }
      WindowPlacement.length := SizeOf(WindowPlacement);
      GetWindowPlacement(Handle, @WindowPlacement);
      WindowPlacement.showCmd := SW_HIDE;  { the form isn't Visible yet }
      WindowPlacement.rcNormalPosition.Left := Ini.ReadInteger('State',
        'WindowLeft', WindowPlacement.rcNormalPosition.Left);
      WindowPlacement.rcNormalPosition.Top := Ini.ReadInteger('State',
        'WindowTop', WindowPlacement.rcNormalPosition.Top);
      WindowPlacement.rcNormalPosition.Right := Ini.ReadInteger('State',
        'WindowRight', WindowPlacement.rcNormalPosition.Left + Width);
      WindowPlacement.rcNormalPosition.Bottom := Ini.ReadInteger('State',
        'WindowBottom', WindowPlacement.rcNormalPosition.Top + Height);
      SetWindowPlacement(Handle, @WindowPlacement);
      { Note: Must set WindowState *after* calling SetWindowPlacement, since
        TCustomForm.WMSize resets WindowState }
      if Ini.ReadBool('State', 'WindowMaximized', False) then
        WindowState := wsMaximized;
      { Note: Don't call UpdateStatusPanelHeight here since it clips to the
        current form height, which hasn't been finalized yet }

      StatusPanel.Height := ToCurrentPPI(Ini.ReadInteger('State', 'StatusPanelHeight',
        (10 * FromCurrentPPI(DebugOutputList.ItemHeight) + 4) + FromCurrentPPI(OutputTabSet.Height)));
    finally
      Ini.Free;
    end;
    FOptionsLoaded := True;
  end;

var
  I: Integer;
  NewItem: TMenuItem;
  PopupMenu: TPopupMenu;
  Memo: TCompScintEdit;
begin
  inherited;

  {$IFNDEF STATICCOMPILER}
  FCompilerVersion := ISDllGetVersion;
  {$ELSE}
  FCompilerVersion := ISGetVersion;
  {$ENDIF}

  FModifiedAnySinceLastCompile := True;

  InitFormFont(Self);

  { For some reason, if AutoScroll=False is set on the form Delphi ignores the
    'poDefault' Position setting }
  AutoScroll := False;

  { Append the shortcut key text to the Edit items. Don't actually set the
    ShortCut property because we don't want the key combinations having an
    effect when Memo doesn't have the focus. }
  SetFakeShortCut(EUndo, Ord('Z'), [ssCtrl]);
  SetFakeShortCut(ERedo, Ord('Y'), [ssCtrl]);
  SetFakeShortCut(ECut, Ord('X'), [ssCtrl]);
  SetFakeShortCut(ECopy, Ord('C'), [ssCtrl]);
  SetFakeShortCut(EPaste, Ord('V'), [ssCtrl]);
  SetFakeShortCut(ESelectAll, Ord('A'), [ssCtrl]);
  SetFakeShortCut(EDelete, VK_DELETE, []);
  SetFakeShortCut(ECompleteWord, VK_RIGHT, [ssAlt]);
  SetFakeShortCutText(VZoomIn, SmkcCtrl + 'Num +');    { These zoom shortcuts are handled by Scintilla and only support the active memo, unlike the menu items which work on all memos }
  SetFakeShortCutText(VZoomOut, SmkcCtrl + 'Num -');
  SetFakeShortCutText(VZoomReset, SmkcCtrl + 'Num /');
  { Use fake Esc shortcut for Stop Compile so it doesn't conflict with the
    editor's autocompletion list }
  SetFakeShortCut(BStopCompile, VK_ESCAPE, []);

{$IFNDEF IS_D103RIO}
  { TStatusBar needs manual scaling before Delphi 10.3 Rio }
  StatusBar.Height := ToPPI(StatusBar.Height);
  for I := 0 to StatusBar.Panels.Count-1 do
    StatusBar.Panels[I].Width := ToPPI(StatusBar.Panels[I].Width);
{$ENDIF}

  PopupMenu := TCompileFormMemoPopupMenu.Create(Self);

  FMemosStyler := TInnoSetupStyler.Create(Self);
  FMemosStyler.ISPPInstalled := ISPPInstalled;
  FTheme := TTheme.Create;
  FMemos := TList<TCompScintEdit>.Create;
  FMainMemo := InitializeMainMemo(TCompScintFileEdit.Create(Self), PopupMenu);
  FMemos.Add(FMainMemo);
  FPreprocessorOutputMemo := InitializeNonFileMemo(TCompScintEdit.Create(Self), PopupMenu);
  FMemos.Add(FPreprocessorOutputMemo);
  for I := FMemos.Count to MaxMemos-1 do
    FMemos.Add(InitializeFileMemo(TCompScintFileEdit.Create(Self), PopupMenu));
  FFileMemos := TList<TCompScintFileEdit>.Create;
  for Memo in FMemos do
    if Memo is TCompScintFileEdit then
      FFileMemos.Add(TCompScintFileEdit(Memo));
  FActiveMemo := FMainMemo;
  FActiveMemo.Visible := True;
  FErrorMemo := FMainMemo;
  FStepMemo := FMainMemo;
  FMemosStyler.Theme := FTheme;

  UpdateOutputTabSetListsItemHeightAndDebugTimeWidth;

  Application.HintShortPause := 0;
  Application.OnException := AppOnException;
  Application.OnActivate := AppOnActivate;
  Application.OnIdle := AppOnIdle;

  FMRUMainFilesList := TStringList.Create;
  for I := 0 to High(FMRUMainFilesMenuItems) do begin
    NewItem := TMenuItem.Create(Self);
    NewItem.OnClick := FMRUClick;
    FMenu.Insert(FMenu.IndexOf(FMRUMainFilesSep), NewItem);
    FMRUMainFilesMenuItems[I] := NewItem;
  end;
  FMRUParametersList := TStringList.Create;

  FSignTools := TStringList.Create;
  FFindResults := TFindResults.Create;

  FIncludedFiles := TIncludedFiles.Create;
  UpdatePreprocMemos;

  FDebugTarget := dtSetup;
  UpdateTargetMenu;

  UpdateCaption;

  UpdateThemeData(False, True);

  if CommandLineCompile then begin
    ReadSignTools(FSignTools);
    PostMessage(Handle, WM_StartCommandLineCompile, 0, 0)
  end else if CommandLineWizard then begin
    { Stop Delphi from showing the compiler form }
    Application.ShowMainForm := False;
    { Show wizard form later }
    PostMessage(Handle, WM_StartCommandLineWizard, 0, 0);
  end else begin
    ReadConfig;
    ReadSignTools(FSignTools);
    PostMessage(Handle, WM_StartNormally, 0, 0);
  end;
end;

destructor TCompileForm.Destroy;

  procedure SaveConfig;
  var
    Ini: TConfigIniFile;
    WindowPlacement: TWindowPlacement;
  begin
    Ini := TConfigIniFile.Create;
    try
      { Theme state }
      Ini.WriteInteger('Options', 'ThemeType', Ord(FOptions.ThemeType));  { Also see TOptionsClick }

      { Menu check boxes state }
      Ini.WriteBool('Options', 'ShowToolbar', Toolbar.Visible);
      Ini.WriteBool('Options', 'ShowStatusBar', StatusBar.Visible);
      Ini.WriteBool('Options', 'LowPriorityDuringCompile', FOptions.LowPriorityDuringCompile);

      { Window state }
      WindowPlacement.length := SizeOf(WindowPlacement);
      GetWindowPlacement(Handle, @WindowPlacement);
      Ini.WriteInteger('State', 'WindowLeft', WindowPlacement.rcNormalPosition.Left);
      Ini.WriteInteger('State', 'WindowTop', WindowPlacement.rcNormalPosition.Top);
      Ini.WriteInteger('State', 'WindowRight', WindowPlacement.rcNormalPosition.Right);
      Ini.WriteInteger('State', 'WindowBottom', WindowPlacement.rcNormalPosition.Bottom);
      Ini.WriteBool('State', 'WindowMaximized', WindowState = wsMaximized);
      Ini.WriteInteger('State', 'StatusPanelHeight', FromCurrentPPI(StatusPanel.Height));

      { Zoom state }
      Ini.WriteInteger('Options', 'Zoom', FMainMemo.Zoom); { Only saves the main memo's zoom }
    finally
      Ini.Free;
    end;
  end;

begin
  UpdateThemeData(True, False);

  Application.OnActivate := nil;
  Application.OnIdle := nil;

  if FOptionsLoaded and not (CommandLineCompile or CommandLineWizard) then
    SaveConfig;

  if FDevMode <> 0 then
    GlobalFree(FDevMode);
  if FDevNames <> 0 then
    GlobalFree(FDevNames);

  FTheme.Free;
  DestroyDebugInfo;
  FIncludedFiles.Free;
  FFindResults.Free;
  FSignTools.Free;
  FMRUParametersList.Free;
  FMRUMainFilesList.Free;
  FFileMemos.Free;
  FMemos.Free;

  inherited;
end;

class procedure TCompileForm.AppOnException(Sender: TObject; E: Exception);
begin
  AppMessageBox(PChar(AddPeriod(E.Message)), SCompilerFormCaption,
    MB_OK or MB_ICONSTOP);
end;

procedure TCompileForm.FormAfterMonitorDpiChanged(Sender: TObject; OldDPI,
  NewDPI: Integer);
begin
  UpdateOutputTabSetListsItemHeightAndDebugTimeWidth;
  UpdateStatusPanelHeight(StatusPanel.Height);
end;

procedure TCompileForm.FormCloseQuery(Sender: TObject;
  var CanClose: Boolean);
begin
  if IsWindowEnabled(Application.Handle) then
    CanClose := ConfirmCloseFile(True)
  else
    { CloseQuery is also called by the VCL when a WM_QUERYENDSESSION message
      is received. Don't display message box if a modal dialog is already
      displayed. }
    CanClose := False;
end;

procedure TCompileForm.FormKeyDown(Sender: TObject; var Key: Word;
  Shift: TShiftState);
begin
  if ShortCut(Key, Shift) = VK_ESCAPE then begin
    if BStopCompile.Enabled then
      BStopCompileClick(Self);
  end
  else if (Key = VK_F6) and not(ssAlt in Shift) then begin
    { Toggle focus between panes }
    Key := 0;
    if ActiveControl <> FActiveMemo then
      ActiveControl := FActiveMemo
    else if StatusPanel.Visible then begin
      case OutputTabSet.TabIndex of
        tiCompilerOutput: ActiveControl := CompilerOutputList;
        tiDebugOutput: ActiveControl := DebugOutputList;
        tiDebugCallStack: ActiveControl := DebugCallStackList;
        tiFindResults: ActiveControl := FindResultsList;
      end;
    end;
  end;
end;

procedure TCompileForm.FormResize(Sender: TObject);
begin
  { Make sure the status panel's height is decreased if necessary in response
    to the form's height decreasing }
  if StatusPanel.Visible then
    UpdateStatusPanelHeight(StatusPanel.Height);
end;

{$IFDEF IS_D4}
procedure TCompileForm.WndProc(var Message: TMessage);
begin
  { Without this, the status bar's owner drawn panels sometimes get corrupted and show
    menu items instead. See:
    http://groups.google.com/group/borland.public.delphi.vcl.components.using/browse_thread/thread/e4cb6c3444c70714 }
  with Message do
    case Msg of
      WM_DRAWITEM:
        with PDrawItemStruct(Message.LParam)^ do
          if (CtlType = ODT_MENU) and not IsMenu(hwndItem) then
            CtlType := ODT_STATIC;
    end;
  inherited 
end;
{$ENDIF}

{$IFDEF IS_D5}
function TCompileForm.IsShortCut(var Message: TWMKey): Boolean;
begin
  { Key messages are forwarded by the VCL to the main form for ShortCut
    processing. In Delphi 5+, however, this happens even when a TFindDialog
    is active, causing Ctrl+V/Esc/etc. to be intercepted by the main form.
    Work around this by always returning False when not Active. }
  if Active then
    Result := inherited IsShortCut(Message)
  else
    Result := False;
end;
{$ENDIF}

procedure TCompileForm.UpdateCaption;
var
  NewCaption: String;
begin
  if FMainMemo.Filename = '' then
    NewCaption := GetFileTitle(FMainMemo.Filename)
  else begin
    if FOptions.FullPathInTitleBar then
      NewCaption := FMainMemo.Filename
    else
      NewCaption := GetDisplayFilename(FMainMemo.Filename);
  end;
  NewCaption := NewCaption + ' - ' + SCompilerFormCaption + ' ' +
    String(FCompilerVersion.Version);
  if FCompiling then
    NewCaption := NewCaption + '  [Compiling]'
  else if FDebugging then begin
    if not FPaused then
      NewCaption := NewCaption + '  [Running]'
    else
      NewCaption := NewCaption + '  [Paused]';
  end;
  Caption := NewCaption;
  if not CommandLineWizard then
    Application.Title := NewCaption;
end;

procedure TCompileForm.UpdateNewMainFileButtons;
begin
  if FOptions.UseWizard then begin
    FNewMainFile.Caption := '&New...';
    FNewMainFile.OnClick := FNewMainFileUserWizardClick;
    NewMainFileButton.OnClick := FNewMainFileUserWizardClick;
  end else begin
    FNewMainFile.Caption := '&New';
    FNewMainFile.OnClick := FNewMainFileClick;
    NewMainFileButton.OnClick := FNewMainFileClick;
  end;
end;

procedure TCompileForm.TInsertFileListFieldClick(Sender: TObject);
var
  CFLWForm: TCFLWForm;
begin
  CFLWForm := TCFLWForm.Create(Application);
  try
    if CFLWForm.ShowModal = mrOk then
      FActiveMemo.SelText := CFLWForm.Text;
  finally
    CFLWForm.Free;
  end;
end;

procedure TCompileForm.NewMainFile;
var
  Memo: TCompScintFileEdit;
begin
  HideError;
  FUninstExe := '';
  if FDebugTarget <> dtSetup then begin
    FDebugTarget := dtSetup;
    UpdateTargetMenu;
  end;
  for Memo in FFileMemos do
    if Memo.Used then
      Memo.BreakPoints.Clear;
  DestroyDebugInfo;

  FMainMemo.Filename := '';
  UpdateCaption;
  FMainMemo.SaveEncoding := seUTF8;
  FMainMemo.Lines.Clear;
  FModifiedAnySinceLastCompile := True;
  FPreprocessorOutput := '';
  FIncludedFiles.Clear;
  UpdatePreprocMemos;
  FMainMemo.ClearUndo;
end;

procedure TCompileForm.LoadKnownIncludedFilesAndUpdateMemos(const AFilename: String);
var
  Strings: TStringList;
  IncludedFile: TIncludedFile;
  I: Integer;
begin
  if FIncludedFiles.Count <> 0 then
    raise Exception.Create('FIncludedFiles.Count <> 0'); { NewMainFile should have been called }

  try
    if AFilename <> '' then begin
      Strings := TStringList.Create;
      try
        LoadKnownIncludedFiles(AFilename, Strings);
        if Strings.Count > 0 then begin
          try
            for I := 0 to Strings.Count-1 do begin
              IncludedFile := TIncludedFile.Create;
              IncludedFile.Filename := Strings[I];
              IncludedFile.CompilerFileIndex := UnknownCompilerFileIndex;
              IncludedFile.HasLastWriteTime := GetLastWriteTimeOfFile(IncludedFile.Filename,
                @IncludedFile.LastWriteTime);
              FIncludedFiles.Add(IncludedFile);
            end;
          finally
            UpdatePreprocMemos;
          end;
        end;
      finally
        Strings.Free;
      end;
    end;
  except
    { Ignore any exceptions. }
  end;
end;

procedure TCompileForm.SaveKnownIncludedFiles(const AFilename: String);
var
  Strings: TStringList;
  IncludedFile: TIncludedFile;
begin
  try
    if AFilename <> '' then begin
      Strings := TStringList.Create;
      try
        for IncludedFile in FIncludedFiles do
          Strings.Add(IncludedFile.Filename);
        CompFunc.SaveKnownIncludedFiles(AFilename, Strings);
      finally
        Strings.Free;
      end;
    end;
  except
    { Handle exceptions locally; failure to save the includes list should not be
      a fatal error. }
    Application.HandleException(Self);
  end;
end;

procedure TCompileForm.NewMainFileUsingWizard;
var
  WizardForm: TWizardForm;
  SaveEnabled: Boolean;
begin
  WizardForm := TWizardForm.Create(Application);
  try
    SaveEnabled := Enabled;
    if CommandLineWizard then begin
      WizardForm.WizardName := CommandLineWizardName;
      { Must disable CompileForm even though it isn't shown, otherwise
        menu keyboard shortcuts (such as Ctrl+O) still work }
      Enabled := False;
    end;
    try
      if WizardForm.ShowModal <> mrOk then
        Exit;
    finally
      Enabled := SaveEnabled;
    end;

    if CommandLineWizard then begin
      SaveTextToFile(CommandLineFileName, WizardForm.ResultScript, seUtf8);
    end else begin
      NewMainFile;
      FMainMemo.Lines.Text := WizardForm.ResultScript;
      FMainMemo.ClearUndo;
      if WizardForm.Result = wrComplete then begin
        FMainMemo.ForceModifiedState;
        if MsgBox('Would you like to compile the new script now?', SCompilerFormCaption, mbConfirmation, MB_YESNO) = IDYES then
          BCompileClick(Self);
      end;
    end;
  finally
    WizardForm.Free;
  end;
end;

procedure TCompileForm.OpenFile(AMemo: TCompScintFileEdit; AFilename: String;
  const MainMemoAddToRecentDocs: Boolean);

  function GetStreamSaveEncoding(const Stream: TStream): TSaveEncoding;
  var
    Buf: array[0..2] of Byte;
  begin
    Result := seAuto;
    var StreamSize := Stream.Size;
    var CappedSize: Integer;
    if StreamSize > High(Integer) then
      CappedSize := High(Integer)
    else
      CappedSize := Integer(StreamSize);
    if (CappedSize >= SizeOf(Buf)) and (Stream.Read(Buf, SizeOf(Buf)) = SizeOf(Buf)) and
       (Buf[0] = $EF) and (Buf[1] = $BB) and (Buf[2] = $BF) then
      Result := seUTF8
    else begin
      Stream.Seek(0, soFromBeginning);
      var S: AnsiString;
      SetLength(S, CappedSize);
      SetLength(S, Stream.Read(S[1], CappedSize));
      if IsUTF8String(S) then
        Result := seUTF8NoPreamble;
    end;
  end;

  function GetEncoding(const SaveEncoding: TSaveEncoding): TEncoding;
  begin
    if SaveEncoding in [seUTF8, seUTF8NoPreamble] then
      Result := TEncoding.UTF8
    else
      Result := nil;
  end;

var
  Stream: TFileStream;
begin
  AFilename := PathExpand(AFilename);

  Stream := TFileStream.Create(AFilename, fmOpenRead or fmShareDenyNone);
  try
    if AMemo = FMainMemo then
      NewMainFile;
    GetFileTime(Stream.Handle, nil, nil, @AMemo.FileLastWriteTime);
    AMemo.SaveEncoding := GetStreamSaveEncoding(Stream);
    Stream.Seek(0, soFromBeginning);
    AMemo.Lines.LoadFromStream(Stream, GetEncoding(AMemo.SaveEncoding));
  finally
    Stream.Free;
  end;
  AMemo.ClearUndo;
  if AMemo = FMainMemo then begin
    AMemo.Filename := AFilename;
    UpdateCaption;
    ModifyMRUMainFilesList(AFilename, True);
    if MainMemoAddToRecentDocs then
      AddFileToRecentDocs(AFilename);
    LoadKnownIncludedFilesAndUpdateMemos(AFilename);
  end;
end;

procedure TCompileForm.OpenMRUMainFile(const AFilename: String);
{ Same as OpenFile, but offers to remove the file from the MRU list if it
  cannot be opened }
begin
  try
    OpenFile(FMainMemo, AFilename, True);
  except
    Application.HandleException(Self);
    if MsgBoxFmt('There was an error opening the file. Remove it from the list?',
       [AFilename], SCompilerFormCaption, mbError, MB_YESNO) = IDYES then begin
      ModifyMRUMainFilesList(AFilename, False);
      DeleteKnownIncludedFiles(AFilename);
    end;
  end;
end;

function TCompileForm.SaveFile(const AMemo: TCompScintFileEdit; const SaveAs: Boolean): Boolean;

  procedure SaveMemoTo(const FN: String);
  var
    TempFN, BackupFN: String;
    Buf: array[0..4095] of Char;
  begin
    { Save to a temporary file; don't overwrite existing files in place. This
      way, if the system crashes or the disk runs out of space during the save,
      the existing file will still be intact. }
    if GetTempFileName(PChar(PathExtractDir(FN)), 'iss', 0, Buf) = 0 then
      raise Exception.CreateFmt('Error creating file (code %d). Could not save file',
        [GetLastError]);
    TempFN := Buf;
    try
      SaveTextToFile(TempFN, AMemo.Lines.Text, AMemo.SaveEncoding);

      { Back up existing file if needed }
      if FOptions.MakeBackups and NewFileExists(FN) then begin
        BackupFN := PathChangeExt(FN, '.~is');
        DeleteFile(BackupFN);
        if not RenameFile(FN, BackupFN) then
          raise Exception.Create('Error creating backup file. Could not save file');
      end;

      { Delete existing file }
      if not DeleteFile(FN) and (GetLastError <> ERROR_FILE_NOT_FOUND) then
        raise Exception.CreateFmt('Error removing existing file (code %d). Could not save file',
          [GetLastError]);
    except
      DeleteFile(TempFN);
      raise;
    end;
    { Rename temporary file.
      Note: This is outside the try..except because we already deleted the
      existing file, and don't want the temp file also deleted in the unlikely
      event that the rename fails. }
    if not RenameFile(TempFN, FN) then
      raise Exception.CreateFmt('Error renaming temporary file (code %d). Could not save file',
        [GetLastError]);
    GetLastWriteTimeOfFile(FN, @AMemo.FileLastWriteTime);
  end;

var
  FN: String;
begin
  Result := False;
  if SaveAs or (AMemo.Filename = '') then begin
    if AMemo <> FMainMemo then
      raise Exception.Create('Internal error: AMemo <> FMainMemo');
    FN := AMemo.Filename;
    if not NewGetSaveFileName('', FN, '', SCompilerOpenFilter, 'iss', Handle) then Exit;
    FN := PathExpand(FN);
    SaveMemoTo(FN);
    AMemo.Filename := FN;
    UpdateCaption;
  end else
    SaveMemoTo(AMemo.Filename);
  AMemo.SetSavePoint;
  if not FOptions.UndoAfterSave then
    AMemo.ClearUndo;
  Result := True;
  if AMemo = FMainMemo then begin
    ModifyMRUMainFilesList(AMemo.Filename, True);
    SaveKnownIncludedFiles(AMemo.Filename);
  end;
end;

function TCompileForm.ConfirmCloseFile(const PromptToSave: Boolean): Boolean;

  function PromptToSaveMemo(const AMemo: TCompScintFileEdit): Boolean;
  var
    FileTitle: String;
  begin
    Result := True;
    if AMemo.Modified then begin
      FileTitle := GetFileTitle(AMemo.Filename);
      case MsgBox('The text in the ' + FileTitle + ' file has changed.'#13#10#13#10 +
         'Do you want to save the changes?', SCompilerFormCaption, mbError,
         MB_YESNOCANCEL) of
        IDYES: Result := SaveFile(AMemo, False);
        IDNO: ;
      else
        Result := False;
      end;
    end;
  end;

var
  Memo: TCompScintFileEdit;
begin
  if FCompiling then begin
    MsgBox('Please stop the compile process before performing this command.',
      SCompilerFormCaption, mbError, MB_OK);
    Result := False;
    Exit;
  end;
  if FDebugging and not AskToDetachDebugger then begin
    Result := False;
    Exit;
  end;
  Result := True;
  if PromptToSave then begin
    for Memo in FFileMemos do begin
      if Memo.Used then begin
        Result := PromptToSaveMemo(Memo);
        if not Result then
          Exit;
      end;
    end;
  end;
end;

procedure TCompileForm.ReadMRUMainFilesList;
begin
  try
    ReadMRUList(FMRUMainFilesList, 'ScriptFileHistoryNew', 'History');
  except
    { Ignore any exceptions. }
  end;
end;

procedure TCompileForm.ModifyMRUMainFilesList(const AFilename: String;
  const AddNewItem: Boolean);
begin
  { Load most recent items first, just in case they've changed }
  try
    ReadMRUMainFilesList;
  except
    { Ignore any exceptions. }
  end;
  try
    ModifyMRUList(FMRUMainFilesList, 'ScriptFileHistoryNew', 'History', AFileName, AddNewItem, @PathCompare);
  except
    { Handle exceptions locally; failure to save the MRU list should not be
      a fatal error. }
    Application.HandleException(Self);
  end;
end;

procedure TCompileForm.ReadMRUParametersList;
begin
  try
    ReadMRUList(FMRUParametersList, 'ParametersHistory', 'History');
  except
    { Ignore any exceptions. }
  end;
end;

procedure TCompileForm.ModifyMRUParametersList(const AParameter: String;
  const AddNewItem: Boolean);
begin
  { Load most recent items first, just in case they've changed }
  try
    ReadMRUParametersList;
  except
    { Ignore any exceptions. }
  end;
  try
    ModifyMRUList(FMRUParametersList, 'ParametersHistory', 'History', AParameter, AddNewItem, @CompareText);
  except
    { Handle exceptions locally; failure to save the MRU list should not be
      a fatal error. }
    Application.HandleException(Self);
  end;
end;

procedure TCompileForm.StatusMessage(const Kind: TStatusMessageKind; const S: String);
begin
  AddLines(CompilerOutputList, S, TObject(Kind), False, alpNone, 0);
  CompilerOutputList.Update;
end;

procedure TCompileForm.DebugLogMessage(const S: String);
begin
  AddLines(DebugOutputList, S, nil, True, alpTimestamp, FDebugLogListTimestampsWidth);
  DebugOutputList.Update;
end;

procedure TCompileForm.DebugShowCallStack(const CallStack: String; const CallStackCount: Cardinal);
begin
  DebugCallStackList.Clear;
  AddLines(DebugCallStackList, CallStack, nil, True, alpCountdown, FCallStackCount-1);
  DebugCallStackList.Items.Insert(0, '*** [Code] Call Stack');
  DebugCallStackList.Update;
end;

type
  PAppData = ^TAppData;
  TAppData = record
    Form: TCompileForm;
    Filename: String;
    Lines: TStringList;
    CurLineNumber: Integer;
    CurLine: String;
    OutputExe: String;
    DebugInfo: Pointer;
    ErrorMsg: String;
    ErrorFilename: String;
    ErrorLine: Integer;
    Aborted: Boolean;
  end;

function CompilerCallbackProc(Code: Integer; var Data: TCompilerCallbackData;
  AppData: Longint): Integer; stdcall;

  procedure DecodeIncludedFilenames(P: PChar; const IncludedFiles: TIncludedFiles);
  var
    IncludedFile: TIncludedFile;
    I: Integer;
  begin
    IncludedFiles.Clear;
    if P = nil then
      Exit;
    I := 0;
    while P^ <> #0 do begin
      if not IsISPPBuiltins(P) then begin
        IncludedFile := TIncludedFile.Create;
        IncludedFile.Filename := P;
        IncludedFile.CompilerFileIndex := I;
        IncludedFile.HasLastWriteTime := GetLastWriteTimeOfFile(IncludedFile.Filename,
          @IncludedFile.LastWriteTime);
        IncludedFiles.Add(IncludedFile);
      end;
      Inc(P, StrLen(P) + 1);
      Inc(I);
    end;
  end;

begin
  Result := iscrSuccess;
  with PAppData(AppData)^ do
    case Code of
      iscbReadScript:
        begin
          if Data.Reset then
            CurLineNumber := 0;
          if CurLineNumber < Lines.Count then begin
            CurLine := Lines[CurLineNumber];
            Data.LineRead := PChar(CurLine);
            Inc(CurLineNumber);
          end;
        end;
      iscbNotifyStatus:
        if Data.Warning then
          Form.StatusMessage(smkWarning, Data.StatusMsg)
        else
          Form.StatusMessage(smkNormal, Data.StatusMsg);
      iscbNotifyIdle:
        begin
          Form.UpdateCompileStatusPanels(Data.CompressProgress,
            Data.CompressProgressMax, Data.SecondsRemaining,
            Data.BytesCompressedPerSecond);
          { We have to use HandleMessage instead of ProcessMessages so that
            Application.Idle is called. Otherwise, Flat TSpeedButton's don't
            react to the mouse being moved over them.
            Unfortunately, HandleMessage by default calls WaitMessage. To avoid
            this we have an Application.OnIdle handler which sets Done to False
            while compiling is in progress - see AppOnIdle.
            The GetQueueStatus check below is just an optimization; calling
            HandleMessage when there are no messages to process wastes CPU. }
          if GetQueueStatus(QS_ALLINPUT) <> 0 then begin
            Form.FBecameIdle := False;
            repeat
              Application.HandleMessage;
              { AppOnIdle sets FBecameIdle to True when it's called, which
                indicates HandleMessage didn't find any message to process }
            until Form.FBecameIdle;
          end;
          if Form.FCompileWantAbort then
            Result := iscrRequestAbort;
        end;
      iscbNotifyPreproc:
        begin
          Form.FPreprocessorOutput := TrimRight(Data.PreprocessedScript);
          DecodeIncludedFilenames(Data.IncludedFilenames, Form.FIncludedFiles); { Also stores last write time }
          Form.SaveKnownIncludedFiles(Filename);
        end;
      iscbNotifySuccess:
        begin
          OutputExe := Data.OutputExeFilename;
          if Form.FCompilerVersion.BinVersion >= $3000001 then begin
            DebugInfo := AllocMem(Data.DebugInfoSize);
            Move(Data.DebugInfo^, DebugInfo^, Data.DebugInfoSize);
          end else
            DebugInfo := nil;
        end;
      iscbNotifyError:
        begin
          if Assigned(Data.ErrorMsg) then
            ErrorMsg := Data.ErrorMsg
          else
            Aborted := True;
          ErrorFilename := Data.ErrorFilename;
          ErrorLine := Data.ErrorLine;
        end;
    end;
end;

procedure TCompileForm.CompileFile(AFilename: String; const ReadFromFile: Boolean);

  function GetMemoFromErrorFilename(const ErrorFilename: String): TCompScintFileEdit;
  var
    Memo: TCompScintFileEdit;
  begin
    if ErrorFilename = '' then
      Result := FMainMemo
    else begin
      if FOptions.OpenIncludedFiles then begin
        for Memo in FFileMemos do begin
          if Memo.Used and (PathCompare(Memo.Filename, ErrorFilename) = 0) then begin
            Result := Memo;
            Exit;
          end;
        end;
      end;
      Result := nil;
    end;
  end;

var
  SourcePath, S, Options: String;
  Params: TCompileScriptParamsEx;
  AppData: TAppData;
  StartTime, ElapsedTime, ElapsedSeconds: DWORD;
  I: Integer;
  Memo: TCompScintFileEdit;
  OldActiveMemo: TCompScintEdit;
begin
  if FCompiling then begin
    { Shouldn't get here, but just in case... }
    MsgBox('A compile is already in progress.', SCompilerFormCaption, mbError, MB_OK);
    Abort;
  end;

  if not ReadFromFile then begin
    if FOptions.OpenIncludedFiles then begin
      { Included files must always be saved since they're not read from the editor by the compiler }
      for Memo in FFileMemos do begin
        if (Memo <> FMainMemo) and Memo.Used and Memo.Modified then begin
          if FOptions.Autosave then begin
            if not SaveFile(Memo, False) then
              Abort;
          end else begin
            case MsgBox('The text in the ' + Memo.Filename + ' file has changed and must be saved before compiling.'#13#10#13#10 +
               'Save the changes and continue?', SCompilerFormCaption, mbError,
               MB_YESNO) of
              IDYES:
                if not SaveFile(Memo, False) then
                  Abort;
            else
              Abort;
            end;
          end;
        end;
      end;
    end;
    { Save main file if requested }
    if FOptions.Autosave and FMainMemo.Modified then begin
      if not SaveFile(FMainMemo, False) then
        Abort;
    end else if FMainMemo.Filename = '' then begin
      case MsgBox('Would you like to save the script before compiling?' +
         SNewLine2 + 'If you answer No, the compiled installation will be ' +
         'placed under your My Documents folder by default.',
         SCompilerFormCaption, mbConfirmation, MB_YESNOCANCEL) of
        IDYES:
          if not SaveFile(FMainMemo, False) then
            Abort;
        IDNO: ;
      else
        Abort;
      end;
    end;
    AFilename := FMainMemo.Filename;
  end; {else: Command line compile, AFilename already set. }

  DestroyDebugInfo;
  OldActiveMemo := FActiveMemo;
  AppData.Lines := TStringList.Create;
  try
    FBuildAnimationFrame := 0;
    FProgress := 0;
    FProgressMax := 0;

    FActiveMemo.CancelAutoComplete;
    FActiveMemo.Cursor := crAppStart;
    FActiveMemo.SetCursorID(999);  { hack to keep it from overriding Cursor }
    CompilerOutputList.Cursor := crAppStart;
    for Memo in FFileMemos do
      Memo.ReadOnly := True;
    UpdateEditModePanel;
    HideError;
    CompilerOutputList.Clear;
    SendMessage(CompilerOutputList.Handle, LB_SETHORIZONTALEXTENT, 0, 0);
    DebugOutputList.Clear;
    SendMessage(DebugOutputList.Handle, LB_SETHORIZONTALEXTENT, 0, 0);
    DebugCallStackList.Clear;
    SendMessage(DebugCallStackList.Handle, LB_SETHORIZONTALEXTENT, 0, 0);
    OutputTabSet.TabIndex := tiCompilerOutput;
    SetStatusPanelVisible(True);

    SourcePath := GetSourcePath(AFilename);

    FillChar(Params, SizeOf(Params), 0);
    Params.Size := SizeOf(Params);
    Params.CompilerPath := nil;
    Params.SourcePath := PChar(SourcePath);
    Params.CallbackProc := CompilerCallbackProc;
    Pointer(Params.AppData) := @AppData;
    Options := '';
    for I := 0 to FSignTools.Count-1 do
      Options := Options + AddSignToolParam(FSignTools[I]);
    Params.Options := PChar(Options);

    AppData.Form := Self;
    AppData.CurLineNumber := 0;
    AppData.Aborted := False;
    I := ReadScriptLines(AppData.Lines, ReadFromFile, AFilename, FMainMemo);
    if I <> -1 then begin
      if not ReadFromFile then begin
        MoveCaretAndActivateMemo(FMainMemo, I, False);
        SetErrorLine(FMainMemo, I);
      end;
      raise Exception.CreateFmt(SCompilerIllegalNullChar, [I + 1]);
    end;

    StartTime := GetTickCount;
    StatusMessage(smkStartEnd, Format(SCompilerStatusStarting, [TimeToStr(Time)]));
    StatusMessage(smkStartEnd, '');
    FCompiling := True;
    FCompileWantAbort := False;
    UpdateRunMenu;
    UpdateCaption;
    SetLowPriority(FOptions.LowPriorityDuringCompile, FSavePriorityClass);

    AppData.Filename := AFilename;

    {$IFNDEF STATICCOMPILER}
    if ISDllCompileScript(Params) <> isceNoError then begin
    {$ELSE}
    if ISCompileScript(Params, False) <> isceNoError then begin
    {$ENDIF}
      StatusMessage(smkError, SCompilerStatusErrorAborted);
      if not ReadFromFile and (AppData.ErrorLine > 0) then begin
        Memo := GetMemoFromErrorFilename(AppData.ErrorFilename);
        if Memo <> nil then begin
          { Move the caret to the line number the error occurred on }
          MoveCaretAndActivateMemo(Memo, AppData.ErrorLine - 1, False);
          SetErrorLine(Memo, AppData.ErrorLine - 1);
        end;
      end;
      if not AppData.Aborted then begin
        S := '';
        if AppData.ErrorFilename <> '' then
          S := 'File: ' + AppData.ErrorFilename + SNewLine2;
        if AppData.ErrorLine > 0 then
          S := S + Format('Line %d:' + SNewLine, [AppData.ErrorLine]);
        S := S + AppData.ErrorMsg;
        SetAppTaskbarProgressState(tpsError);
        MsgBox(S, 'Compiler Error', mbCriticalError, MB_OK)
      end;
      Abort;
    end;
    ElapsedTime := GetTickCount - StartTime;
    ElapsedSeconds := ElapsedTime div 1000;
    StatusMessage(smkStartEnd, Format(SCompilerStatusFinished, [TimeToStr(Time),
      Format('%.2u%s%.2u%s%.3u', [ElapsedSeconds div 60, {$IFDEF IS_DXE}FormatSettings.{$ENDIF}TimeSeparator,
        ElapsedSeconds mod 60, {$IFDEF IS_DXE}FormatSettings.{$ENDIF}DecimalSeparator, ElapsedTime mod 1000])]));
  finally
    AppData.Lines.Free;
    FCompiling := False;
    SetLowPriority(False, FSavePriorityClass);
    OldActiveMemo.Cursor := crDefault;
    OldActiveMemo.SetCursorID(SC_CURSORNORMAL);
    CompilerOutputList.Cursor := crDefault;
    for Memo in FFileMemos do
      Memo.ReadOnly := False;
    UpdateEditModePanel;
    UpdateRunMenu;
    UpdateCaption;
    UpdatePreprocMemos;
    if AppData.DebugInfo <> nil then begin
      ParseDebugInfo(AppData.DebugInfo); { Must be called after UpdateIncludedFilesMemos }
      FreeMem(AppData.DebugInfo);
    end;
    InvalidateStatusPanel(spCompileIcon);
    InvalidateStatusPanel(spCompileProgress);
    SetAppTaskbarProgressState(tpsNoProgress);
    StatusBar.Panels[spExtraStatus].Text := '';
  end;
  FCompiledExe := AppData.OutputExe;
  FModifiedAnySinceLastCompile := False;
  FModifiedAnySinceLastCompileAndGo := False;
end;

procedure TCompileForm.SyncEditorOptions;
const
  SquigglyStyles: array[Boolean] of Integer = (INDIC_HIDDEN, INDIC_SQUIGGLE);
var
  Memo: TCompScintEdit;
begin
  for Memo in FMemos do begin
    Memo.UseStyleAttributes := FOptions.UseSyntaxHighlighting;
    Memo.Call(SCI_INDICSETSTYLE, inSquiggly, SquigglyStyles[FOptions.UnderlineErrors]);

    if FOptions.CursorPastEOL then
      Memo.VirtualSpaceOptions := [svsRectangularSelection, svsUserAccessible]
    else
      Memo.VirtualSpaceOptions := [];
    Memo.FillSelectionToEdge := FOptions.CursorPastEOL;

    Memo.TabWidth := FOptions.TabWidth;
    Memo.UseTabCharacter := FOptions.UseTabCharacter;

    Memo.WordWrap := FOptions.WordWrap;

    if FOptions.IndentationGuides then
      Memo.IndentationGuides := sigLookBoth
    else
      Memo.IndentationGuides := sigNone;

    Memo.LineNumbers := FOptions.GutterLineNumbers;
  end;
end;

procedure TCompileForm.FMenuClick(Sender: TObject);

  function DoubleAmp(const S: String): String;
  var
    I: Integer;
  begin
    Result := S;
    I := 1;
    while I <= Length(Result) do begin
      if Result[I] = '&' then begin
        Inc(I);
        Insert('&', Result, I);
        Inc(I);
      end
      else
        Inc(I, PathCharLength(S, I));
    end;
  end;

var
  I: Integer;
begin
  FSaveMainFileAs.Enabled := FActiveMemo = FMainMemo;
  FSaveEncoding.Enabled := FSave.Enabled; { FSave.Enabled is kept up-to-date by UpdateSaveMenuItemAndButton }
  FSaveEncodingAuto.Checked := FSaveEncoding.Enabled and ((FActiveMemo as TCompScintFileEdit).SaveEncoding = seAuto);
  FSaveEncodingUTF8.Checked := FSaveEncoding.Enabled and ((FActiveMemo as TCompScintFileEdit).SaveEncoding = seUTF8);
  FSaveEncodingUTF8NoPreamble.Checked := FSaveEncoding.Enabled and ((FActiveMemo as TCompScintFileEdit).SaveEncoding = seUTF8NoPreamble);
  FSaveAll.Visible := FOptions.OpenIncludedFiles;
  ReadMRUMainFilesList;
  FMRUMainFilesSep.Visible := FMRUMainFilesList.Count <> 0;
  for I := 0 to High(FMRUMainFilesMenuItems) do
    with FMRUMainFilesMenuItems[I] do begin
      if I < FMRUMainFilesList.Count then begin
        Visible := True;
        Caption := '&' + IntToStr((I+1) mod 10) + ' ' + DoubleAmp(FMRUMainFilesList[I]);
      end
      else
        Visible := False;
    end;
end;

procedure TCompileForm.FNewMainFileClick(Sender: TObject);
begin
  if ConfirmCloseFile(True) then
    NewMainFile;
end;

procedure TCompileForm.FNewMainFileUserWizardClick(Sender: TObject);
begin
  if ConfirmCloseFile(True) then
    NewMainFileUsingWizard;
end;

procedure TCompileForm.ShowOpenMainFileDialog(const Examples: Boolean);
var
  InitialDir, FileName: String;
begin
  if Examples then begin
    InitialDir := PathExtractPath(NewParamStr(0)) + 'Examples';
    Filename := PathExtractPath(NewParamStr(0)) + 'Examples\Example1.iss';
  end
  else begin
    InitialDir := PathExtractDir(FMainMemo.Filename);
    Filename := '';
  end;
  if ConfirmCloseFile(True) then
    if NewGetOpenFileName('', FileName, InitialDir, SCompilerOpenFilter, 'iss', Handle) then
      OpenFile(FMainMemo, Filename, False);
end;

procedure TCompileForm.FOpenMainFileClick(Sender: TObject);
begin
  ShowOpenMainFileDialog(False);
end;

procedure TCompileForm.FSaveClick(Sender: TObject);
begin
  SaveFile((FActiveMemo as TCompScintFileEdit), Sender = FSaveMainFileAs);
end;

procedure TCompileForm.FSaveEncodingItemClick(Sender: TObject);
begin
  if Sender = FSaveEncodingUTF8  then
    (FActiveMemo as TCompScintFileEdit).SaveEncoding := seUTF8
  else if Sender = FSaveEncodingUTF8NoPreamble  then
    (FActiveMemo as TCompScintFileEdit).SaveEncoding := seUTF8NoPreamble
  else
    (FActiveMemo as TCompScintFileEdit).SaveEncoding := seAuto;
end;

procedure TCompileForm.FSaveAllClick(Sender: TObject);
var
  Memo: TCompScintFileEdit;
begin
  for Memo in FFileMemos do
    if Memo.Used and Memo.Modified then
      SaveFile(Memo, False);
end;

procedure TCompileForm.FPrintClick(Sender: TObject);

  procedure SetupNonDarkPrintStyler(var PrintStyler: TInnoSetupStyler; var PrintTheme: TTheme;
    var OldStyler: TScintCustomStyler; var OldTheme: TTheme);
  begin
    { Not the most pretty code, would ideally make a copy of FActiveMemo and print that instead or
      somehow convince Scintilla to use different print styles but don't know of a good way to do
      either. Using SC_PRINT_COLOURONWHITE doesn't help, this gives white on white in dark mode. }
    PrintStyler := TInnoSetupStyler.Create(nil);
    PrintTheme := TTheme.Create;
    PrintStyler.ISPPInstalled := ISPPInstalled;
    PrintStyler.Theme := PrintTheme;
    if not FTheme.Dark then
      PrintTheme.Typ := FTheme.Typ
    else
      PrintTheme.Typ := ttModernLight;
    OldStyler := FActiveMemo.Styler;
    OldTheme := FActiveMemo.Theme;
    FActiveMemo.Styler := PrintStyler;
    FActiveMemo.Theme := PrintTheme;
    FActiveMemo.UpdateThemeColorsAndStyleAttributes;
  end;

  procedure DeinitPrintStyler(const PrintStyler: TInnoSetupStyler; const PrintTheme: TTheme;
    const OldStyler: TScintCustomStyler; const OldTheme: TTheme);
  begin
    if (OldStyler <> nil) or (OldTheme <> nil) then begin
      if OldStyler <> nil then
        FActiveMemo.Styler := OldStyler;
      if OldTheme <> nil then
        FActiveMemo.Theme := OldTheme;
      FActiveMemo.UpdateThemeColorsAndStyleAttributes;
    end;
    PrintTheme.Free;
    PrintStyler.Free;
  end;

var
  PrintStyler: TInnoSetupStyler;
  OldStyler: TScintCustomStyler;
  PrintTheme, OldTheme: TTheme;
  PrintMemo: TCompScintEdit;
  HeaderMemo: TCompScintFileEdit;
  FileTitle, S: String;
  pdlg: TPrintDlg;
  crange: TScintRange;
  startPos, endPos: Integer;
  hdc: Windows.HDC;
  rectMargins, rectPhysMargins, rectSetup, rcw: TRect;
  ptPage, ptDpi: TPoint;
  headerLineHeight, footerLineHeight: Integer;
  fontHeader, fontFooter: HFONT;
  tm: TTextMetric;
  di: TDocInfo;
  lengthDoc, lengthDocMax, lengthPrinted: Integer;
  frPrint: TScintRangeToFormat;
  pageNum: Integer;
  printPage: Boolean;
  ta: UINT;
  sHeader, sFooter: String;
  pen, penOld: HPEN;
begin
  if FActiveMemo is TCompScintFileEdit then
    HeaderMemo := TCompScintFileEdit(FActiveMemo)
  else
    HeaderMemo := FMainMemo;
  sHeader := HeaderMemo.Filename;
  FileTitle := GetFileTitle(HeaderMemo.Filename);
  if HeaderMemo <> FActiveMemo then begin
    S := ' - ' + MemosTabSet.Tabs[MemoToTabIndex(FActiveMemo)];
    sHeader := Format('%s  %s', [sHeader, S]);
    FileTitle := Format('%s %s', [FileTitle, S]);
  end;
  sHeader := Format('%s - %s', [sHeader, DateTimeToStr(Now())]);

  { Based on Scintilla 2.22's SciTEWin::Print }
  
  ZeroMemory(@pdlg, SizeOf(pdlg));
  pdlg.lStructSize := SizeOf(pdlg);
  pdlg.hwndOwner := Handle;
  pdlg.hInstance := hInstance;
  pdlg.Flags := PD_USEDEVMODECOPIES or PD_ALLPAGES or PD_RETURNDC;
  pdlg.nFromPage := 1;
  pdlg.nToPage := 1;
  pdlg.nMinPage := 1;
  pdlg.nMaxPage := $ffff; // We do not know how many pages in the document until the printer is selected and the paper size is known.
  pdlg.nCopies := 1;
  pdlg.hDC := 0;
  pdlg.hDevMode := FDevMode;
  pdlg.hDevNames := FDevNames;

  // See if a range has been selected
  crange := FActiveMemo.Selection;
  startPos := crange.StartPos;
  endPos := crange.EndPos;

  if startPos = endPos then
    pdlg.Flags := pdlg.Flags or PD_NOSELECTION
  else
    pdlg.Flags := pdlg.Flags or PD_SELECTION;

(*
  if (!showDialog) {
    // Don't display dialog box, just use the default printer and options
    pdlg.Flags |= PD_RETURNDEFAULT;
  }
*)

  if not PrintDlg(pdlg) then
    Exit;

  PrintStyler := nil;
  PrintTheme := nil;
  OldStyler := nil;
  OldTheme := nil;
  try
    if FTheme.Dark then
      SetupNonDarkPrintStyler(PrintStyler, PrintTheme, OldStyler, OldTheme);

    FDevMode := pdlg.hDevMode;
    FDevNames := pdlg.hDevNames;

    hdc := pdlg.hDC;

    // Get printer resolution
    ptDpi.x := GetDeviceCaps(hdc, LOGPIXELSX);    // dpi in X direction
    ptDpi.y := GetDeviceCaps(hdc, LOGPIXELSY);    // dpi in Y direction

    // Start by getting the physical page size (in device units).
    ptPage.x := GetDeviceCaps(hdc, PHYSICALWIDTH);   // device units
    ptPage.y := GetDeviceCaps(hdc, PHYSICALHEIGHT);  // device units

    // Get the dimensions of the unprintable
    // part of the page (in device units).
    rectPhysMargins.left := GetDeviceCaps(hdc, PHYSICALOFFSETX);
    rectPhysMargins.top := GetDeviceCaps(hdc, PHYSICALOFFSETY);

    // To get the right and lower unprintable area,
    // we take the entire width and height of the paper and
    // subtract everything else.
    rectPhysMargins.right := ptPage.x                       // total paper width
                             - GetDeviceCaps(hdc, HORZRES)  // printable width
                             - rectPhysMargins.left;        // left unprintable margin

    rectPhysMargins.bottom := ptPage.y                      // total paper height
                              - GetDeviceCaps(hdc, VERTRES) // printable height
                              - rectPhysMargins.top;        // right unprintable margin

    // At this point, rectPhysMargins contains the widths of the
    // unprintable regions on all four sides of the page in device units.

  (*
    // Take in account the page setup given by the user (if one value is not null)
    if (pagesetupMargin.left != 0 || pagesetupMargin.right != 0 ||
            pagesetupMargin.top != 0 || pagesetupMargin.bottom != 0) {
      GUI::Rectangle rectSetup;

      // Convert the hundredths of millimeters (HiMetric) or
      // thousandths of inches (HiEnglish) margin values
      // from the Page Setup dialog to device units.
      // (There are 2540 hundredths of a mm in an inch.)

      TCHAR localeInfo[3];
      GetLocaleInfo(LOCALE_USER_DEFAULT, LOCALE_IMEASURE, localeInfo, 3);

      if (localeInfo[0] == '0') { // Metric system. '1' is US System   *)
        rectSetup.left := MulDiv(500 {pagesetupMargin.left}, ptDpi.x, 2540);
        rectSetup.top := MulDiv(500 {pagesetupMargin.top}, ptDpi.y, 2540);
        rectSetup.right := MulDiv(500 {pagesetupMargin.right}, ptDpi.x, 2540);
        rectSetup.bottom  := MulDiv(500 {pagesetupMargin.bottom}, ptDpi.y, 2540);
      (* } else {
        rectSetup.left  = MulDiv(pagesetupMargin.left, ptDpi.x, 1000);
        rectSetup.top = MulDiv(pagesetupMargin.top, ptDpi.y, 1000);
        rectSetup.right = MulDiv(pagesetupMargin.right, ptDpi.x, 1000);
        rectSetup.bottom  = MulDiv(pagesetupMargin.bottom, ptDpi.y, 1000);
      } *)

      // Don't reduce margins below the minimum printable area
      rectMargins.left := Max(rectPhysMargins.left, rectSetup.left);
      rectMargins.top := Max(rectPhysMargins.top, rectSetup.top);
      rectMargins.right := Max(rectPhysMargins.right, rectSetup.right);
      rectMargins.bottom := Max(rectPhysMargins.bottom, rectSetup.bottom);
  (*
    } else {
      rectMargins := rectPhysMargins;
    }
  *)

    // rectMargins now contains the values used to shrink the printable
    // area of the page.

    // Convert device coordinates into logical coordinates
    DPtoLP(hdc, rectMargins, 2);
    DPtoLP(hdc, rectPhysMargins, 2);

    // Convert page size to logical units and we're done!
    DPtoLP(hdc, ptPage, 1);

    headerLineHeight := MulDiv(9, ptDpi.y, 72);
    fontHeader := CreateFont(headerLineHeight, 0, 0, 0, FW_REGULAR, 1, 0, 0, 0, 0, 0, 0, 0, PChar(FActiveMemo.Font.Name));
    SelectObject(hdc, fontHeader);
    GetTextMetrics(hdc, &tm);
    headerLineHeight := tm.tmHeight + tm.tmExternalLeading;

    footerLineHeight := MulDiv(9, ptDpi.y, 72);
    fontFooter := CreateFont(footerLineHeight, 0, 0, 0, FW_REGULAR, 0, 0, 0, 0, 0, 0, 0, 0, PChar(FActiveMemo.Font.Name));
    SelectObject(hdc, fontFooter);
    GetTextMetrics(hdc, &tm);
    footerLineHeight := tm.tmHeight + tm.tmExternalLeading;

    ZeroMemory(@di, SizeOf(di));
    di.cbSize := SizeOf(di);
    di.lpszDocName  := PChar(FileTitle);
    di.lpszOutput := nil;
    di.lpszDatatype := nil;
    di.fwType := 0;

    if StartDoc(hdc, &di) < 0 then begin
      DeleteDC(hdc);
      DeleteObject(fontHeader);
      DeleteObject(fontFooter);
      MsgBox('Can not start printer document.', SCompilerFormCaption, mbError, MB_OK);
      Exit;
    end;

    lengthDoc := FActiveMemo.GetRawTextLength;
    lengthDocMax := lengthDoc;
    lengthPrinted := 0;

    // Requested to print selection
    if (pdlg.Flags and PD_SELECTION) <> 0 then begin
      if startPos > endPos then begin
        lengthPrinted := endPos;
        lengthDoc := startPos;
      end else begin
        lengthPrinted := startPos;
        lengthDoc := endPos;
      end;

      if lengthPrinted < 0 then
        lengthPrinted := 0;
      if lengthDoc > lengthDocMax then
        lengthDoc := lengthDocMax;
    end;

    // We must subtract the physical margins from the printable area
    frPrint.hdc := hdc;
    frPrint.hdcTarget := hdc;
    frPrint.rc.left := rectMargins.left - rectPhysMargins.left;
    frPrint.rc.top := rectMargins.top - rectPhysMargins.top;
    frPrint.rc.right := ptPage.x - rectMargins.right - rectPhysMargins.left;
    frPrint.rc.bottom := ptPage.y - rectMargins.bottom - rectPhysMargins.top;
    frPrint.rcPage.left := 0;
    frPrint.rcPage.top := 0;
    frPrint.rcPage.right := ptPage.x - rectPhysMargins.left - rectPhysMargins.right - 1;
    frPrint.rcPage.bottom := ptPage.y - rectPhysMargins.top - rectPhysMargins.bottom - 1;
    frPrint.rc.top := frPrint.rc.top + headerLineHeight + headerLineHeight div 2;
    frPrint.rc.bottom := frPrint.rc.bottom - (footerLineHeight + footerLineHeight div 2);

    // Print each page
    pageNum := 1;

    while lengthPrinted < lengthDoc do begin
      printPage := ((pdlg.Flags and PD_PAGENUMS) = 0) or
                   ((pageNum >= pdlg.nFromPage) and (pageNum <= pdlg.nToPage));

      sFooter := Format('- %d -', [pageNum]);

      if printPage then begin
        StartPage(hdc);

        SetTextColor(hdc, clBlack);
        SetBkColor(hdc, clWhite);
        SelectObject(hdc, fontHeader);
        ta := SetTextAlign(hdc, TA_BOTTOM);
        rcw := Rect(frPrint.rc.left, frPrint.rc.top - headerLineHeight - headerLineHeight div 2,
                    frPrint.rc.right, frPrint.rc.top - headerLineHeight div 2);
        rcw.bottom := rcw.top + headerLineHeight;
        ExtTextOut(hdc, frPrint.rc.left + 5, frPrint.rc.top - headerLineHeight div 2,
                   ETO_OPAQUE, rcw, sHeader, Length(sHeader), nil);
        SetTextAlign(hdc, ta);
        pen := CreatePen(0, 1, clBlack);
        penOld := SelectObject(hdc, pen);
        MoveToEx(hdc, frPrint.rc.left, frPrint.rc.top - headerLineHeight div 4, nil);
        LineTo(hdc, frPrint.rc.right, frPrint.rc.top - headerLineHeight div 4);
        SelectObject(hdc, penOld);
        DeleteObject(pen);
      end;

      frPrint.chrg.StartPos := lengthPrinted;
      frPrint.chrg.EndPos := lengthDoc;

      lengthPrinted := FActiveMemo.FormatRange(printPage, @frPrint);

      if printPage then begin
        SetTextColor(hdc, clBlack);
        SetBkColor(hdc, clWhite);
        SelectObject(hdc, fontFooter);
        ta := SetTextAlign(hdc, TA_TOP);
        rcw := Rect(frPrint.rc.left, frPrint.rc.bottom + footerLineHeight div 2,
                    frPrint.rc.right, frPrint.rc.bottom + footerLineHeight + footerLineHeight div 2);
        ExtTextOut(hdc, frPrint.rc.left + 5, frPrint.rc.bottom + footerLineHeight div 2,
                   ETO_OPAQUE, rcw, sFooter, Length(sFooter), nil);
        SetTextAlign(hdc, ta);
        pen := CreatePen(0, 1, clBlack);
        penOld := SelectObject(hdc, pen);
        MoveToEx(hdc, frPrint.rc.left, frPrint.rc.bottom + footerLineHeight div 4, nil);
        LineTo(hdc, frPrint.rc.right, frPrint.rc.bottom + footerLineHeight div 4);
        SelectObject(hdc, penOld);
        DeleteObject(pen);

        EndPage(hdc);
      end;
      Inc(pageNum);

      if ((pdlg.Flags and PD_PAGENUMS) <> 0) and (pageNum > pdlg.nToPage) then
        Break;
    end;

    FActiveMemo.FormatRange(False, nil);

    EndDoc(hdc);
    DeleteDC(hdc);
    DeleteObject(fontHeader);
    DeleteObject(fontFooter);
  finally
    DeinitPrintStyler(PrintStyler, PrintTheme, OldStyler, OldTheme);
  end;
end;

procedure TCompileForm.FMRUClick(Sender: TObject);
var
  I: Integer;
begin
  if ConfirmCloseFile(True) then
    for I := 0 to High(FMRUMainFilesMenuItems) do
      if FMRUMainFilesMenuItems[I] = Sender then begin
        OpenMRUMainFile(FMRUMainFilesList[I]);
        Break;
      end;
end;

procedure TCompileForm.FExitClick(Sender: TObject);
begin
  Close;
end;

procedure TCompileForm.EMenuClick(Sender: TObject);
var
  MemoHasFocus, MemoIsReadOnly: Boolean;
begin
  MemoHasFocus := FActiveMemo.Focused;
  MemoIsReadOnly := FActiveMemo.ReadOnly;
  EUndo.Enabled := MemoHasFocus and FActiveMemo.CanUndo;
  ERedo.Enabled := MemoHasFocus and FActiveMemo.CanRedo;
  ECut.Enabled := MemoHasFocus and not MemoIsReadOnly and FActiveMemo.SelAvail;
  ECopy.Enabled := MemoHasFocus and FActiveMemo.SelAvail;
  EPaste.Enabled := MemoHasFocus and not MemoIsReadOnly and Clipboard.HasFormat(CF_TEXT);
  EDelete.Enabled := MemoHasFocus and FActiveMemo.SelAvail;
  ESelectAll.Enabled := MemoHasFocus;
  EFind.Enabled := MemoHasFocus;
  EFindNext.Enabled := MemoHasFocus;
  EFindPrevious.Enabled := MemoHasFocus;
  EReplace.Enabled := MemoHasFocus and not MemoIsReadOnly;
  EGoto.Enabled := MemoHasFocus;
  ECompleteWord.Enabled := MemoHasFocus and not MemoIsReadOnly;
end;

procedure TCompileForm.EUndoClick(Sender: TObject);
begin
  FActiveMemo.Undo;
end;

procedure TCompileForm.ERedoClick(Sender: TObject);
begin
  FActiveMemo.Redo;
end;

procedure TCompileForm.ECutClick(Sender: TObject);
begin
  FActiveMemo.CutToClipboard;
end;

procedure TCompileForm.ECopyClick(Sender: TObject);
begin
  FActiveMemo.CopyToClipboard;
end;

procedure TCompileForm.EPasteClick(Sender: TObject);
begin
  FActiveMemo.PasteFromClipboard;
end;


procedure TCompileForm.EDeleteClick(Sender: TObject);
begin
  FActiveMemo.ClearSelection;
end;

procedure TCompileForm.ESelectAllClick(Sender: TObject);
begin
  FActiveMemo.SelectAll;
end;

procedure TCompileForm.ECompleteWordClick(Sender: TObject);
begin
  InitiateAutoComplete(#0);
end;

procedure TCompileForm.VMenuClick(Sender: TObject);
begin
  VZoomIn.Enabled := (FActiveMemo.Zoom < 20);
  VZoomOut.Enabled := (FActiveMemo.Zoom > -10);
  VZoomReset.Enabled := (FActiveMemo.Zoom <> 0);
  VToolbar.Checked := Toolbar.Visible;
  VStatusBar.Checked := StatusBar.Visible;
  VNextTab.Enabled := MemosTabSet.Visible and (MemosTabSet.Tabs.Count > 1);
  VPreviousTab.Enabled := VNextTab.Enabled;
  VHide.Checked := not StatusPanel.Visible;
  VCompilerOutput.Checked := StatusPanel.Visible and (OutputTabSet.TabIndex = tiCompilerOutput);
  VDebugOutput.Checked := StatusPanel.Visible and (OutputTabSet.TabIndex = tiDebugOutput);
  VDebugCallStack.Checked := StatusPanel.Visible and (OutputTabSet.TabIndex = tiDebugCallStack);
  VFindResults.Checked := StatusPanel.Visible and (OutputTabSet.TabIndex = tiFindResults);
end;

procedure TCompileForm.VNextTabClick(Sender: TObject);
var
  NewTabIndex: Integer;
begin
  NewTabIndex := MemosTabSet.TabIndex+1;
  if NewTabIndex >= MemosTabSet.Tabs.Count then
    NewTabIndex := 0;
  MemosTabSet.TabIndex := NewTabIndex;
end;

procedure TCompileForm.VPreviousTabClick(Sender: TObject);
var
  NewTabIndex: Integer;
begin
  NewTabIndex := MemosTabSet.TabIndex-1;
  if NewTabIndex < 0 then
    NewTabIndex := MemosTabSet.Tabs.Count-1;
  MemosTabSet.TabIndex := NewTabIndex;
end;

procedure TCompileForm.SyncZoom;
var
  Memo: TCompScintEdit;
begin
  { The zoom shortcuts are handled by Scintilla and may cause different zoom levels per memo. This
    function sets the zoom of all memo's to the zoom of the active memo to make zoom in synch again. }
  for Memo in FMemos do
    if Memo <> FActiveMemo then
      Memo.Zoom := FActiveMemo.Zoom;
end;

procedure TCompileForm.VZoomInClick(Sender: TObject);
var
  Memo: TCompScintEdit;
begin
  SyncZoom;
  for Memo in FMemos do
    Memo.ZoomIn;
end;

procedure TCompileForm.VZoomOutClick(Sender: TObject);
var
  Memo: TCompScintEdit;
begin
  SyncZoom;
  for Memo in FMemos do
    Memo.ZoomOut;
end;

procedure TCompileForm.VZoomResetClick(Sender: TObject);
var
  Memo: TCompScintEdit;
begin
  for Memo in FMemos do
    Memo.Zoom := 0;
end;

procedure TCompileForm.VToolbarClick(Sender: TObject);
begin
  Toolbar.Visible := not Toolbar.Visible;
end;

procedure TCompileForm.VStatusBarClick(Sender: TObject);
begin
  StatusBar.Visible := not StatusBar.Visible;
end;

procedure TCompileForm.SetStatusPanelVisible(const AVisible: Boolean);
var
  CaretWasInView: Boolean;
begin
  if StatusPanel.Visible <> AVisible then begin
    CaretWasInView := FActiveMemo.IsPositionInViewVertically(FActiveMemo.CaretPosition);
    if AVisible then begin
      { Ensure the status panel height isn't out of range before showing }
      UpdateStatusPanelHeight(StatusPanel.Height);
      SplitPanel.Top := ClientHeight;
      StatusPanel.Top := ClientHeight;
    end
    else begin
      if StatusPanel.ContainsControl(ActiveControl) then
        ActiveControl := FActiveMemo;
    end;
    SplitPanel.Visible := AVisible;
    StatusPanel.Visible := AVisible;
    if AVisible and CaretWasInView then begin
      { If the caret was in view, make sure it still is }
      FActiveMemo.ScrollCaretIntoView;
    end;
  end;
end;

procedure TCompileForm.VHideClick(Sender: TObject);
begin
  SetStatusPanelVisible(False);
end;

procedure TCompileForm.VCompilerOutputClick(Sender: TObject);
begin
  OutputTabSet.TabIndex := tiCompilerOutput;
  SetStatusPanelVisible(True);
end;

procedure TCompileForm.VDebugOutputClick(Sender: TObject);
begin
  OutputTabSet.TabIndex := tiDebugOutput;
  SetStatusPanelVisible(True);
end;

procedure TCompileForm.VDebugCallStackClick(Sender: TObject);
begin
  OutputTabSet.TabIndex := tiDebugCallStack;
  SetStatusPanelVisible(True);
end;

procedure TCompileForm.VFindResultsClick(Sender: TObject);
begin
  OutputTabSet.TabIndex := tiFindResults;
  SetStatusPanelVisible(True);
end;

procedure TCompileForm.BMenuClick(Sender: TObject);
begin
  BLowPriority.Checked := FOptions.LowPriorityDuringCompile;
  BOpenOutputFolder.Enabled := (FCompiledExe <> '');
end;

procedure TCompileForm.BCompileClick(Sender: TObject);
begin
  CompileFile('', False);
end;

procedure TCompileForm.BStopCompileClick(Sender: TObject);
begin
  SetAppTaskbarProgressState(tpsPaused);
  try
    if MsgBox('Are you sure you want to abort the compile?', SCompilerFormCaption,
       mbConfirmation, MB_YESNO or MB_DEFBUTTON2) <> IDNO then
      FCompileWantAbort := True;
  finally
    SetAppTaskbarProgressState(tpsNormal);
  end;
end;

procedure TCompileForm.BLowPriorityClick(Sender: TObject);
begin
  FOptions.LowPriorityDuringCompile := not FOptions.LowPriorityDuringCompile;
  { If a compile is already in progress, change the priority now }
  if FCompiling then
    SetLowPriority(FOptions.LowPriorityDuringCompile, FSavePriorityClass);
end;

procedure TCompileForm.BOpenOutputFolderClick(Sender: TObject);
var
  Dir: String;
begin
  Dir := GetWinDir;
  ShellExecute(Application.Handle, 'open', PChar(AddBackslash(Dir) + 'explorer.exe'),
    PChar(Format('/select,"%s"', [FCompiledExe])), PChar(Dir), SW_SHOW);
end;

procedure TCompileForm.HMenuClick(Sender: TObject);
begin
  HISPPDoc.Visible := NewFileExists(PathExtractPath(NewParamStr(0)) + 'ispp.chm');
  HISPPSep.Visible := HISPPDoc.Visible;
end;

procedure TCompileForm.HShortcutsDocClick(Sender: TObject);
begin
  if Assigned(HtmlHelp) then
    HtmlHelp(GetDesktopWindow, PChar(GetHelpFile), HH_DISPLAY_TOPIC, Cardinal(PChar('topic_compformshortcuts.htm')));
end;

procedure TCompileForm.HDocClick(Sender: TObject);
begin
  if Assigned(HtmlHelp) then
    HtmlHelp(GetDesktopWindow, PChar(GetHelpFile), HH_DISPLAY_TOPIC, 0);
end;

procedure TCompileForm.MemoKeyDown(Sender: TObject; var Key: Word;
  Shift: TShiftState);
var
  S, HelpFile: String;
  KLink: THH_AKLINK;
begin
  if Key = VK_F1 then begin
    HelpFile := GetHelpFile;
    if Assigned(HtmlHelp) then begin
      HtmlHelp(GetDesktopWindow, PChar(HelpFile), HH_DISPLAY_TOPIC, 0);
      S := FActiveMemo.WordAtCursor;
      if S <> '' then begin
        FillChar(KLink, SizeOf(KLink), 0);
        KLink.cbStruct := SizeOf(KLink);
        KLink.pszKeywords := PChar(S);
        KLink.fIndexOnFail := True;
        HtmlHelp(GetDesktopWindow, PChar(HelpFile), HH_KEYWORD_LOOKUP, DWORD(@KLink));
      end;
    end;
  end
  else if (Key = VK_RIGHT) and (Shift * [ssShift, ssAlt, ssCtrl] = [ssAlt]) then begin
    InitiateAutoComplete(#0);
    Key := 0;
  end;
end;

procedure TCompileForm.MemoKeyPress(Sender: TObject; var Key: Char);
begin
  if (Key = ' ') and (GetKeyState(VK_CONTROL) < 0) then begin
    InitiateAutoComplete(#0);
    Key := #0;
  end;
end;

procedure TCompileForm.HExamplesClick(Sender: TObject);
begin
  ShellExecute(Application.Handle, 'open',
    PChar(PathExtractPath(NewParamStr(0)) + 'Examples'), nil, nil, SW_SHOW);
end;

procedure TCompileForm.HFaqClick(Sender: TObject);
begin
  ShellExecute(Application.Handle, 'open',
    PChar(PathExtractPath(NewParamStr(0)) + 'isfaq.url'), nil, nil, SW_SHOW);
end;

procedure TCompileForm.HWhatsNewClick(Sender: TObject);
begin
  ShellExecute(Application.Handle, 'open',
    PChar(PathExtractPath(NewParamStr(0)) + 'whatsnew.htm'), nil, nil, SW_SHOW);
end;

procedure TCompileForm.HWebsiteClick(Sender: TObject);
begin
  ShellExecute(Application.Handle, 'open', 'https://jrsoftware.org/isinfo.php', nil,
    nil, SW_SHOW);
end;

procedure TCompileForm.HMailingListClick(Sender: TObject);
begin
  OpenMailingListSite;
end;

procedure TCompileForm.HPSWebsiteClick(Sender: TObject);
begin
  ShellExecute(Application.Handle, 'open', 'http://www.remobjects.com/ps', nil,
    nil, SW_SHOW);
end;

procedure TCompileForm.HISPPDocClick(Sender: TObject);
begin
  if Assigned(HtmlHelp) then
    HtmlHelp(GetDesktopWindow, PChar(GetHelpFile + '::/hh_isppredirect.xhtm'), HH_DISPLAY_TOPIC, 0);
end;

procedure TCompileForm.HDonateClick(Sender: TObject);
begin
  OpenDonateSite;
end;

procedure TCompileForm.HAboutClick(Sender: TObject);
var
  S: String;
begin
  { Removing the About box or modifying any existing text inside it is a
    violation of the Inno Setup license agreement; see LICENSE.TXT.
    However, adding additional lines to the About box is permitted, as long as
    they are placed below the original copyright notice. }
  S := FCompilerVersion.Title + ' Compiler version ' +
    String(FCompilerVersion.Version) + SNewLine;
  if FCompilerVersion.Title <> 'Inno Setup' then
    S := S + (SNewLine + 'Based on Inno Setup' + SNewLine);
  S := S + ('Copyright (C) 1997-2024 Jordan Russell' + SNewLine +
    'Portions Copyright (C) 2000-2024 Martijn Laan' + SNewLine +
    'All rights reserved.' + SNewLine2 +
    'Inno Setup home page:' + SNewLine +
    'https://www.innosetup.com/' + SNewLine2 +
    'RemObjects Pascal Script home page:' + SNewLine +
    'https://www.remobjects.com/ps' + SNewLine2 +
    'Refer to LICENSE.TXT for conditions of distribution and use.');
  MsgBox(S, 'About ' + FCompilerVersion.Title, mbInformation, MB_OK);
end;

procedure TCompileForm.WMStartCommandLineCompile(var Message: TMessage);
var
  Code: Integer;
begin
  UpdateStatusPanelHeight(ClientHeight);
  Code := 0;
  try
    try
      CompileFile(CommandLineFilename, True);
    except
      Code := 2;
      Application.HandleException(Self);
    end;
  finally
    Halt(Code);
  end;
end;

procedure TCompileForm.WMStartCommandLineWizard(var Message: TMessage);
var
  Code: Integer;
begin
  Code := 0;
  try
    try
      NewMainFileUsingWizard;
    except
      Code := 2;
      Application.HandleException(Self);
    end;
  finally
    Halt(Code);
  end;
end;

procedure TCompileForm.WMStartNormally(var Message: TMessage);

  procedure ShowStartupForm;
  var
    StartupForm: TStartupForm;
    Ini: TConfigIniFile;
  begin
    ReadMRUMainFilesList;
    StartupForm := TStartupForm.Create(Application);
    try
      StartupForm.MRUFilesList := FMRUMainFilesList;
      StartupForm.StartupCheck.Checked := not FOptions.ShowStartupForm;
      if StartupForm.ShowModal = mrOK then begin
        if FOptions.ShowStartupForm <> not StartupForm.StartupCheck.Checked then begin
          FOptions.ShowStartupForm := not StartupForm.StartupCheck.Checked;
          Ini := TConfigIniFile.Create;
          try
            Ini.WriteBool('Options', 'ShowStartupForm', FOptions.ShowStartupForm);
          finally
            Ini.Free;
          end;
        end;
        case StartupForm.Result of
          srEmpty:
            FNewMainFileClick(Self);
          srWizard:
            FNewMainFileUserWizardClick(Self);
          srOpenFile:
            if ConfirmCloseFile(True) then
              OpenMRUMainFile(StartupForm.ResultMainFileName);
          srOpenDialog:
            ShowOpenMainFileDialog(False);
          srOpenDialogExamples:
            ShowOpenMainFileDialog(True);
        end;
      end;
    finally
      StartupForm.Free;
    end;
  end;

begin
  if CommandLineFilename = '' then begin
    if FOptions.ShowStartupForm then
      ShowStartupForm;
  end else
    OpenFile(FMainMemo, CommandLineFilename, False);
end;

procedure TCompileForm.MemosTabSetClick(Sender: TObject);

  { Also see MemoToTabIndex }
  function TabIndexToMemoIndex(const TabIndex, MaxTabIndex: Integer): Integer;
  begin
    if TabIndex = 0 then
      Result := 0 { First tab displays the main memo which is FMemos[0] }
    else if FPreprocessorOutputMemo.Used and (TabIndex = MaxTabIndex) then
      Result := 1 { Last tab displays the preprocessor output memo which is FMemos[1] }
    else
      Result := TabIndex+1; { Other tabs display include files which start second tab but at FMemos[2] }
  end;

var
  Memo: TCompScintEdit;
  TabIndex, MaxTabIndex: Integer;
begin
  FActiveMemo.CancelAutoComplete;

  MaxTabIndex := MemosTabSet.Tabs.Count-1;
  for TabIndex := 0 to MaxTabIndex do begin
    Memo := FMemos[TabIndexToMemoIndex(TabIndex, MaxTabIndex)];
    Memo.Visible := (TabIndex = MemosTabSet.TabIndex);
    if Memo.Visible then begin
      FActiveMemo := Memo;
      ActiveControl := Memo;
    end;
  end;
  UpdateSaveMenuItemAndButton;
  UpdateRunMenu;
  UpdateCaretPosPanel;
  UpdateEditModePanel;
  UpdateModifiedPanel;
end;

procedure TCompileForm.InitializeFindText(Dlg: TFindDialog);
var
  S: String;
begin
  S := FActiveMemo.SelText;
  if (S <> '') and (Pos(#13, S) = 0) and (Pos(#10, S) = 0) then
    Dlg.FindText := S
  else
    Dlg.FindText := FLastFindText;
end;

procedure TCompileForm.EFindClick(Sender: TObject);
begin
  ReplaceDialog.CloseDialog;
  if FindDialog.Handle = 0 then
    InitializeFindText(FindDialog);
  if (Sender = EFind) or (Sender = EFindNext) then
    FindDialog.Options := FindDialog.Options + [frDown]
  else
    FindDialog.Options := FindDialog.Options - [frDown];
  FindDialog.Execute;
end;

procedure TCompileForm.EFindInFilesClick(Sender: TObject);
begin
  InitializeFindText(FindInFilesDialog);
  FindInFilesDialog.Execute;
end;

procedure TCompileForm.EFindNextOrPreviousClick(Sender: TObject);
begin
  if FLastFindText = '' then
    EFindClick(Sender)
  else begin
    if Sender = EFindNext then
      FLastFindOptions := FLastFindOptions + [frDown]
    else
      FLastFindOptions := FLastFindOptions - [frDown];
    FindNext;
  end;
end;

procedure TCompileForm.FindNext;
var
  StartPos, EndPos: Integer;
  Range: TScintRange;
begin
  if frDown in FLastFindOptions then begin
    StartPos := FActiveMemo.Selection.EndPos;
    EndPos := FActiveMemo.RawTextLength;
  end
  else begin
    StartPos := FActiveMemo.Selection.StartPos;
    EndPos := 0;
  end;
  if FActiveMemo.FindText(StartPos, EndPos, FLastFindText,
     FindOptionsToSearchOptions(FLastFindOptions), Range) then
    FActiveMemo.Selection := Range
  else
    MsgBoxFmt('Cannot find "%s"', [FLastFindText], SCompilerFormCaption,
      mbInformation, MB_OK);
end;

procedure TCompileForm.StoreLastFindOptions(Sender: TObject);
begin
  with Sender as TFindDialog do begin
    FLastFindOptions := Options;
    FLastFindText := FindText;
  end;
end;

procedure TCompileForm.FindDialogFind(Sender: TObject);
begin
  { This event handler is shared between FindDialog & ReplaceDialog }
  
  { Save a copy of the current text so that InitializeFindText doesn't
    mess up the operation of Edit | Find Next }
  StoreLastFindOptions(Sender);
  FindNext;
end;

procedure TCompileForm.FindInFilesDialogFind(Sender: TObject);
var
  Memo: TCompScintFileEdit;
  Hits, FileHits, Files, StartPos, EndPos, Line: Integer;
  Range: TScintRange;
  FindResult: TFindResult;
  Prefix: String;
begin
  StoreLastFindOptions(Sender);

  FindResultsList.Clear;
  SendMessage(FindResultsList.Handle, LB_SETHORIZONTALEXTENT, 0, 0);
  FFindResults.Clear;

  Hits := 0;
  Files := 0;

  for Memo in FFileMemos do begin
    if Memo.Used then begin
      StartPos := 0;
      EndPos := Memo.RawTextLength;
      FileHits := 0;
      while (StartPos < EndPos) and
            Memo.FindText(StartPos, EndPos, FLastFindText,
              FindOptionsToSearchOptions(FLastFindOptions), Range) do begin
        Line := Memo.GetLineFromPosition(Range.StartPos);
        Prefix := Format('  Line %d: ', [Line+1]);
        FindResult := TFindResult.Create;
        FindResult.Filename := Memo.Filename;
        FindResult.Line := Line;
        FindResult.LineStartPos := Memo.GetPositionFromLine(Line);
        FindResult.Range := Range;
        FindResult.PrefixStringLength := Length(Prefix);
        FFindResults.Add(FindResult);
        FindResultsList.Items.AddObject(Prefix + Memo.Lines[Line], FindResult);
        Inc(FileHits);
        StartPos := Range.EndPos;
      end;
      Inc(Files);
      if FileHits > 0 then begin
        Inc(Hits, FileHits);
        FindResultsList.Items.Insert(FindResultsList.Count-FileHits, Format('%s (%d hits):', [Memo.Filename, FileHits]));
      end;
    end;
  end;

  FindResultsList.Items.Insert(0, Format('Find "%s" (%d hits in %d files)', [FindInFilesDialog.FindText, Hits, Files]));

  FindInFilesDialog.CloseDialog;

  OutputTabSet.TabIndex := tiFindResults;
  SetStatusPanelVisible(True);
end;

procedure TCompileForm.EReplaceClick(Sender: TObject);
begin
  FindDialog.CloseDialog;
  if ReplaceDialog.Handle = 0 then begin
    InitializeFindText(ReplaceDialog);
    ReplaceDialog.ReplaceText := FLastReplaceText;
  end;
  ReplaceDialog.Execute;
end;

procedure TCompileForm.ReplaceDialogReplace(Sender: TObject);
var
  ReplaceCount, Pos: Integer;
  Range, NewRange: TScintRange;
begin
  FLastFindOptions := ReplaceDialog.Options;
  FLastFindText := ReplaceDialog.FindText;
  FLastReplaceText := ReplaceDialog.ReplaceText;

  if frReplaceAll in FLastFindOptions then begin
    ReplaceCount := 0;
    FActiveMemo.BeginUndoAction;
    try
      Pos := 0;
      while FActiveMemo.FindText(Pos, FActiveMemo.RawTextLength, FLastFindText,
         FindOptionsToSearchOptions(FLastFindOptions), Range) do begin
        NewRange := FActiveMemo.ReplaceTextRange(Range.StartPos, Range.EndPos, FLastReplaceText);
        Pos := NewRange.EndPos;
        Inc(ReplaceCount);
      end;
    finally
      FActiveMemo.EndUndoAction;
    end;
    if ReplaceCount = 0 then
      MsgBoxFmt('Cannot find "%s"', [FLastFindText], SCompilerFormCaption,
        mbInformation, MB_OK)
    else
      MsgBoxFmt('%d occurrence(s) replaced.', [ReplaceCount], SCompilerFormCaption,
        mbInformation, MB_OK);
  end
  else begin
    if FActiveMemo.SelTextEquals(FLastFindText, frMatchCase in FLastFindOptions) then
      FActiveMemo.SelText := FLastReplaceText;
    FindNext;
  end;
end;

procedure TCompileForm.UpdateStatusPanelHeight(H: Integer);
var
  MinHeight, MaxHeight: Integer;
begin
  MinHeight := (3 * DebugOutputList.ItemHeight + ToCurrentPPI(4)) + OutputTabSet.Height;
  MaxHeight := BodyPanel.ClientHeight - ToCurrentPPI(48) - SplitPanel.Height;
  if H > MaxHeight then H := MaxHeight;
  if H < MinHeight then H := MinHeight;
  StatusPanel.Height := H;
end;

procedure TCompileForm.UpdateOutputTabSetListsItemHeightAndDebugTimeWidth;
begin
  CompilerOutputList.Canvas.Font.Assign(CompilerOutputList.Font);
  CompilerOutputList.ItemHeight := CompilerOutputList.Canvas.TextHeight('0') + 1;

  DebugOutputList.Canvas.Font.Assign(DebugOutputList.Font);
  FDebugLogListTimestampsWidth := DebugOutputList.Canvas.TextWidth(Format('[00%s00%s00%s000]   ', [FormatSettings.TimeSeparator, FormatSettings.TimeSeparator, FormatSettings.DecimalSeparator]));
  DebugOutputList.ItemHeight := DebugOutputList.Canvas.TextHeight('0') + 1;

  DebugCallStackList.Canvas.Font.Assign(DebugCallStackList.Font);
  DebugCallStackList.ItemHeight := DebugCallStackList.Canvas.TextHeight('0') + 1;

  FindResultsList.Canvas.Font.Assign(FindResultsList.Font);
  FindResultsList.ItemHeight := FindResultsList.Canvas.TextHeight('0') + 1;
end;

procedure TCompileForm.SplitPanelMouseMove(Sender: TObject;
  Shift: TShiftState; X, Y: Integer);
begin
  if (ssLeft in Shift) and StatusPanel.Visible then begin
    UpdateStatusPanelHeight(BodyPanel.ClientToScreen(Point(0, 0)).Y -
      SplitPanel.ClientToScreen(Point(0, Y)).Y +
      BodyPanel.ClientHeight - (SplitPanel.Height div 2));
  end;
end;

procedure TCompileForm.TMenuClick(Sender: TObject);
var
  MemoIsReadOnly: Boolean;
begin
  MemoIsReadOnly := FActiveMemo.ReadOnly;
  TGenerateGUID.Enabled := not MemoIsReadOnly;
  TInsertMsgBox.Enabled := not MemoIsReadOnly;
end;

procedure TCompileForm.TAddRemoveProgramsClick(Sender: TObject);
begin
  StartAddRemovePrograms;
end;

procedure TCompileForm.TGenerateGUIDClick(Sender: TObject);
begin
  if MsgBox('The generated GUID will be inserted into the editor at the cursor position. Continue?',
     SCompilerFormCaption, mbConfirmation, MB_YESNO) = IDYES then
    FActiveMemo.SelText := GenerateGuid;
end;

procedure TCompileForm.TInsertMsgBoxClick(Sender: TObject);
var
  MsgBoxForm: TMBDForm;
begin
  MsgBoxForm := TMBDForm.Create(Application);
  try
    if MsgBoxForm.ShowModal = mrOk then
      FActiveMemo.SelText := MsgBoxForm.Text;
  finally
    MsgBoxForm.Free;
  end;
end;

procedure TCompileForm.TSignToolsClick(Sender: TObject);
var
  SignToolsForm: TSignToolsForm;
  Ini: TConfigIniFile;
  I: Integer;
begin
  SignToolsForm := TSignToolsForm.Create(Application);
  try
    SignToolsForm.SignTools := FSignTools;

    if SignToolsForm.ShowModal <> mrOK then
      Exit;

    FSignTools.Assign(SignToolsForm.SignTools);

    { Save new options }
    Ini := TConfigIniFile.Create;
    try
      Ini.EraseSection('SignTools');
      for I := 0 to FSignTools.Count-1 do
        Ini.WriteString('SignTools', 'SignTool' + IntToStr(I), FSignTools[I]);
    finally
      Ini.Free;
    end;
  finally
    SignToolsForm.Free;
  end;
end;

procedure TCompileForm.TOptionsClick(Sender: TObject);
var
  OptionsForm: TOptionsForm;
  Ini: TConfigIniFile;
  Memo: TCompScintEdit;
begin
  OptionsForm := TOptionsForm.Create(Application);
  try
    OptionsForm.StartupCheck.Checked := FOptions.ShowStartupForm;
    OptionsForm.WizardCheck.Checked := FOptions.UseWizard;
    OptionsForm.AutosaveCheck.Checked := FOptions.Autosave;
    OptionsForm.BackupCheck.Checked := FOptions.MakeBackups;
    OptionsForm.FullPathCheck.Checked := FOptions.FullPathInTitleBar;
    OptionsForm.UndoAfterSaveCheck.Checked := FOptions.UndoAfterSave;
    OptionsForm.PauseOnDebuggerExceptionsCheck.Checked := FOptions.PauseOnDebuggerExceptions;
    OptionsForm.RunAsDifferentUserCheck.Checked := FOptions.RunAsDifferentUser;
    OptionsForm.AutoCompleteCheck.Checked := FOptions.AutoComplete;
    OptionsForm.UseSynHighCheck.Checked := FOptions.UseSyntaxHighlighting;
    OptionsForm.ColorizeCompilerOutputCheck.Checked := FOptions.ColorizeCompilerOutput;
    OptionsForm.UnderlineErrorsCheck.Checked := FOptions.UnderlineErrors;
    OptionsForm.CursorPastEOLCheck.Checked := FOptions.CursorPastEOL;
    OptionsForm.TabWidthEdit.Text := IntToStr(FOptions.TabWidth);
    OptionsForm.UseTabCharacterCheck.Checked := FOptions.UseTabCharacter;
    OptionsForm.WordWrapCheck.Checked := FOptions.WordWrap;
    OptionsForm.AutoIndentCheck.Checked := FOptions.AutoIndent;
    OptionsForm.IndentationGuidesCheck.Checked := FOptions.IndentationGuides;
    OptionsForm.GutterLineNumbersCheck.Checked := FOptions.GutterLineNumbers;
    OptionsForm.ShowPreprocessorOutputCheck.Checked := FOptions.ShowPreprocessorOutput;
    OptionsForm.OpenIncludedFilesCheck.Checked := FOptions.OpenIncludedFiles;
    OptionsForm.ThemeComboBox.ItemIndex := Ord(FOptions.ThemeType);
    OptionsForm.FontPanel.Font.Assign(FMainMemo.Font);
    OptionsForm.FontPanel.ParentBackground := False;
    OptionsForm.FontPanel.Color := FMainMemo.Color;

    if OptionsForm.ShowModal <> mrOK then
      Exit;

    FOptions.ShowStartupForm := OptionsForm.StartupCheck.Checked;
    FOptions.UseWizard := OptionsForm.WizardCheck.Checked;
    FOptions.Autosave := OptionsForm.AutosaveCheck.Checked;
    FOptions.MakeBackups := OptionsForm.BackupCheck.Checked;
    FOptions.FullPathInTitleBar := OptionsForm.FullPathCheck.Checked;
    FOptions.UndoAfterSave := OptionsForm.UndoAfterSaveCheck.Checked;
    FOptions.PauseOnDebuggerExceptions := OptionsForm.PauseOnDebuggerExceptionsCheck.Checked;
    FOptions.RunAsDifferentUser := OptionsForm.RunAsDifferentUserCheck.Checked;
    FOptions.AutoComplete := OptionsForm.AutoCompleteCheck.Checked;
    FOptions.UseSyntaxHighlighting := OptionsForm.UseSynHighCheck.Checked;
    FOptions.ColorizeCompilerOutput := OptionsForm.ColorizeCompilerOutputCheck.Checked;
    FOptions.UnderlineErrors := OptionsForm.UnderlineErrorsCheck.Checked;
    FOptions.CursorPastEOL := OptionsForm.CursorPastEOLCheck.Checked;
    FOptions.TabWidth := StrToInt(OptionsForm.TabWidthEdit.Text);
    FOptions.UseTabCharacter := OptionsForm.UseTabCharacterCheck.Checked;
    FOptions.WordWrap := OptionsForm.WordWrapCheck.Checked;
    FOptions.AutoIndent := OptionsForm.AutoIndentCheck.Checked;
    FOptions.IndentationGuides := OptionsForm.IndentationGuidesCheck.Checked;
    FOptions.GutterLineNumbers := OptionsForm.GutterLineNumbersCheck.Checked;
    FOptions.ShowPreprocessorOutput := OptionsForm.ShowPreprocessorOutputCheck.Checked;
    FOptions.OpenIncludedFiles := OptionsForm.OpenIncludedFilesCheck.Checked;
    FOptions.ThemeType := TThemeType(OptionsForm.ThemeComboBox.ItemIndex);
    
    UpdateCaption;
    UpdatePreprocMemos;
    for Memo in FMemos do begin
      { Move caret to start of line to ensure it doesn't end up in the middle
        of a double-byte character if the code page changes from SBCS to DBCS }
      Memo.CaretLine := Memo.CaretLine;
      Memo.Font.Assign(OptionsForm.FontPanel.Font);
    end;
    SyncEditorOptions;
    UpdateNewMainFileButtons;
    UpdateTheme;

    { Save new options }
    Ini := TConfigIniFile.Create;
    try
      Ini.WriteBool('Options', 'ShowStartupForm', FOptions.ShowStartupForm);
      Ini.WriteBool('Options', 'UseWizard', FOptions.UseWizard);
      Ini.WriteBool('Options', 'Autosave', FOptions.Autosave);
      Ini.WriteBool('Options', 'MakeBackups', FOptions.MakeBackups);
      Ini.WriteBool('Options', 'FullPathInTitleBar', FOptions.FullPathInTitleBar);
      Ini.WriteBool('Options', 'UndoAfterSave', FOptions.UndoAfterSave);
      Ini.WriteBool('Options', 'PauseOnDebuggerExceptions', FOptions.PauseOnDebuggerExceptions);
      Ini.WriteBool('Options', 'RunAsDifferentUser', FOptions.RunAsDifferentUser);
      Ini.WriteBool('Options', 'AutoComplete', FOptions.AutoComplete);
      Ini.WriteBool('Options', 'UseSynHigh', FOptions.UseSyntaxHighlighting);
      Ini.WriteBool('Options', 'ColorizeCompilerOutput', FOptions.ColorizeCompilerOutput);
      Ini.WriteBool('Options', 'UnderlineErrors', FOptions.UnderlineErrors);
      Ini.WriteBool('Options', 'EditorCursorPastEOL', FOptions.CursorPastEOL);
      Ini.WriteInteger('Options', 'TabWidth', FOptions.TabWidth);
      Ini.WriteBool('Options', 'UseTabCharacter', FOptions.UseTabCharacter);
      Ini.WriteBool('Options', 'WordWrap', FOptions.WordWrap);
      Ini.WriteBool('Options', 'AutoIndent', FOptions.AutoIndent);
      Ini.WriteBool('Options', 'IndentationGuides', FOptions.IndentationGuides);
      Ini.WriteBool('Options', 'GutterLineNumbers', FOptions.GutterLineNumbers);
      Ini.WriteBool('Options', 'ShowPreprocessorOutput', FOptions.ShowPreprocessorOutput);
      Ini.WriteBool('Options', 'OpenIncludedFiles', FOptions.OpenIncludedFiles);
      Ini.WriteInteger('Options', 'ThemeType', Ord(FOptions.ThemeType)); { Also see Destroy }
      Ini.WriteString('Options', 'EditorFontName', FMainMemo.Font.Name);
      Ini.WriteInteger('Options', 'EditorFontSize', FMainMemo.Font.Size);
      Ini.WriteInteger('Options', 'EditorFontCharset', FMainMemo.Font.Charset);
    finally
      Ini.Free;
    end;
  finally
    OptionsForm.Free;
  end;
end;

{ Also see TabIndexToMemoIndex }
function TCompileForm.MemoToTabIndex(const AMemo: TCompScintEdit): Integer;
begin
  if AMemo = FMainMemo then
    Result := 0 { First tab displays the main memo  }
  else if AMemo = FPreprocessorOutputMemo then begin
    if not FPreprocessorOutputMemo.Used then
      raise Exception.Create('not FPreprocessorOutputMemo.Used');
    Result := MemosTabSet.Tabs.Count-1 { Last tab displays the preprocessor output memo }
  end else
    Result := FFileMemos.IndexOf(AMemo as TCompScintFileEdit) { Other tabs display include files which start second tab }
end;

procedure TCompileForm.MoveCaretAndActivateMemo(const AMemo: TCompScintEdit; const LineNumber: Integer;
  const AlwaysResetColumn: Boolean);
var
  Pos: Integer;
begin
  { Move caret }
  if AlwaysResetColumn or (AMemo.CaretLine <> LineNumber) then
    Pos := AMemo.GetPositionFromLine(LineNumber)
  else
    Pos := AMemo.CaretPosition;

  { If the line isn't in view, scroll so that it's in the center }
  if not AMemo.IsPositionInViewVertically(Pos) then
    AMemo.TopLine := AMemo.GetVisibleLineFromDocLine(LineNumber) -
      (AMemo.LinesInWindow div 2);

  AMemo.CaretPosition := Pos;

  { Activate memo }
  MemosTabSet.TabIndex := MemoToTabIndex(AMemo);
end;

procedure TCompileForm.SetErrorLine(const AMemo: TCompScintFileEdit; const ALine: Integer);
var
  OldLine: Integer;
begin
  if AMemo <> FErrorMemo then begin
    SetErrorLine(FErrorMemo, -1);
    FErrorMemo := AMemo;
  end;

  if FErrorMemo.ErrorLine <> ALine then begin
    OldLine := FErrorMemo.ErrorLine;
    FErrorMemo.ErrorLine := ALine;
    if OldLine >= 0 then
      UpdateLineMarkers(FErrorMemo, OldLine);
    if FErrorMemo.ErrorLine >= 0 then begin
      FErrorMemo.ErrorCaretPosition := FErrorMemo.CaretPosition;
      UpdateLineMarkers(FErrorMemo, FErrorMemo.ErrorLine);
    end;
  end;
end;

procedure TCompileForm.SetStepLine(const AMemo: TCompScintFileEdit; ALine: Integer);
var
  OldLine: Integer;
begin
  if AMemo <> FStepMemo then begin
    SetStepLine(FStepMemo, -1);
    FStepMemo := AMemo;
  end;

  if FStepMemo.StepLine <> ALine then begin
    OldLine := FStepMemo.StepLine;
    FStepMemo.StepLine := ALine;
    if OldLine >= 0 then
      UpdateLineMarkers(FStepMemo, OldLine);
    if FStepMemo.StepLine >= 0 then
      UpdateLineMarkers(FStepMemo, FStepMemo.StepLine);
  end;
end;

procedure TCompileForm.HideError;
begin
  SetErrorLine(FErrorMemo, -1);
  if not FCompiling then
    StatusBar.Panels[spExtraStatus].Text := '';
end;

procedure TCompileForm.UpdateCaretPosPanel;
begin
  StatusBar.Panels[spCaretPos].Text := Format('%4d:%4d', [FActiveMemo.CaretLine + 1,
    FActiveMemo.CaretColumnExpanded + 1]);
end;

procedure TCompileForm.UpdateEditModePanel;
const
  InsertText: array[Boolean] of String = ('Overwrite', 'Insert');
begin
  if FActiveMemo.ReadOnly then
    StatusBar.Panels[spEditMode].Text := 'Read only'
  else
    StatusBar.Panels[spEditMode].Text := InsertText[FActiveMemo.InsertMode];
end;

procedure TCompileForm.UpdateMemosTabSetVisibility;
begin
  MemosTabSet.Visible := FPreprocessorOutputMemo.Used or FFileMemos[FirstIncludedFilesMemoIndex].Used;
  if not MemosTabSet.Visible then
    MemosTabSet.TabIndex := 0; { For next time }
end;

procedure TCompileForm.UpdateModifiedPanel;
begin
  if FActiveMemo.Modified then
    StatusBar.Panels[spModified].Text := 'Modified'
  else
    StatusBar.Panels[spModified].Text := '';
end;

procedure TCompileForm.UpdatePreprocMemos;

  procedure UpdatePreprocessorOutputMemo(const NewTabs, NewHints: TStringList);
  begin
    if FOptions.ShowPreprocessorOutput and (FPreprocessorOutput <> '') and
       not SameStr(TrimRight(FMainMemo.Lines.Text), FPreprocessorOutput) then begin
      NewTabs.Add('Preprocessor Output');
      NewHints.Add('');
      FPreprocessorOutputMemo.ReadOnly := False;
      try
        FPreprocessorOutputMemo.Lines.Text := FPreprocessorOutput;
        FPreprocessorOutputMemo.ClearUndo;
      finally
        FPreprocessorOutputMemo.ReadOnly := True;
      end;
      FPreprocessorOutputMemo.Used := True;
    end else begin
      FPreprocessorOutputMemo.Used := False;
      FPreprocessorOutputMemo.Visible := False;
    end;
  end;

  procedure UpdateIncludedFilesMemos(const NewTabs, NewHints: TStringList);
  var
    IncludedFile: TIncludedFile;
    I, NextMemoIndex, NewTabIndex: Integer;
  begin
    if FOptions.OpenIncludedFiles and (FIncludedFiles.Count > 0) then begin
      NextMemoIndex := FirstIncludedFilesMemoIndex;
      FLoadingIncludedFiles := True;
      try
        for IncludedFile in FIncludedFiles do begin
          IncludedFile.Memo := FFileMemos[NextMemoIndex];
          try
            if not IncludedFile.Memo.Used or
              ((PathCompare(IncludedFile.Memo.Filename, IncludedFile.Filename) <> 0) or
                not IncludedFile.HasLastWriteTime or
                (CompareFileTime(IncludedFile.Memo.FileLastWriteTime, IncludedFile.LastWriteTime) <> 0)) then begin
              IncludedFile.Memo.Filename := IncludedFile.Filename;
              IncludedFile.Memo.CompilerFileIndex := IncludedFile.CompilerFileIndex;
              IncludedFile.Memo.BreakPoints.Clear;
              OpenFile(IncludedFile.Memo, IncludedFile.Filename, False); { Also updates FileLastWriteTime }
              IncludedFile.Memo.Used := True;
            end else if IncludedFile.Memo.CompilerFileIndex = UnknownCompilerFileIndex then begin
             { Previously the included file came from the history }
              IncludedFile.Memo.CompilerFileIndex := IncludedFile.CompilerFileIndex;
            end;
            NewTabIndex := 1+NextMemoIndex-FirstIncludedFilesMemoIndex;
            NewTabs.Insert(NewTabIndex, PathExtractName(IncludedFile.Filename));
            NewHints.Insert(NewTabIndex, GetFileTitle(IncludedFile.Filename));

            Inc(NextMemoIndex);
            if NextMemoIndex = FFileMemos.Count then
              Break; { We're out of memos :( }
          except on E: Exception do
            begin
              StatusMessage(smkWarning, 'Failed to open included file: ' + E.Message);
              IncludedFile.Memo := nil;
            end;
          end;
        end;
      finally
        FLoadingIncludedFiles := False;
      end;
      { Hide any remaining memos }
      for I := NextMemoIndex to FFileMemos.Count-1 do begin
        FFileMemos[I].BreakPoints.Clear;
        FFileMemos[I].Used := False;
        FFileMemos[I].Visible := False;
      end;
    end else begin
      for I := FirstIncludedFilesMemoIndex to FFileMemos.Count-1 do begin
        FFileMemos[I].BreakPoints.Clear;
        FFileMemos[I].Used := False;
        FFileMemos[I].Visible := False;
      end;
      for IncludedFile in FIncludedFiles do
        IncludedFile.Memo := nil;
    end;
  end;

var
  NewTabs, NewHints: TStringList;
  I, SaveTabIndex: Integer;
  SaveTabName: String;
begin
  NewTabs := nil;
  NewHints := nil;
  try
    NewTabs := TStringList.Create;
    NewTabs.Add(MemosTabSet.Tabs[0]); { 'Main Script' }
    NewHints := TStringList.Create;
    NewHints.Add(GetFileTitle(FMainMemo.Filename));

    UpdatePreprocessorOutputMemo(NewTabs, NewHints);
    UpdateIncludedFilesMemos(NewTabs, NewHints);

    { Set new tabs, try keep same file open }
    SaveTabIndex := MemosTabSet.TabIndex;
    SaveTabName := MemosTabSet.Tabs[MemosTabSet.TabIndex];
    MemosTabSet.Tabs := NewTabs;
    MemosTabSet.Hints := NewHints;
    I := MemosTabSet.Tabs.IndexOf(SaveTabName);
    if I <> -1 then
       MemosTabSet.TabIndex := I;
    if MemosTabSet.TabIndex = SaveTabIndex then begin
      { If TabIndex stayed the same then the tabset won't perform a Click but we need this to make
       sure the right memo is visible - so trigger it ourselves }
      MemosTabSetClick(MemosTabSet);
   end;
  finally
    NewHints.Free;
    NewTabs.Free;
  end;

  UpdateMemosTabSetVisibility;
  UpdateBevel1Visibility;
end;

procedure TCompileForm.MemoUpdateUI(Sender: TObject);

  procedure UpdatePendingSquiggly;
  var
    Pos: Integer;
    Value: Boolean;
  begin
    { Check for the inPendingSquiggly indicator on either side of the caret }
    Pos := FActiveMemo.CaretPosition;
    Value := False;
    if FActiveMemo.CaretVirtualSpace = 0 then begin
      Value := (inPendingSquiggly in FActiveMemo.GetIndicatorsAtPosition(Pos));
      if not Value and (Pos > 0) then
        Value := (inPendingSquiggly in FActiveMemo.GetIndicatorsAtPosition(Pos-1));
    end;
    if FOnPendingSquiggly <> Value then begin
      FOnPendingSquiggly := Value;
      { If caret has left a pending squiggly, force restyle of the line }
      if not Value then begin
        { Stop reporting the caret position to the styler (until the next
          Change event) so the token doesn't re-enter pending-squiggly state
          if the caret comes back and something restyles the line }
        FActiveMemo.ReportCaretPositionToStyler := False;
        FActiveMemo.RestyleLine(FActiveMemo.GetLineFromPosition(FPendingSquigglyCaretPos));
      end;
    end;
    FPendingSquigglyCaretPos := Pos;
  end;

  procedure UpdateBraceHighlighting;
  var
    Section: TInnoSetupStylerSection;
    Pos, MatchPos: Integer;
    C: AnsiChar;
  begin
    Section := FMemosStyler.GetSectionFromLineState(FActiveMemo.Lines.State[FActiveMemo.CaretLine]);
    if (Section <> scNone) and (FActiveMemo.CaretVirtualSpace = 0) then begin
      Pos := FActiveMemo.CaretPosition;
      C := FActiveMemo.GetCharAtPosition(Pos);
      if C in ['(', '[', '{'] then begin
        MatchPos := FActiveMemo.GetPositionOfMatchingBrace(Pos);
        if MatchPos >= 0 then begin
          FActiveMemo.SetBraceHighlighting(Pos, MatchPos);
          Exit;
        end;
      end;
      if Pos > 0 then begin
        Pos := FActiveMemo.GetPositionBefore(Pos);
        C := FActiveMemo.GetCharAtPosition(Pos);
        if C in [')', ']', '}'] then begin
          MatchPos := FActiveMemo.GetPositionOfMatchingBrace(Pos);
          if MatchPos >= 0 then begin
            FActiveMemo.SetBraceHighlighting(Pos, MatchPos);
            Exit;
          end;
        end;
      end;
    end;
    FActiveMemo.SetBraceHighlighting(-1, -1);
  end;

begin
  if (Sender = FErrorMemo) and ((FErrorMemo.ErrorLine < 0) or (FErrorMemo.CaretPosition <> FErrorMemo.ErrorCaretPosition)) then
    HideError;
  UpdateCaretPosPanel;
  UpdatePendingSquiggly;
  UpdateBraceHighlighting;
  if Sender = FActiveMemo then
    UpdateEditModePanel;
end;

procedure TCompileForm.MemoModifiedChange(Sender: TObject);
begin
  if Sender = FActiveMemo then
    UpdateModifiedPanel;
end;

procedure TCompileForm.MemoChange(Sender: TObject; const Info: TScintEditChangeInfo);

  procedure MemoLinesInsertedOrDeleted(Memo: TCompScintFileEdit);
  var
    FirstAffectedLine, Line, LinePos: Integer;
  begin
    Line := Memo.GetLineFromPosition(Info.StartPos);
    LinePos := Memo.GetPositionFromLine(Line);
    FirstAffectedLine := Line;
    { If the deletion/insertion does not start on the first character of Line,
      then we consider the first deleted/inserted line to be the following
      line (Line+1). This way, if you press Del at the end of line 1, the dot
      on line 2 is removed, while line 1's dot stays intact. }
    if Info.StartPos > LinePos then
      Inc(Line);
    if Info.LinesDelta > 0 then
      MemoLinesInserted(Memo, Line, Info.LinesDelta)
    else
      MemoLinesDeleted(Memo, Line, -Info.LinesDelta, FirstAffectedLine);
  end;

var
  Memo: TCompScintFileEdit;
begin
  if not (Sender is TCompScintFileEdit) or ((Sender <> FMainMemo) and FLoadingIncludedFiles) then
    Exit;

  Memo := TCompScintFileEdit(Sender);

  FModifiedAnySinceLastCompile := True;
  if FDebugging then
    FModifiedAnySinceLastCompileAndGo := True
  else begin
    { Modified while not debugging or loading included files; free the debug info and clear the dots }
    DestroyDebugInfo;
  end;

  if Info.LinesDelta <> 0 then
    MemoLinesInsertedOrDeleted(Memo);

  if Memo = FErrorMemo then begin
    { When the Delete key is pressed, the caret doesn't move, so reset
      FErrorCaretPosition to ensure that OnUpdateUI calls HideError }
    FErrorMemo.ErrorCaretPosition := -1;
  end;

  { The change should trigger restyling. Allow the styler to see the current
    caret position in case it wants to set a pending squiggly indicator. }
  Memo.ReportCaretPositionToStyler := True;
end;

procedure TCompileForm.InitiateAutoComplete(const Key: AnsiChar);

  function CheckWhiteSpace(const Memo: TCompScintEdit; const LinePos, WordStartPos: Integer): Boolean;
  var
    I: Integer;
    C: AnsiChar;
  begin
    { Only allow autocompletion if no non-whitespace characters exist before the current word on the line }
    I := WordStartPos;
    Result := False;
    while I > LinePos do begin
      I := FActiveMemo.GetPositionBefore(I);
      if I < LinePos then
        Exit;  { shouldn't get here }
      C := FActiveMemo.GetCharAtPosition(I);
      if C > ' ' then
        Exit;
    end;
    Result := True;
  end;

var
  CaretPos, Line, LinePos, WordStartPos, WordEndPos, CharsBefore,
    PrevWordStartPos, PrevWordEndPos, I, LangNamePos: Integer;
  Section: TInnoSetupStylerSection;
  IsParamSection: Boolean;
  WordList: AnsiString;
  FoundSemicolon, FoundFlagsOrType, FoundDot: Boolean;
  C: AnsiChar;
  S: String;
begin
  if FActiveMemo.AutoCompleteActive or FActiveMemo.ReadOnly then
    Exit;

  FActiveMemo.CaretPosition := FActiveMemo.CaretPosition;  { clear any selection }
  CaretPos := FActiveMemo.CaretPosition;
  Line := FActiveMemo.GetLineFromPosition(CaretPos);
  LinePos := FActiveMemo.GetPositionFromLine(Line);

  WordStartPos := FActiveMemo.GetWordStartPosition(CaretPos, True);
  WordEndPos := FActiveMemo.GetWordEndPosition(CaretPos, True);
  CharsBefore := CaretPos - WordStartPos;

  { Don't start autocompletion after a character is typed if there are any
    word characters adjacent to the character }
  if Key <> #0 then begin
    if CharsBefore > 1 then
      Exit;
    if WordEndPos > CaretPos then
      Exit;
  end;

  case FActiveMemo.GetCharAtPosition(WordStartPos) of
    '#':
      begin
        if not CheckWhiteSpace(FActiveMemo, LinePos, WordStartPos) then
          Exit;
        WordList := FMemosStyler.ISPPDirectivesWordList;
        FActiveMemo.SetAutoCompleteFillupChars(' ');
      end;
    '{':
      begin
        WordList := FMemosStyler.ConstantsWordList;
        FActiveMemo.SetAutoCompleteFillupChars('\:');
      end;
    '[':
      begin
        if not CheckWhiteSpace(FActiveMemo, LinePos, WordStartPos) then
          Exit;
        WordList := FMemosStyler.SectionsWordList;
        FActiveMemo.SetAutoCompleteFillupChars('');
      end;
    else
      begin
        Section := FMemosStyler.GetSectionFromLineState(FActiveMemo.Lines.State[Line]);
        if Section = scCode then begin
          { Only allow autocompletion if the previous word on the line is 'function' or 'procedure',
            exactly 1 space exists between it and the current word and no non-whitespace characters
            exist before it on the line }
          I := FActiveMemo.GetPositionBefore(WordStartPos);
          if I < LinePos then
            Exit;
          if FActiveMemo.GetCharAtPosition(I) > ' ' then
            Exit;
          PrevWordEndPos := I;
          PrevWordStartPos := FActiveMemo.GetWordStartPosition(PrevWordEndPos, True);
          S := FActiveMemo.GetTextRange(PrevWordStartPos, PrevWordEndPos);
          if SameText(S, 'procedure') then
            WordList := FMemosStyler.EventFunctionsWordList[True]
          else if SameText(S, 'function') then
            WordList := FMemosStyler.EventFunctionsWordList[False]
          else
            Exit;
          if not CheckWhiteSpace(FActiveMemo, LinePos, PrevWordStartPos) then
            Exit;
          FActiveMemo.SetAutoCompleteFillupChars('');
        end else begin
          IsParamSection := FMemosStyler.IsParamSection(Section);

          { Only allow autocompletion if no non-whitespace characters exist before
            the current word on the line, or after the last ';' or 'Flags:' or 'Type:' in parameterized
            sections }
          FoundSemicolon := False;
          FoundFlagsOrType := False;
          FoundDot := False;
          I := WordStartPos;
          while I > LinePos do begin
            I := FActiveMemo.GetPositionBefore(I);
            if I < LinePos then
              Exit;  { shouldn't get here }
            C := FActiveMemo.GetCharAtPosition(I);

            if IsParamSection and (C in [';', ':']) and
               FMemosStyler.IsSymbolStyle(FActiveMemo.GetStyleAtPosition(I)) then begin { Make sure it's an stSymbol ';' or ':' and not one inside a quoted string }
              FoundSemicolon := C = ';';
              if not FoundSemicolon then begin
                PrevWordEndPos := I;
                PrevWordStartPos := FActiveMemo.GetWordStartPosition(PrevWordEndPos, True);
                S := FActiveMemo.GetTextRange(PrevWordStartPos, PrevWordEndPos);
                FoundFlagsOrType := SameText(S, 'Flags') or
                                    ((Section in [scInstallDelete, scUninstallDelete]) and SameText(S, 'Type'));
              end else
                FoundFlagsOrType := False;
              Break;
            end;
            if (Section = scLangOptions) and (C = '.') and not FoundDot then begin
              { Verify that a word (language name) precedes the '.', then check for
                any non-whitespace characters before the word }
              LangNamePos := FActiveMemo.GetWordStartPosition(I, True);
              if LangNamePos >= I then
                Exit;
              I := LangNamePos;
              FoundDot := True;
            end
            else begin
              if C > ' ' then
                Exit;
            end;
          end;
          { Space can only initiate autocompletion after ';' or 'Flags:' or 'Type:' in parameterized sections }
          if (Key = ' ') and not (FoundSemicolon or FoundFlagsOrType) then
            Exit;

          if FoundFlagsOrType then begin
            WordList := FMemosStyler.FlagsWordList[Section];
            if WordList = '' then
              Exit;
            if Key <> ' ' then  { Space initiating autocompletion also initiates a direct fillup if its a fillup char :( }
              FActiveMemo.SetAutoCompleteFillupChars(' ')
            else
              FActiveMemo.SetAutoCompleteFillupChars('')
          end else begin
            WordList := FMemosStyler.KeywordsWordList[Section];
            if WordList = '' then { Messages & CustomMessages }
              Exit;
            if IsParamSection then
              FActiveMemo.SetAutoCompleteFillupChars(':')
            else
              FActiveMemo.SetAutoCompleteFillupChars('=');
          end;
        end;
      end;
  end;
  FActiveMemo.ShowAutoComplete(CharsBefore, WordList);
end;

procedure TCompileForm.MemoCharAdded(Sender: TObject; Ch: AnsiChar);

  function LineIsBlank(const Line: Integer): Boolean;
  var
    S: TScintRawString;
    I: Integer;
  begin
    S := FActiveMemo.Lines.RawLines[Line];
    for I := 1 to Length(S) do
      if not(S[I] in [#9, ' ']) then begin
        Result := False;
        Exit;
      end;
    Result := True;
  end;

var
  NewLine, PreviousLine, NewIndent, PreviousIndent: Integer;
  RestartAutoComplete: Boolean;
begin
  if FOptions.AutoIndent and (Ch = FActiveMemo.LineEndingString[Length(FActiveMemo.LineEndingString)]) then begin
    { Add to the new line any (remaining) indentation from the previous line }
    NewLine := FActiveMemo.CaretLine;
    PreviousLine := NewLine-1;
    if PreviousLine >= 0 then begin
      NewIndent := FActiveMemo.GetLineIndentation(NewLine);
      { If no indentation was moved from the previous line to the new line
        (i.e., there are no spaces/tabs directly to the right of the new
        caret position), and the previous line is completely empty (0 length),
        then use the indentation from the last line containing non-space
        characters. }
      if (NewIndent = 0) and (FActiveMemo.Lines.RawLineLengths[PreviousLine] = 0) then begin
        Dec(PreviousLine);
        while (PreviousLine >= 0) and LineIsBlank(PreviousLine) do
          Dec(PreviousLine);
      end;
      if PreviousLine >= 0 then begin
        PreviousIndent := FActiveMemo.GetLineIndentation(PreviousLine);
        { If virtual space is enabled, and tabs are not being used for
          indentation (typing in virtual space doesn't create tabs), then we
          don't actually have to set any indentation if the new line is
          empty; we can just move the caret out into virtual space. }
        if (svsUserAccessible in FActiveMemo.VirtualSpaceOptions) and
           not FActiveMemo.UseTabCharacter and
           (FActiveMemo.Lines.RawLineLengths[NewLine] = 0) then begin
          FActiveMemo.CaretVirtualSpace := PreviousIndent;
        end
        else begin
          FActiveMemo.SetLineIndentation(NewLine, NewIndent + PreviousIndent);
          FActiveMemo.CaretPosition := FActiveMemo.GetPositionFromLineExpandedColumn(NewLine,
            PreviousIndent);
        end;
      end;
    end;
  end;

  case Ch of
    'A'..'Z', 'a'..'z', '_', '#', '{', '[':
      if FOptions.AutoComplete then
        InitiateAutoComplete(Ch);
  else
    RestartAutoComplete := (Ch in [' ', '.']) and
      (FOptions.AutoComplete or FActiveMemo.AutoCompleteActive);
    FActiveMemo.CancelAutoComplete;
    if RestartAutoComplete then
      InitiateAutoComplete(Ch);
  end;
end;

procedure TCompileForm.MemoHintShow(Sender: TObject; var Info: TScintHintInfo);

  function GetCodeVariableDebugEntryFromFileLineCol(FileIndex, Line, Col: Integer): PVariableDebugEntry;
  var
    I: Integer;
  begin
    { FVariableDebugEntries uses 1-based line and column numbers }
    Inc(Line);
    Inc(Col);
    Result := nil;
    for I := 0 to FVariableDebugEntriesCount-1 do begin
      if (FVariableDebugEntries[I].FileIndex = FileIndex) and
         (FVariableDebugEntries[I].LineNumber = Line) and
         (FVariableDebugEntries[I].Col = Col) then begin
        Result := @FVariableDebugEntries[I];
        Break;
      end;
    end;
  end;

  function GetCodeColumnFromPosition(const Pos: Integer): Integer;
  var
    LinePos: Integer;
    S: TScintRawString;
    U: String;
  begin
    { On the Unicode build, [Code] lines get converted from the editor's
      UTF-8 to UTF-16 Strings when passed to the compiler. This can lead to
      column number discrepancies between Scintilla and ROPS. This code
      simulates the conversion to try to find out where ROPS thinks a Pos
      resides. }
    LinePos := FActiveMemo.GetPositionFromLine(FActiveMemo.GetLineFromPosition(Pos));
    S := FActiveMemo.GetRawTextRange(LinePos, Pos);
    U := FActiveMemo.ConvertRawStringToString(S);
    Result := Length(U);
  end;

  function FindConstRange(const Pos: Integer): TScintRange;
  var
    BraceLevel, ConstStartPos, Line, LineEndPos, I: Integer;
    C: AnsiChar;
  begin
    Result.StartPos := 0;
    Result.EndPos := 0;
    BraceLevel := 0;
    ConstStartPos := -1;
    Line := FActiveMemo.GetLineFromPosition(Pos);
    LineEndPos := FActiveMemo.GetLineEndPosition(Line);
    I := FActiveMemo.GetPositionFromLine(Line);
    while I < LineEndPos do begin
      if (I > Pos) and (BraceLevel = 0) then
        Break;
      C := FActiveMemo.GetCharAtPosition(I);
      if C = '{' then begin
        if FActiveMemo.GetCharAtPosition(I + 1) = '{' then
          Inc(I)
        else begin
          if BraceLevel = 0 then
            ConstStartPos := I;
          Inc(BraceLevel);
        end;
      end
      else if (C = '}') and (BraceLevel > 0) then begin
        Dec(BraceLevel);
        if (BraceLevel = 0) and (ConstStartPos <> -1) then begin
          if (Pos >= ConstStartPos) and (Pos <= I) then begin
            Result.StartPos := ConstStartPos;
            Result.EndPos := I + 1;
            Exit;
          end;
          ConstStartPos := -1;
        end;
      end;
      I := FActiveMemo.GetPositionAfter(I);
    end;
  end;

var
  Pos, Line, I, J: Integer;
  Output: String;
  DebugEntry: PVariableDebugEntry;
  ConstRange: TScintRange;
begin
  if FDebugClientWnd = 0 then
    Exit;
  Pos := FActiveMemo.GetPositionFromPoint(Info.CursorPos, True, True);
  if Pos < 0 then
    Exit;
  Line := FActiveMemo.GetLineFromPosition(Pos);

  { Check if cursor is over a [Code] variable }
  if (FActiveMemo is TCompScintFileEdit) and
     (FMemosStyler.GetSectionFromLineState(FActiveMemo.Lines.State[Line]) = scCode) then begin
    { Note: The '+ 1' is needed so that when the mouse is over a '.'
      between two words, it won't match the word to the left of the '.' }
    FActiveMemo.SetDefaultWordChars;
    I := FActiveMemo.GetWordStartPosition(Pos + 1, True);
    J := FActiveMemo.GetWordEndPosition(Pos, True);
    if J > I then begin
      DebugEntry := GetCodeVariableDebugEntryFromFileLineCol((FActiveMemo as TCompScintFileEdit).CompilerFileIndex,
        Line, GetCodeColumnFromPosition(I));
      if DebugEntry <> nil then begin
        case EvaluateVariableEntry(DebugEntry, Output) of
          1: Info.HintStr := Output;
          2: Info.HintStr := Output;
        else
          Info.HintStr := 'Unknown error';
        end;
        Info.CursorRect.TopLeft := FActiveMemo.GetPointFromPosition(I);
        Info.CursorRect.BottomRight := FActiveMemo.GetPointFromPosition(J);
        Info.CursorRect.Bottom := Info.CursorRect.Top + FActiveMemo.LineHeight;
        Info.HideTimeout := High(Integer);  { infinite }
        Exit;
      end;
    end;
  end;

  { Check if cursor is over a constant }
  ConstRange := FindConstRange(Pos);
  if ConstRange.EndPos > ConstRange.StartPos then begin
    Info.HintStr := FActiveMemo.GetTextRange(ConstRange.StartPos, ConstRange.EndPos);
    case EvaluateConstant(Info.HintStr, Output) of
      1: Info.HintStr := Info.HintStr + ' = "' + Output + '"';
      2: Info.HintStr := Info.HintStr + ' = Exception: ' + Output;
    else
      Info.HintStr := Info.HintStr + ' = Unknown error';
    end;
    Info.CursorRect.TopLeft := FActiveMemo.GetPointFromPosition(ConstRange.StartPos);
    Info.CursorRect.BottomRight := FActiveMemo.GetPointFromPosition(ConstRange.EndPos);
    Info.CursorRect.Bottom := Info.CursorRect.Top + FActiveMemo.LineHeight;
    Info.HideTimeout := High(Integer);  { infinite }
  end;
end;

procedure TCompileForm.MainMemoDropFiles(Sender: TObject; X, Y: Integer;
  AFiles: TStrings);
begin
  if (AFiles.Count > 0) and ConfirmCloseFile(True) then
    OpenFile(FMainMemo, AFiles[0], True);
end;

procedure TCompileForm.StatusBarResize(Sender: TObject);
begin
  { Without this, on Windows XP with themes, the status bar's size grip gets
    corrupted as the form is resized }
  if StatusBar.HandleAllocated then
    InvalidateRect(StatusBar.Handle, nil, True);
end;

procedure TCompileForm.WMDebuggerQueryVersion(var Message: TMessage);
begin
  Message.Result := FCompilerVersion.BinVersion;
end;

procedure TCompileForm.WMDebuggerHello(var Message: TMessage);
var
  PID: DWORD;
  WantCodeText: Boolean;
begin
  FDebugClientWnd := HWND(Message.WParam);

  { Save debug client process handle }
  if FDebugClientProcessHandle <> 0 then begin
    { Shouldn't get here, but just in case, don't leak a handle }
    CloseHandle(FDebugClientProcessHandle);
    FDebugClientProcessHandle := 0;
  end;
  PID := 0;
  if GetWindowThreadProcessId(FDebugClientWnd, @PID) <> 0 then
    FDebugClientProcessHandle := OpenProcess(SYNCHRONIZE or PROCESS_TERMINATE,
      False, PID);

  WantCodeText := Bool(Message.LParam);
  if WantCodeText then
    SendCopyDataMessageStr(FDebugClientWnd, Handle, CD_DebugClient_CompiledCodeTextA, FCompiledCodeText);
  SendCopyDataMessageStr(FDebugClientWnd, Handle, CD_DebugClient_CompiledCodeDebugInfoA, FCompiledCodeDebugInfo);

  UpdateRunMenu;
end;

procedure TCompileForm.WMDebuggerGoodbye(var Message: TMessage);
begin
  ReplyMessage(0);
  DebuggingStopped(True);
end;

procedure TCompileForm.GetMemoAndDebugEntryFromMessage(Kind, Index: Integer; var Memo: TCompScintFileEdit; var DebugEntry: PDebugEntry);

  function GetMemoFromDebugEntryFileIndex(const FileIndex: Integer): TCompScintFileEdit;
  var
    Memo: TCompScintFileEdit;
  begin
    Result := nil;
    if FOptions.OpenIncludedFiles then begin
      for Memo in FFileMemos do begin
        if Memo.Used and (Memo.CompilerFileIndex = FileIndex) then begin
          Result := Memo;
          Exit;
        end;
      end;
    end else if FMainMemo.CompilerFileIndex = FileIndex then
      Result := FMainMemo;
  end;

var
  I: Integer;
begin
  for I := 0 to FDebugEntriesCount-1 do begin
    if (FDebugEntries[I].Kind = Kind) and (FDebugEntries[I].Index = Index) then begin
      Memo := GetMemoFromDebugEntryFileIndex(FDebugEntries[I].FileIndex);
      DebugEntry := @FDebugEntries[I];
      Exit;
    end;
  end;
  Memo := nil;
  DebugEntry := nil;
end;

procedure TCompileForm.BringToForeground;
{ Brings our top window to the foreground. Called when pausing while
  debugging. }
var
  TopWindow: HWND;
begin
  TopWindow := GetThreadTopWindow;
  if TopWindow <> 0 then begin
    { First ask the debug client to call SetForegroundWindow() on our window.
      If we don't do this then Windows (98/2000+) will prevent our window from
      becoming activated if the debug client is currently in the foreground. }
    SendMessage(FDebugClientWnd, WM_DebugClient_SetForegroundWindow,
      WPARAM(TopWindow), 0);
    { Now call SetForegroundWindow() ourself. Why? When a remote thread calls
      SetForegroundWindow(), the request is queued; the window doesn't actually
      become active until the next time the window's thread checks the message
      queue. This call causes the window to become active immediately. }
    SetForegroundWindow(TopWindow);
  end;
end;

procedure TCompileForm.DebuggerStepped(var Message: TMessage; const Intermediate: Boolean);
var
  Memo: TCompScintFileEdit;
  DebugEntry: PDebugEntry;
  LineNumber: Integer;
begin
  GetMemoAndDebugEntryFromMessage(Message.WParam, Message.LParam, Memo, DebugEntry);
  if (Memo = nil) or (DebugEntry = nil) then
    Exit;

  LineNumber := DebugEntry.LineNumber;

  if LineNumber < 0 then { UninstExe has a DebugEntry but not a line number }
    Exit;

  if (LineNumber < Memo.LineStateCount) and
     (Memo.LineState[LineNumber] <> lnEntryProcessed) then begin
    Memo.LineState[LineNumber] := lnEntryProcessed;
    UpdateLineMarkers(Memo, LineNumber);
  end;

  if (FStepMode = smStepOut) and DebugEntry.StepOutMarker then
    FStepMode := smStepInto { Pause on next line }
  else if (FStepMode = smStepInto) or
          ((FStepMode = smStepOver) and not Intermediate) or
          ((FStepMode = smRunToCursor) and
          (FRunToCursorPoint.Kind = Integer(Message.WParam)) and
          (FRunToCursorPoint.Index = Message.LParam)) or
          (Memo.BreakPoints.IndexOf(LineNumber) <> -1) then begin
    MoveCaretAndActivateMemo(Memo, LineNumber, True);
    HideError;
    SetStepLine(Memo, LineNumber);
    BringToForeground;
    { Tell Setup to pause }
    Message.Result := 1;
    FPaused := True;
    FPausedAtCodeLine := DebugEntry.Kind = Ord(deCodeLine);
    UpdateRunMenu;
    UpdateCaption;
  end;
end;

procedure TCompileForm.WMDebuggerStepped(var Message: TMessage);
begin
  DebuggerStepped(Message, False);
end;

procedure TCompileForm.WMDebuggerSteppedIntermediate(var Message: TMessage);
begin
  DebuggerStepped(Message, True);
end;

procedure TCompileForm.WMDebuggerException(var Message: TMessage);
var
  Memo: TCompScintFileEdit;
  DebugEntry: PDebugEntry;
  LineNumber: Integer;
  S: String;
begin
  if FOptions.PauseOnDebuggerExceptions then begin
    GetMemoAndDebugEntryFromMessage(Message.WParam, Message.LParam, Memo, DebugEntry);

    if DebugEntry <> nil then
      LineNumber := DebugEntry.LineNumber
    else
      LineNumber := -1;

    if (Memo <> nil) and (LineNumber >= 0) then begin
      MoveCaretAndActivateMemo(Memo, LineNumber, True);
      SetStepLine(Memo, -1);
      SetErrorLine(Memo, LineNumber);
    end;

    BringToForeground;
    { Tell Setup to pause }
    Message.Result := 1;
    FPaused := True;
    FPausedAtCodeLine := (DebugEntry <> nil) and (DebugEntry.Kind = Ord(deCodeLine));
    UpdateRunMenu;
    UpdateCaption;

    ReplyMessage(Message.Result);  { so that Setup enters a paused state now }
    if LineNumber >= 0 then begin
      S := Format('Line %d:' + SNewLine + '%s.', [LineNumber + 1, FDebuggerException]);
      if (Memo <> nil) and (Memo.Filename <> '') then
        S := Memo.Filename + SNewLine2 + S;
      MsgBox(S, 'Runtime Error', mbCriticalError, mb_Ok)
    end else
      MsgBox(FDebuggerException + '.', 'Runtime Error', mbCriticalError, mb_Ok);
  end;
end;

procedure TCompileForm.WMDebuggerSetForegroundWindow(var Message: TMessage);
begin
  SetForegroundWindow(HWND(Message.WParam));
end;

procedure TCompileForm.WMDebuggerCallStackCount(var Message: TMessage);
begin
  FCallStackCount := Message.WParam;
end;

procedure TCompileForm.WMCopyData(var Message: TWMCopyData);
var
  S: String;
begin
  case Message.CopyDataStruct.dwData of
    CD_Debugger_ReplyW: begin
        FReplyString := '';
        SetString(FReplyString, PChar(Message.CopyDataStruct.lpData),
          Message.CopyDataStruct.cbData div SizeOf(Char));
        Message.Result := 1;
      end;
    CD_Debugger_ExceptionW: begin
        SetString(FDebuggerException, PChar(Message.CopyDataStruct.lpData),
          Message.CopyDataStruct.cbData div SizeOf(Char));
        Message.Result := 1;
      end;
    CD_Debugger_UninstExeW: begin
        SetString(FUninstExe, PChar(Message.CopyDataStruct.lpData),
          Message.CopyDataStruct.cbData div sizeOf(Char));
        Message.Result := 1;
      end;
    CD_Debugger_LogMessageW: begin
        SetString(S, PChar(Message.CopyDataStruct.lpData),
          Message.CopyDataStruct.cbData div SizeOf(Char));
        DebugLogMessage(S);
        Message.Result := 1;
      end;
    CD_Debugger_TempDirW: begin
        { Paranoia: Store it in a local variable first. That way, if there's
          a problem reading the string FTempDir will be left unmodified.
          Gotta be extra careful when storing a path we'll be deleting. }
        SetString(S, PChar(Message.CopyDataStruct.lpData),
          Message.CopyDataStruct.cbData div SizeOf(Char));
        { Extreme paranoia: If there are any embedded nulls, discard it. }
        if Pos(#0, S) <> 0 then
          S := '';
        FTempDir := S;
        Message.Result := 1;
      end;
    CD_Debugger_CallStackW: begin
        SetString(S, PChar(Message.CopyDataStruct.lpData),
          Message.CopyDataStruct.cbData div SizeOf(Char));
        DebugShowCallStack(S, FCallStackCount);
      end;
  end;
end;

procedure TCompileForm.DestroyDebugInfo;
var
  HadDebugInfo: Boolean;
  Memo: TCompScintFileEdit;
begin
  HadDebugInfo := False;
  for Memo in FFileMemos do begin
    if Assigned(Memo.LineState) then begin
      Memo.LineStateCapacity := 0;
      Memo.LineStateCount := 0;
      FreeMem(Memo.LineState);
      Memo.LineState := nil;
      HadDebugInfo := True;
    end;
  end;

  FDebugEntriesCount := 0;
  FreeMem(FDebugEntries);
  FDebugEntries := nil;

  FVariableDebugEntriesCount := 0;
  FreeMem(FVariableDebugEntries);
  FVariableDebugEntries := nil;

  FCompiledCodeText := '';
  FCompiledCodeDebugInfo := '';

  { Clear all dots and reset breakpoint icons (unless exiting; no point) }
  if HadDebugInfo and not(csDestroying in ComponentState) then
    UpdateAllMemosLineMarkers;
end;

var
  PrevCompilerFileIndex: Integer;
  PrevMemo: TCompScintFileEdit;

procedure TCompileForm.ParseDebugInfo(DebugInfo: Pointer);

  function GetMemoFromCompilerFileIndex(const CompilerFileIndex: Integer): TCompScintFileEdit;
  var
    Memo: TCompScintFileEdit;
  begin
    if (PrevCompilerFileIndex <> CompilerFileIndex) then begin
      PrevMemo := nil;
      for Memo in FFileMemos do begin
        if Memo.Used and (Memo.CompilerFileIndex = CompilerFileIndex) then begin
          PrevMemo := Memo;
          Break;
        end;
      end;
      PrevCompilerFileIndex := CompilerFileIndex;
    end;
    Result := PrevMemo;
  end;

{ This creates and fills the DebugEntries and Memo LineState arrays }
var
  Header: PDebugInfoHeader;
  Memo: TCompScintFileEdit;
  Size: Cardinal;
  I: Integer;
begin
  DestroyDebugInfo;

  Header := DebugInfo;
  if (Header.ID <> DebugInfoHeaderID) or
     (Header.Version <> DebugInfoHeaderVersion) then
    raise Exception.Create('Unrecognized debug info format');

  try
    for Memo in FFileMemos do begin
      if Memo.Used then begin
        I := Memo.Lines.Count;
        Memo.LineState := AllocMem(SizeOf(TLineState) * (I + LineStateGrowAmount));
        Memo.LineStateCapacity := I + LineStateGrowAmount;
        Memo.LineStateCount := I;
      end;
    end;

    Inc(Cardinal(DebugInfo), SizeOf(Header^));

    FDebugEntriesCount := Header.DebugEntryCount;
    Size := FDebugEntriesCount * SizeOf(TDebugEntry);
    GetMem(FDebugEntries, Size);
    Move(DebugInfo^, FDebugEntries^, Size);
    for I := 0 to FDebugEntriesCount-1 do
      Dec(FDebugEntries[I].LineNumber);
    Inc(Cardinal(DebugInfo), Size);

    FVariableDebugEntriesCount := Header.VariableDebugEntryCount;
    Size := FVariableDebugEntriesCount * SizeOf(TVariableDebugEntry);
    GetMem(FVariableDebugEntries, Size);
    Move(DebugInfo^, FVariableDebugEntries^, Size);
    Inc(Cardinal(DebugInfo), Size);

    SetString(FCompiledCodeText, PAnsiChar(DebugInfo), Header.CompiledCodeTextLength);
    Inc(Cardinal(DebugInfo), Header.CompiledCodeTextLength);

    SetString(FCompiledCodeDebugInfo, PAnsiChar(DebugInfo), Header.CompiledCodeDebugInfoLength);

    PrevCompilerFileIndex := UnknownCompilerFileIndex;

    for I := 0 to FDebugEntriesCount-1 do begin
      if FDebugEntries[I].LineNumber >= 0 then begin
        Memo := GetMemoFromCompilerFileIndex(FDebugEntries[I].FileIndex);
        if (Memo <> nil) and (FDebugEntries[I].LineNumber < Memo.LineStateCount) then begin
          if Memo.LineState[FDebugEntries[I].LineNumber] = lnUnknown then
            Memo.LineState[FDebugEntries[I].LineNumber] := lnHasEntry;
        end;
      end;
    end;
    UpdateAllMemosLineMarkers;
  except
    DestroyDebugInfo;
    raise;
  end;
end;

procedure TCompileForm.ResetAllMemosLineState;
{ Changes green dots back to grey dots }
var
  Memo: TCompScintFileEdit;
  I: Integer;
begin
  for Memo in FFileMemos do begin
    if Memo.Used and Assigned(Memo.LineState) then begin
      for I := 0 to Memo.LineStateCount-1 do begin
        if Memo.LineState[I] = lnEntryProcessed then begin
          Memo.LineState[I] := lnHasEntry;
          UpdateLineMarkers(Memo, I);
        end;
      end;
    end;
  end;
end;

procedure TCompileForm.CheckIfTerminated;
var
  H: THandle;
begin
  if FDebugging then begin
    { Check if the process hosting the debug client (e.g. Setup or the
      uninstaller second phase) has terminated. If the debug client hasn't
      connected yet, check the initial process (e.g. SetupLdr or the
      uninstaller first phase) instead. }
    if FDebugClientWnd <> 0 then
      H := FDebugClientProcessHandle
    else
      H := FProcessHandle;
    if WaitForSingleObject(H, 0) <> WAIT_TIMEOUT then
      DebuggingStopped(True);
  end;
end;

procedure TCompileForm.DebuggingStopped(const WaitForTermination: Boolean);

  function GetExitCodeText: String;
  var
    ExitCode: DWORD;
  begin
    { Note: When debugging an uninstall, this will get the exit code off of
      the first phase process, since that's the exit code users will see when
      running the uninstaller outside the debugger. }
    case WaitForSingleObject(FProcessHandle, 0) of
      WAIT_OBJECT_0:
        begin
          if GetExitCodeProcess(FProcessHandle, ExitCode) then begin
            { If the high bit is set, the process was killed uncleanly (e.g.
              by a debugger). Show the exit code as hex in that case. }
            if ExitCode and $80000000 <> 0 then
              Result := Format(DebugTargetStrings[FDebugTarget] + ' exit code: 0x%.8x', [ExitCode])
            else
              Result := Format(DebugTargetStrings[FDebugTarget] + ' exit code: %u', [ExitCode]);
          end
          else
            Result := 'Unable to get ' + DebugTargetStrings[FDebugTarget] + ' exit code (GetExitCodeProcess failed)';
        end;
      WAIT_TIMEOUT:
        Result := DebugTargetStrings[FDebugTarget] + ' is still running; can''t get exit code';
    else
      Result := 'Unable to get ' + DebugTargetStrings[FDebugTarget] +  ' exit code (WaitForSingleObject failed)';
    end;
  end;

var
  ExitCodeText: String;
begin
  if WaitForTermination then begin
    { Give the initial process time to fully terminate so we can successfully
      get its exit code }  
    WaitForSingleObject(FProcessHandle, 5000);
  end;
  FDebugging := False;
  FDebugClientWnd := 0;
  ExitCodeText := GetExitCodeText;
  if FDebugClientProcessHandle <> 0 then begin
    CloseHandle(FDebugClientProcessHandle);
    FDebugClientProcessHandle := 0;
  end;
  CloseHandle(FProcessHandle);
  FProcessHandle := 0;
  FTempDir := '';
  CheckIfRunningTimer.Enabled := False;
  HideError;
  SetStepLine(FStepMemo, -1);
  UpdateRunMenu;
  UpdateCaption;
  DebugLogMessage('*** ' + ExitCodeText);
  StatusBar.Panels[spExtraStatus].Text := ' ' + ExitCodeText;
end;

procedure TCompileForm.DetachDebugger;
begin
  CheckIfTerminated;
  if not FDebugging then Exit;
  SendNotifyMessage(FDebugClientWnd, WM_DebugClient_Detach, 0, 0);
  DebuggingStopped(False);
end;

function TCompileForm.AskToDetachDebugger: Boolean;
begin
  if FDebugClientWnd = 0 then begin
    MsgBox('Please stop the running ' + DebugTargetStrings[FDebugTarget] +  ' process before performing this command.',
      SCompilerFormCaption, mbError, MB_OK);
    Result := False;
  end else if MsgBox('This command will detach the debugger from the running ' + DebugTargetStrings[FDebugTarget] + ' process. Continue?',
     SCompilerFormCaption, mbError, MB_OKCANCEL) = IDOK then begin
    DetachDebugger;
    Result := True;
  end else
    Result := False;
end;

procedure TCompileForm.UpdateRunMenu;
begin
  CheckIfTerminated;
  BCompile.Enabled := not FCompiling and not FDebugging;
  CompileButton.Enabled := BCompile.Enabled;
  BStopCompile.Enabled := FCompiling;
  StopCompileButton.Enabled := BStopCompile.Enabled;
  RRun.Enabled := not FCompiling and (not FDebugging or FPaused);
  RunButton.Enabled := RRun.Enabled;
  RPause.Enabled := FDebugging and not FPaused;
  PauseButton.Enabled := RPause.Enabled;
  RRunToCursor.Enabled := RRun.Enabled and (FActiveMemo is TCompScintFileEdit);
  RStepInto.Enabled := RRun.Enabled;
  RStepOver.Enabled := RRun.Enabled;
  RStepOut.Enabled := FPaused;
  RToggleBreakPoint.Enabled := FActiveMemo is TCompScintFileEdit;
  RTerminate.Enabled := FDebugging and (FDebugClientWnd <> 0);
  TerminateButton.Enabled := RTerminate.Enabled;
  REvaluate.Enabled := FDebugging and (FDebugClientWnd <> 0);
end;

procedure TCompileForm.UpdateSaveMenuItemAndButton;
begin
  FSave.Enabled := FActiveMemo is TCompScintFileEdit;
  SaveButton.Enabled := FSave.Enabled;
end;

procedure TCompileForm.UpdateTargetMenu;
begin
  if FDebugTarget = dtSetup then begin
    RTargetSetup.Checked := True;
    TargetSetupButton.Down := True;
  end else begin
    RTargetUninstall.Checked := True;
    TargetUninstallButton.Down := True;
  end;
end;

procedure TCompileForm.UpdateTheme;

  procedure SetControlTheme(const WinControl: TWinControl);
  begin
    if UseThemes then begin
      if FTheme.Dark then
        SetWindowTheme(WinControl.Handle, 'DarkMode_Explorer', nil)
      else
        SetWindowTheme(WinControl.Handle, nil, nil);
    end;
  end;

  procedure SetListTheme(const List: TListBox);
  begin
    List.Font.Color := FTheme.Colors[tcFore];
    List.Color := FTheme.Colors[tcBack];
    List.Invalidate;
    SetControlTheme(List);
  end;

var
  Memo: TCompScintEdit;
begin
  FTheme.Typ := FOptions.ThemeType;
  for Memo in FMemos do begin
    Memo.UpdateThemeColorsAndStyleAttributes;
    SetControlTheme(Memo);
  end;
  ToolBarPanel.ParentBackground := False;
  ToolBarPanel.Color := FTheme.Colors[tcToolBack];
  if FTheme.Dark then
    ToolBarVirtualImageList.ImageCollection := DarkToolBarImageCollection
  else
    ToolBarVirtualImageList.ImageCollection := LightToolBarImageCollection;
  UpdateBevel1Visibility;
  SplitPanel.ParentBackground := False;
  SplitPanel.Color := FTheme.Colors[tcSplitterBack];
  if FTheme.Dark then begin
    MemosTabSet.Theme := FTheme;
    OutputTabSet.Theme := FTheme;
  end else begin
    MemosTabSet.Theme := nil;
    OutputTabSet.Theme := nil;
  end;
  SetListTheme(CompilerOutputList);
  SetListTheme(DebugOutputList);
  SetListTheme(DebugCallStackList);
  SetListTheme(FindResultsList);
end;

procedure TCompileForm.UpdateThemeData(const Close, Open: Boolean);
begin
  if Close then begin
    if FProgressThemeData <> 0 then begin
      CloseThemeData(FProgressThemeData);
      FProgressThemeData := 0;
    end;
  end;

  if Open then begin
    if UseThemes then begin
      FProgressThemeData := OpenThemeData(Handle, 'Progress');
      if (GetThemeInt(FProgressThemeData, 0, 0, TMT_PROGRESSCHUNKSIZE, FProgressChunkSize) <> S_OK) or
         (FProgressChunkSize <= 0) then
        FProgressChunkSize := 6;
      if (GetThemeInt(FProgressThemeData, 0, 0, TMT_PROGRESSSPACESIZE, FProgressSpaceSize) <> S_OK) or
         (FProgressSpaceSize < 0) then  { ...since "OpusOS" theme returns a bogus -1 value }
        FProgressSpaceSize := 2;
    end else
      FProgressThemeData := 0;
  end;
end;

procedure TCompileForm.StartProcess;
const
  SEE_MASK_NOZONECHECKS = $00800000;
var
  RunFilename, RunParameters, WorkingDir: String;
  Info: TShellExecuteInfo;
  SaveFocusWindow: HWND;
  WindowList: Pointer;
  ShellExecuteResult: BOOL;
  ErrorCode: DWORD;
begin
  if FDebugTarget = dtUninstall then begin
    if FUninstExe = '' then
      raise Exception.Create(SCompilerNeedUninstExe);
    RunFilename := FUninstExe;
  end else begin
    if FCompiledExe = '' then
      raise Exception.Create(SCompilerNeedCompiledExe);
    RunFilename := FCompiledExe;
  end;
  RunParameters := Format('/DEBUGWND=$%x ', [Handle]) + FRunParameters;

  ResetAllMemosLineState;
  DebugOutputList.Clear;
  SendMessage(DebugOutputList.Handle, LB_SETHORIZONTALEXTENT, 0, 0);
  DebugCallStackList.Clear;
  SendMessage(DebugCallStackList.Handle, LB_SETHORIZONTALEXTENT, 0, 0);
  if not (OutputTabSet.TabIndex in [tiDebugOutput, tiDebugCallStack]) then
    OutputTabSet.TabIndex := tiDebugOutput;
  SetStatusPanelVisible(True);

  FillChar(Info, SizeOf(Info), 0);
  Info.cbSize := SizeOf(Info);
  Info.fMask := SEE_MASK_FLAG_NO_UI or SEE_MASK_FLAG_DDEWAIT or
    SEE_MASK_NOCLOSEPROCESS or SEE_MASK_NOZONECHECKS;
  Info.Wnd := Application.Handle;
  if FOptions.RunAsDifferentUser and (Win32MajorVersion >= 5) then
    Info.lpVerb := 'runas'
  else
    Info.lpVerb := 'open';
  Info.lpFile := PChar(RunFilename);
  Info.lpParameters := PChar(RunParameters);
  WorkingDir := PathExtractDir(RunFilename);
  Info.lpDirectory := PChar(WorkingDir);
  Info.nShow := SW_SHOWNORMAL;
  { Disable windows so that the user can't click other things while a "Run as"
    dialog is up on Windows 2000/XP (they aren't system modal like on Vista) }
  SaveFocusWindow := GetFocus;
  WindowList := DisableTaskWindows(0);
  try
    { Also temporarily remove the focus since a disabled window's children can
      still receive keystrokes. This is needed on Vista if the UAC dialog
      doesn't come to the foreground for some reason (e.g. if the following
      SetActiveWindow call is removed). }
    Windows.SetFocus(0);
    { On Vista, when disabling windows, we have to make the application window
      the active window, otherwise the UAC dialog doesn't come to the
      foreground automatically. Note: This isn't done on older versions simply
      to avoid unnecessary title bar flicker. }
    if Win32MajorVersion >= 6 then
      SetActiveWindow(Application.Handle);
    ShellExecuteResult := ShellExecuteEx(@Info);
    ErrorCode := GetLastError;
  finally
    EnableTaskWindows(WindowList);
    Windows.SetFocus(SaveFocusWindow);
  end;
  if not ShellExecuteResult then begin
    { Don't display error message if user clicked Cancel at UAC dialog }
    if ErrorCode = ERROR_CANCELLED then
      Abort;
    raise Exception.CreateFmt(SCompilerExecuteSetupError2, [RunFilename,
      ErrorCode, Win32ErrorString(ErrorCode)]);
  end;
  FDebugging := True;
  FPaused := False;
  FProcessHandle := Info.hProcess;
  CheckIfRunningTimer.Enabled := True;
  UpdateRunMenu;
  UpdateCaption;
  DebugLogMessage('*** ' + DebugTargetStrings[FDebugTarget] + ' started');
end;

procedure TCompileForm.CompileIfNecessary;

  function UnopenedIncludedFileModifiedSinceLastCompile: Boolean;
  var
    IncludedFile: TIncludedFile;
    NewTime: TFileTime;
  begin
    Result := False;
    for IncludedFile in FIncludedFiles do begin
      if (IncludedFile.Memo = nil) and IncludedFile.HasLastWriteTime and
         GetLastWriteTimeOfFile(IncludedFile.Filename, @NewTime) and
         (CompareFileTime(IncludedFile.LastWriteTime, NewTime) <> 0) then begin
        Result := True;
        Exit;
      end;
    end;
  end;

begin
  CheckIfTerminated;

  { Display warning if the user modified the script while running - does not support unopened included files  }
  if FDebugging and FModifiedAnySinceLastCompileAndGo then begin
    if MsgBox('The changes you made will not take effect until you ' +
       're-compile.' + SNewLine2 + 'Continue running anyway?',
       SCompilerFormCaption, mbError, MB_YESNO) <> IDYES then
      Abort;
    FModifiedAnySinceLastCompileAndGo := False;
    { The process may have terminated while the message box was up; check,
      and if it has, we want to recompile below }
    CheckIfTerminated;
  end;

  if not FDebugging and (FModifiedAnySinceLastCompile or UnopenedIncludedFileModifiedSinceLastCompile) then
    CompileFile('', False);
end;

procedure TCompileForm.Go(AStepMode: TStepMode);
begin
  CompileIfNecessary;
  FStepMode := AStepMode;
  HideError;
  SetStepLine(FStepMemo, -1);
  if FDebugging then begin
    if FPaused then begin
      FPaused := False;
      UpdateRunMenu;
      UpdateCaption;
      if DebugCallStackList.Items.Count > 0 then begin
        DebugCallStackList.Clear;
        SendMessage(DebugCallStackList.Handle, LB_SETHORIZONTALEXTENT, 0, 0);
        DebugCallStackList.Update;
      end;
      { Tell it to continue }
      SendNotifyMessage(FDebugClientWnd, WM_DebugClient_Continue,
        Ord(AStepMode = smStepOver), 0);
    end;
  end
  else
    StartProcess;
end;

function TCompileForm.EvaluateConstant(const S: String;
  var Output: String): Integer;
begin
  { This is about evaluating constants like 'app' and not [Code] variables }
  FReplyString := '';
  Result := SendCopyDataMessageStr(FDebugClientWnd, Handle,
    CD_DebugClient_EvaluateConstantW, S);
  if Result > 0 then
    Output := FReplyString;
end;

function TCompileForm.EvaluateVariableEntry(const DebugEntry: PVariableDebugEntry;
  var Output: String): Integer;
begin
  FReplyString := '';
  Result := SendCopyDataMessage(FDebugClientWnd, Handle, CD_DebugClient_EvaluateVariableEntry,
    DebugEntry, SizeOf(DebugEntry^));
  if Result > 0 then
    Output := FReplyString;
end;

procedure TCompileForm.RRunClick(Sender: TObject);
begin
  Go(smRun);
end;

procedure TCompileForm.RParametersClick(Sender: TObject);
begin
  ReadMRUParametersList;
  InputQueryCombo('Run Parameters', 'Command line parameters for ' + DebugTargetStrings[dtSetup] +
    ' and ' + DebugTargetStrings[dtUninstall] + ':', FRunParameters, FMRUParametersList);
  if FRunParameters <> '' then
    ModifyMRUParametersList(FRunParameters, True);
end;

procedure TCompileForm.RPauseClick(Sender: TObject);
begin
  if FDebugging and not FPaused then begin
    if FStepMode <> smStepInto then begin
      FStepMode := smStepInto;
      UpdateCaption;
    end
    else
      MsgBox('A pause is already pending.', SCompilerFormCaption, mbError,
        MB_OK);
  end;
end;

procedure TCompileForm.RRunToCursorClick(Sender: TObject);

  function GetDebugEntryFromMemoAndLineNumber(Memo: TCompScintFileEdit; LineNumber: Integer;
    var DebugEntry: TDebugEntry): Boolean;
  var
    I: Integer;
  begin
    Result := False;
    for I := 0 to FDebugEntriesCount-1 do begin
      if (FDebugEntries[I].FileIndex = Memo.CompilerFileIndex) and
         (FDebugEntries[I].LineNumber = LineNumber) then begin
        DebugEntry := FDebugEntries[I];
        Result := True;
        Break;
      end;
    end;
  end;

begin
  CompileIfNecessary;
  if not GetDebugEntryFromMemoAndLineNumber((FActiveMemo as TCompScintFileEdit), FActiveMemo.CaretLine, FRunToCursorPoint) then begin
    MsgBox('No code was generated for the current line.', SCompilerFormCaption,
      mbError, MB_OK);
    Exit;
  end;
  Go(smRunToCursor);
end;

procedure TCompileForm.RStepIntoClick(Sender: TObject);
begin
  Go(smStepInto);
end;

procedure TCompileForm.RStepOutClick(Sender: TObject);
begin
  if FPausedAtCodeLine then
    Go(smStepOut)
  else
    Go(smStepInto);
end;

procedure TCompileForm.RStepOverClick(Sender: TObject);
begin
  Go(smStepOver);
end;

procedure TCompileForm.RTerminateClick(Sender: TObject);
var
  S, Dir: String;
begin
  S := 'This will unconditionally terminate the running ' +
       DebugTargetStrings[FDebugTarget] + ' process. Continue?';

  if FDebugTarget = dtSetup then
    S := S + #13#10#13#10'Note that if ' + DebugTargetStrings[FDebugTarget] + ' ' +
         'is currently in the installation phase, any changes made to the ' +
         'system thus far will not be undone, nor will uninstall data be written.';

  if MsgBox(S, 'Terminate', mbConfirmation, MB_YESNO or MB_DEFBUTTON2) <> IDYES then
    Exit;
  CheckIfTerminated;
  if FDebugging then begin
    DebugLogMessage('*** Terminating process');
    Win32Check(TerminateProcess(FDebugClientProcessHandle, 6));
    if (WaitForSingleObject(FDebugClientProcessHandle, 5000) <> WAIT_TIMEOUT) and
       (FTempDir <> '') then begin
      Dir := FTempDir;
      FTempDir := '';
      DebugLogMessage('*** Removing left-over temporary directory: ' + Dir);
      { Sleep for a bit to allow files to be unlocked by Windows,
        otherwise it fails intermittently (with Hyper-Threading, at least) }
      Sleep(50);
      if not DeleteDirTree(Dir) and DirExists(Dir) then
        DebugLogMessage('*** Failed to remove temporary directory');
    end;
    DebuggingStopped(True);
  end;
end;

procedure TCompileForm.REvaluateClick(Sender: TObject);
var
  Output: String;
begin
  if InputQuery('Evaluate', 'Constant to evaluate (e.g., "{app}"):',
     FLastEvaluateConstantText) then begin
    case EvaluateConstant(FLastEvaluateConstantText, Output) of
      1: MsgBox(Output, 'Evaluate Result', mbInformation, MB_OK);
      2: MsgBox(Output, 'Evaluate Error', mbError, MB_OK);
    else
      MsgBox('An unknown error occurred.', 'Evaluate Error', mbError, MB_OK);
    end;
  end;
end;

procedure TCompileForm.CheckIfRunningTimerTimer(Sender: TObject);
begin
  { In cases of normal Setup termination, we receive a WM_Debugger_Goodbye
    message. But in case we don't get that, use a timer to periodically check
    if the process is no longer running. }
  CheckIfTerminated;
end;

procedure TCompileForm.PListCopyClick(Sender: TObject);
var
  ListBox: TListBox;
  Text: String;
  I: Integer;
begin
  if CompilerOutputList.Visible then
    ListBox := CompilerOutputList
  else if DebugOutputList.Visible then
    ListBox := DebugOutputList
  else if DebugCallStackList.Visible then
    ListBox := DebugCallStackList
  else
    ListBox := FindResultsList;
  Text := '';
  if ListBox.SelCount > 0 then begin
    for I := 0 to ListBox.Items.Count-1 do begin
      if ListBox.Selected[I] then begin
        if Text <> '' then
          Text := Text + SNewLine;
        Text := Text + ListBox.Items[I];
      end;
    end;
  end;
  Clipboard.AsText := Text;
end;

procedure TCompileForm.PListSelectAllClick(Sender: TObject);
var
  ListBox: TListBox;
  I: Integer;
begin
  if CompilerOutputList.Visible then
    ListBox := CompilerOutputList
  else if DebugOutputList.Visible then
    ListBox := DebugOutputList
  else if DebugCallStackList.Visible then
    ListBox := DebugCallStackList
  else
    ListBox := FindResultsList;
  ListBox.Items.BeginUpdate;
  try
    for I := 0 to ListBox.Items.Count-1 do
      ListBox.Selected[I] := True;
  finally
    ListBox.Items.EndUpdate;
  end;
end;

procedure TCompileForm.AppOnIdle(Sender: TObject; var Done: Boolean);
begin
  { For an explanation of this, see the comment where HandleMessage is called }
  if FCompiling then
    Done := False;

  FBecameIdle := True;
end;

procedure TCompileForm.EGotoClick(Sender: TObject);
var
  S: String;
  L: Integer;
begin
  S := IntToStr(FActiveMemo.CaretLine + 1);
  if InputQuery('Go to Line', 'Line number:', S) then begin
    L := StrToIntDef(S, Low(L));
    if L <> Low(L) then
      FActiveMemo.CaretLine := L - 1;
  end;
end;

procedure TCompileForm.StatusBarDrawPanel(StatusBar: TStatusBar;
  Panel: TStatusPanel; const Rect: TRect);
var
  R, BR: TRect;
  W, ChunkCount: Integer;
begin
  case Panel.Index of
    spCompileIcon:
      if FCompiling then begin
        ImageList_Draw(BuildImageList.Handle, FBuildAnimationFrame, StatusBar.Canvas.Handle,
          Rect.Left + ((Rect.Right - Rect.Left) - BuildImageList.Width) div 2,
          Rect.Top + ((Rect.Bottom - Rect.Top) - BuildImageList.Height) div 2, ILD_NORMAL);
      end;
    spCompileProgress:
      if FCompiling and (FProgressMax > 0) then begin
        R := Rect;
        InflateRect(R, -2, -2);
        if FProgressThemeData = 0 then begin
          R.Right := R.Left + MulDiv(FProgress, R.Right - R.Left,
            FProgressMax);
          StatusBar.Canvas.Brush.Color := clHighlight;
          StatusBar.Canvas.FillRect(R);
        end else begin
          DrawThemeBackground(FProgressThemeData, StatusBar.Canvas.Handle, PP_BAR, 0, R, nil);
          BR := R;
          GetThemeBackgroundContentRect(FProgressThemeData, StatusBar.Canvas.Handle, PP_BAR, 0, BR, @R);
          IntersectClipRect(StatusBar.Canvas.Handle, R.Left, R.Top, R.Right, R.Bottom);
          W := MulDiv(FProgress, R.Right - R.Left, FProgressMax);
          ChunkCount := W div (FProgressChunkSize + FProgressSpaceSize);
          if W mod (FProgressChunkSize + FProgressSpaceSize) > 0 then
            Inc(ChunkCount);
          R.Right := R.Left + FProgressChunkSize;
          for W := 0 to ChunkCount - 1 do
          begin
            DrawThemeBackground(FProgressThemeData, StatusBar.Canvas.Handle, PP_CHUNK, 0, R, nil);
            OffsetRect(R, FProgressChunkSize + FProgressSpaceSize, 0);
          end;
        end;
      end;
  end;
end;

procedure TCompileForm.InvalidateStatusPanel(const Index: Integer);
var
  R: TRect;
begin
  { For some reason, the VCL doesn't offer a method for this... }
  if SendMessage(StatusBar.Handle, SB_GETRECT, Index, LPARAM(@R)) <> 0 then begin
    InflateRect(R, -1, -1);
    InvalidateRect(StatusBar.Handle, @R, True);
  end;
end;

procedure TCompileForm.UpdateCompileStatusPanels(const AProgress,
  AProgressMax: Cardinal; const ASecondsRemaining: Integer;
  const ABytesCompressedPerSecond: Cardinal);
var
  T: DWORD;
begin
  { Icon panel }
  T := GetTickCount;
  if Cardinal(T - FLastAnimationTick) >= Cardinal(500) then begin
    FLastAnimationTick := T;
    InvalidateStatusPanel(spCompileIcon);
    FBuildAnimationFrame := (FBuildAnimationFrame + 1) mod 4;
    { Also update the status text twice a second }
    if ASecondsRemaining >= 0 then
      StatusBar.Panels[spExtraStatus].Text := Format(
        ' Estimated time remaining: %.2d%s%.2d%s%.2d     Average KB/sec: %.0n',
        [(ASecondsRemaining div 60) div 60, {$IFDEF IS_DXE}FormatSettings.{$ENDIF}TimeSeparator,
         (ASecondsRemaining div 60) mod 60, {$IFDEF IS_DXE}FormatSettings.{$ENDIF}TimeSeparator,
         ASecondsRemaining mod 60, ABytesCompressedPerSecond / 1024])
    else
      StatusBar.Panels[spExtraStatus].Text := '';
  end;

  { Progress panel and taskbar progress bar }
  if (FProgress <> AProgress) or
     (FProgressMax <> AProgressMax) then begin
    FProgress := AProgress;
    FProgressMax := AProgressMax;
    InvalidateStatusPanel(spCompileProgress);
    SetAppTaskbarProgressValue(AProgress, AProgressMax);
  end;
end;

procedure TCompileForm.WMSettingChange(var Message: TMessage);
begin
  if (FTheme.Typ <> ttClassic) and (Win32MajorVersion >= 10) and (Message.LParam <> 0) and (StrIComp(PChar(Message.LParam), 'ImmersiveColorSet') = 0) then begin
    FOptions.ThemeType := GetDefaultThemeType;
    UpdateTheme;
  end;
end;

procedure TCompileForm.WMThemeChanged(var Message: TMessage);
begin
  { Don't Run to Cursor into this function, it will interrupt up the theme change }
  UpdateThemeData(True, True);
  inherited;
end;

procedure TCompileForm.RTargetClick(Sender: TObject);
var
  NewTarget: TDebugTarget;
begin
  if (Sender = RTargetSetup) or (Sender = TargetSetupButton) then
    NewTarget := dtSetup
  else
    NewTarget := dtUninstall;
  if (FDebugTarget <> NewTarget) and (not FDebugging or AskToDetachDebugger) then
    FDebugTarget := NewTarget;

  { Update always even if the user decided not to switch so the states are restored }
  UpdateTargetMenu;
end;

procedure TCompileForm.AppOnActivate(Sender: TObject);
const
  ReloadMessages: array[Boolean] of String = (
    'The %s file has been modified outside of the source editor.' + SNewLine2 +
      'Do you want to reload the file?',
    'The %s file has been modified outside of the source editor. Changes have ' +
      'also been made in the source editor.' + SNewLine2 + 'Do you want to ' +
      'reload the file and lose the changes made in the source editor?');
var
  Memo: TCompScintFileEdit;
  NewTime: TFileTime;
  Changed: Boolean;
begin
  for Memo in FFileMemos do begin
    if (Memo.Filename = '') or not Memo.Used then
      Continue;

    { See if the file has been modified outside the editor }
    Changed := False;
    if GetLastWriteTimeOfFile(Memo.Filename, @NewTime) then begin
      if CompareFileTime(Memo.FileLastWriteTime, NewTime) <> 0 then begin
        Memo.FileLastWriteTime := NewTime;
        Changed := True;
      end;
    end;

    { If it has been, offer to reload it }
    if Changed then begin
      if IsWindowEnabled(Application.Handle) then begin
        if MsgBox(Format(ReloadMessages[Memo.Modified], [Memo.Filename]),
           SCompilerFormCaption, mbConfirmation, MB_YESNO) = IDYES then
          if ConfirmCloseFile(False) then begin
            OpenFile(Memo, Memo.Filename, False);
            if Memo = FMainMemo then
              Break; { Reloading the main script will also reload all include files }
          end;
      end
      else begin
        { When a modal dialog is up, don't offer to reload the file. Probably
          not a good idea since the dialog might be manipulating the file. }
        MsgBox('The ' + Memo.Filename + ' file has been modified outside ' +
          'of the source editor. You might want to reload it.',
          SCompilerFormCaption, mbInformation, MB_OK);
      end;
    end;
  end;
end;

procedure TCompileForm.CompilerOutputListDrawItem(Control: TWinControl;
  Index: Integer; Rect: TRect; State: TOwnerDrawState);
const
  ThemeColors: array [TStatusMessageKind] of TThemeColor = (tcGreen, tcFore, tcOrange, tcRed);
var
  Canvas: TCanvas;
  S: String;
  StatusMessageKind: TStatusMessageKind;
begin
  Canvas := CompilerOutputList.Canvas;
  S := CompilerOutputList.Items[Index];

  Canvas.FillRect(Rect);
  Inc(Rect.Left, 2);
  if FOptions.ColorizeCompilerOutput and not (odSelected in State) then begin
    StatusMessageKind := TStatusMessageKind(CompilerOutputList.Items.Objects[Index]);
    Canvas.Font.Color := FTheme.Colors[ThemeColors[StatusMessageKind]];
  end;
  Canvas.TextOut(Rect.Left, Rect.Top, S);
end;

procedure TCompileForm.DebugOutputListDrawItem(Control: TWinControl;
  Index: Integer; Rect: TRect; State: TOwnerDrawState);
var
  Canvas: TCanvas;
  S: String;
begin
  Canvas := DebugOutputList.Canvas;
  S := DebugOutputList.Items[Index];

  Canvas.FillRect(Rect);
  Inc(Rect.Left, 2);
  if (S <> '') and (S[1] = #9) then
    Canvas.TextOut(Rect.Left + FDebugLogListTimestampsWidth, Rect.Top, Copy(S, 2, Maxint))
  else begin
    if (Length(S) > 20) and (S[18] = '-') and (S[19] = '-') and (S[20] = ' ') then begin
      { Draw lines that begin with '-- ' (like '-- File entry --') in bold }
      Canvas.TextOut(Rect.Left, Rect.Top, Copy(S, 1, 17));
      Canvas.Font.Style := [fsBold];
      Canvas.TextOut(Rect.Left + FDebugLogListTimestampsWidth, Rect.Top, Copy(S, 18, Maxint));
    end else
      Canvas.TextOut(Rect.Left, Rect.Top, S);
  end;
end;

procedure TCompileForm.DebugCallStackListDrawItem(Control: TWinControl; Index: Integer; Rect: TRect;
  State: TOwnerDrawState);
var
  Canvas: TCanvas;
  S: String;
begin
  Canvas := DebugCallStackList.Canvas;
  S := DebugCallStackList.Items[Index];

  Canvas.FillRect(Rect);
  Inc(Rect.Left, 2);
  Canvas.TextOut(Rect.Left, Rect.Top, S);
end;

procedure TCompileForm.FindResultsListDblClick(Sender: TObject);
var
  FindResult: TFindResult;
  Memo: TCompScintFileEdit;
  I: Integer;
begin
  I := FindResultsList.ItemIndex;
  if I <> -1 then begin
    FindResult := FindResultsList.Items.Objects[I] as TFindResult;
    if FindResult <> nil then begin
      for Memo in FFileMemos do begin
        if Memo.Used and (PathCompare(Memo.Filename, FindResult.Filename) = 0) then begin
          MoveCaretAndActivateMemo(Memo, FindResult.Line, True);
          Memo.Selection := FindResult.Range;
          ActiveControl := Memo;
          Exit;
        end;
      end;
      MsgBox('File not opened.', SCompilerFormCaption, mbError, MB_OK);
    end;
  end;
end;

procedure TCompileForm.FindResultsListDrawItem(Control: TWinControl; Index: Integer; Rect: TRect;
  State: TOwnerDrawState);
var
  Canvas: TCanvas;
  S, S2: String;
  FindResult: TFindResult;
  StartI, EndI: Integer;
  SaveColor: TColor;
begin
  Canvas := FindResultsList.Canvas;
  S := FindResultsList.Items[Index];
  FindResult := FindResultsList.Items.Objects[Index] as TFindResult;

  Canvas.FillRect(Rect);
  Inc(Rect.Left, 2);
  if FindResult = nil then begin
    Canvas.Font.Style := [fsBold];
    Canvas.TextOut(Rect.Left, Rect.Top, S);
  end else if not (odSelected in State) then begin
    StartI := FindResult.Range.StartPos - FindResult.LineStartPos + 1 + FindResult.PrefixStringLength;
    EndI := FindResult.Range.EndPos - FindResult.LineStartPos + 1 + FindResult.PrefixStringLength;
    if StartI > 1 then begin
      Canvas.TextOut(Rect.Left, Rect.Top, Copy(S, 1, StartI-1));
      Rect.Left := Canvas.PenPos.X;
    end;
    SaveColor := Canvas.Brush.Color;
    if FTheme.Dark then
      Canvas.Brush.Color := FTheme.Colors[tcRed]
    else
      Canvas.Brush.Color := FTheme.Colors[tcSelBack];
    S2 := Copy(S, StartI, EndI-StartI);
    Rect.Right := Rect.Left + Canvas.TextWidth(S2);
    Canvas.TextRect(Rect, Rect.Left, Rect.Top, S2); { TextRect instead of TextOut to avoid a margin around the text }
    if EndI <= Length(S) then begin
      Canvas.Brush.Color := SaveColor;
      S2 := Copy(S, EndI, MaxInt);
      Rect.Left := Rect.Right;
      Rect.Right := Rect.Left + Canvas.TextWidth(S2);
      Canvas.TextRect(Rect, Rect.Left, Rect.Top, S2);
    end;
  end else
    Canvas.TextOut(Rect.Left, Rect.Top, S)
end;

procedure TCompileForm.OutputTabSetClick(Sender: TObject);
begin
  case OutputTabSet.TabIndex of
    tiCompilerOutput:
      begin
        CompilerOutputList.BringToFront;
        CompilerOutputList.Visible := True;
        DebugOutputList.Visible := False;
        DebugCallStackList.Visible := False;
        FindResultsList.Visible := False;
      end;
    tiDebugOutput:
      begin
        DebugOutputList.BringToFront;
        DebugOutputList.Visible := True;
        CompilerOutputList.Visible := False;
        DebugCallStackList.Visible := False;
        FindResultsList.Visible := False;
      end;
    tiDebugCallStack:
      begin
        DebugCallStackList.BringToFront;
        DebugCallStackList.Visible := True;
        CompilerOutputList.Visible := False;
        DebugOutputList.Visible := False;
        FindResultsList.Visible := False;
      end;
    tiFindResults:
      begin
        FindResultsList.BringToFront;
        FindResultsList.Visible := True;
        CompilerOutputList.Visible := False;
        DebugOutputList.Visible := False;
        DebugCallStackList.Visible := False;
      end;
  end;
end;

procedure TCompileForm.ToggleBreakPoint(Line: Integer);
var
  Memo: TCompScintFileEdit;
  I: Integer;
begin
  Memo := FActiveMemo as TCompScintFileEdit;
  I := Memo.BreakPoints.IndexOf(Line);
  if I = -1 then
    Memo.BreakPoints.Add(Line)
  else
    Memo.BreakPoints.Delete(I);
  UpdateLineMarkers(Memo, Line);
end;

procedure TCompileForm.MemoMarginClick(Sender: TObject; MarginNumber: Integer;
  Line: Integer);
begin
  if (MarginNumber = 1) and RToggleBreakPoint.Enabled then
    ToggleBreakPoint(Line);
end;

procedure TCompileForm.RToggleBreakPointClick(Sender: TObject);
begin
  ToggleBreakPoint(FActiveMemo.CaretLine);
end;

procedure TCompileForm.MemoLinesInserted(Memo: TCompScintFileEdit; FirstLine, Count: integer);
var
  I, Line: Integer;
begin
  for I := 0 to FDebugEntriesCount-1 do
    if (FDebugEntries[I].FileIndex = Memo.CompilerFileIndex) and
       (FDebugEntries[I].LineNumber >= FirstLine) then
      Inc(FDebugEntries[I].LineNumber, Count);

  if Assigned(Memo.LineState) and (FirstLine < Memo.LineStateCount) then begin
    { Grow FStateLine if necessary }
    I := (Memo.LineStateCount + Count) - Memo.LineStateCapacity;
    if I > 0 then begin
      if I < LineStateGrowAmount then
        I := LineStateGrowAmount;
      ReallocMem(Memo.LineState, SizeOf(TLineState) * (Memo.LineStateCapacity + I));
      Inc(Memo.LineStateCapacity, I);
    end;
    { Shift existing line states and clear the new ones }
    for I := Memo.LineStateCount-1 downto FirstLine do
      Memo.LineState[I + Count] := Memo.LineState[I];
    for I := FirstLine to FirstLine + Count - 1 do
      Memo.LineState[I] := lnUnknown;
    Inc(Memo.LineStateCount, Count);
  end;

  if Memo.StepLine >= FirstLine then
    Inc(Memo.StepLine, Count);
  if Memo.ErrorLine >= FirstLine then
    Inc(Memo.ErrorLine, Count);

  for I := 0 to Memo.BreakPoints.Count-1 do begin
    Line := Memo.BreakPoints[I];
    if Line >= FirstLine then
      Memo.BreakPoints[I] := Line + Count;
  end;
end;

procedure TCompileForm.MemoLinesDeleted(Memo: TCompScintFileEdit; FirstLine, Count,
  FirstAffectedLine: Integer);
var
  I, Line: Integer;
  DebugEntry: PDebugEntry;
begin
  for I := 0 to FDebugEntriesCount-1 do begin
    DebugEntry := @FDebugEntries[I];
    if (DebugEntry.FileIndex = Memo.CompilerFileIndex) and
       (DebugEntry.LineNumber >= FirstLine) then begin
      if DebugEntry.LineNumber < FirstLine + Count then
        DebugEntry.LineNumber := -1
      else
        Dec(DebugEntry.LineNumber, Count);
    end;
  end;

  if Assigned(Memo.LineState) then begin
    { Shift existing line states }
    if FirstLine < Memo.LineStateCount - Count then begin
      for I := FirstLine to Memo.LineStateCount - Count - 1 do
        Memo.LineState[I] := Memo.LineState[I + Count];
      Dec(Memo.LineStateCount, Count);
    end
    else begin
      { There's nothing to shift because the last line(s) were deleted, or
        line(s) past FLineStateCount }
      if Memo.LineStateCount > FirstLine then
        Memo.LineStateCount := FirstLine;
    end;
  end;

  if Memo.StepLine >= FirstLine then begin
    if Memo.StepLine < FirstLine + Count then
      Memo.StepLine := -1
    else
      Dec(Memo.StepLine, Count);
  end;
  if Memo.ErrorLine >= FirstLine then begin
    if Memo.ErrorLine < FirstLine + Count then
      Memo.ErrorLine := -1
    else
      Dec(Memo.ErrorLine, Count);
  end;

  for I := Memo.BreakPoints.Count-1 downto 0 do begin
    Line := Memo.BreakPoints[I];
    if Line >= FirstLine then begin
      if Line < FirstLine + Count then begin
        Memo.BreakPoints.Delete(I);
      end else begin
        Line := Line - Count;
        Memo.BreakPoints[I] := Line;
      end;
    end;
  end;

  { When lines are deleted, Scintilla insists on moving all of the deleted
    lines' markers to the line on which the deletion started
    (FirstAffectedLine). This is bad for us as e.g. it can result in the line
    having two conflicting markers (or two of the same marker). There's no
    way to stop it from doing that, or to easily tell which markers came from
    which lines, so we simply delete and re-create all markers on the line. }
  UpdateLineMarkers(Memo, FirstAffectedLine);
end;

procedure TCompileForm.UpdateLineMarkers(const AMemo: TCompScintFileEdit; const Line: Integer);
var
  NewMarker: Integer;
begin
  if Line >= AMemo.Lines.Count then
    Exit;

  NewMarker := -1;
  if AMemo.BreakPoints.IndexOf(Line) <> -1 then begin
    if AMemo.LineState = nil then
      NewMarker := mmIconBreakpoint
    else if (Line < AMemo.LineStateCount) and (AMemo.LineState[Line] <> lnUnknown) then
      NewMarker := mmIconBreakpointGood
    else
      NewMarker := mmIconBreakpointBad;
  end else begin
    if Line < AMemo.LineStateCount then begin
      case AMemo.LineState[Line] of
        lnHasEntry: NewMarker := mmIconHasEntry;
        lnEntryProcessed: NewMarker := mmIconEntryProcessed;
      end;
    end;
  end;

  { Delete all markers on the line. To flush out any possible duplicates,
    even the markers we'll be adding next are deleted. }
  if AMemo.GetMarkers(Line) <> [] then
    AMemo.DeleteAllMarkersOnLine(Line);

  if NewMarker <> -1 then
    AMemo.AddMarker(Line, NewMarker);

  if AMemo.StepLine = Line then
    AMemo.AddMarker(Line, mmLineStep)
  else if AMemo.ErrorLine = Line then
    AMemo.AddMarker(Line, mmLineError)
  else if NewMarker in [mmIconBreakpoint, mmIconBreakpointGood] then
    AMemo.AddMarker(Line, mmLineBreakpoint)
  else if NewMarker = mmIconBreakpointBad then
    AMemo.AddMarker(Line, mmLineBreakpointBad);
end;

procedure TCompileForm.UpdateAllMemosLineMarkers;
var
  Memo: TCompScintFileEdit;
  Line: Integer;
begin
  for Memo in FFileMemos do
    if Memo.Used then
      for Line := 0 to Memo.Lines.Count-1 do
        UpdateLineMarkers(Memo, Line);
end;

procedure TCompileForm.UpdateBevel1Visibility;
begin
  Bevel1.Visible := (FTheme.Colors[tcMarginBack] = ToolBarPanel.Color) and not MemosTabSet.Visible;
end;

function TCompileForm.ToCurrentPPI(const XY: Integer): Integer;
begin
  Result := MulDiv(XY, CurrentPPI, 96);
end;

function TCompileForm.FromCurrentPPI(const XY: Integer): Integer;
begin
  Result := MulDiv(XY, 96, CurrentPPI);
end;

initialization
  InitThemeLibrary;
  InitHtmlHelpLibrary;
  { For ClearType support, try to make the default font Microsoft Sans Serif }
  if DefFontData.Name = 'MS Sans Serif' then
    DefFontData.Name := AnsiString(GetPreferredUIFont);
  CoInitialize(nil);
finalization
  CoUninitialize();
end.
<|MERGE_RESOLUTION|>--- conflicted
+++ resolved
@@ -1,5292 +1,5289 @@
-unit CompForm;
-
-{
-  Inno Setup
-  Copyright (C) 1997-2024 Jordan Russell
-  Portions by Martijn Laan
-  For conditions of distribution and use, see LICENSE.TXT.
-
-  Compiler form
-}
-
-{x$DEFINE STATICCOMPILER}
-{ For debugging purposes, remove the 'x' to have it link the compiler code
-  into this program and not depend on ISCmplr.dll. Also see Compile's
-  STATICPREPROC. }
-
-{$I VERSION.INC}
-
-{$IFDEF STATICCOMPILER}
-{$R ISCmplr.images.res}
-{$ENDIF}
-
-interface
-
-uses
-  Windows, Messages, SysUtils, Classes, Contnrs, Graphics, Controls, Forms, Dialogs, CommDlg,
-  Generics.Collections, UIStateForm, StdCtrls, ExtCtrls, Menus, Buttons, ComCtrls, CommCtrl,
-  ScintInt, ScintEdit, ScintStylerInnoSetup, NewTabSet, ModernColors, CompScintEdit,
-  DebugStruct, CompInt, UxTheme, ImageList, ImgList, ToolWin, CompFunc,
-  VirtualImageList, BaseImageCollection, ImageCollection;
-
-const
-  WM_StartCommandLineCompile = WM_USER + $1000;
-  WM_StartCommandLineWizard = WM_USER + $1001;
-  WM_StartNormally = WM_USER + $1002;
-
-type
-  PDebugEntryArray = ^TDebugEntryArray;
-  TDebugEntryArray = array[0..0] of TDebugEntry;
-  PVariableDebugEntryArray = ^TVariableDebugEntryArray;
-  TVariableDebugEntryArray = array[0..0] of TVariableDebugEntry;
-  TStepMode = (smRun, smStepInto, smStepOver, smStepOut, smRunToCursor);
-  TDebugTarget = (dtSetup, dtUninstall);
-
-const
-  DebugTargetStrings: array[TDebugTarget] of String = ('Setup', 'Uninstall');
-
-type
-  TStatusMessageKind = (smkStartEnd, smkNormal, smkWarning, smkError);
-
-  TIncludedFile = class
-    Filename: String;
-    CompilerFileIndex: Integer;
-    LastWriteTime: TFileTime;
-    HasLastWriteTime: Boolean;
-    Memo: TCompScintFileEdit;
-  end;
-
-  TIncludedFiles = TObjectList<TIncludedFile>;
-
-  TFindResult = class
-    Filename: String;
-    Line, LineStartPos: Integer;
-    Range: TScintRange;
-    PrefixStringLength: Integer;
-  end;
-
-  TFindResults = TObjectList<TFindResult>;
-
-  TCompileForm = class(TUIStateForm)
-    MainMenu1: TMainMenu;
-    FMenu: TMenuItem;
-    FNewMainFile: TMenuItem;
-    FOpenMainFile: TMenuItem;
-    FSave: TMenuItem;
-    FSaveMainFileAs: TMenuItem;
-    N1: TMenuItem;
-    BCompile: TMenuItem;
-    N2: TMenuItem;
-    FExit: TMenuItem;
-    EMenu: TMenuItem;
-    EUndo: TMenuItem;
-    N3: TMenuItem;
-    ECut: TMenuItem;
-    ECopy: TMenuItem;
-    EPaste: TMenuItem;
-    EDelete: TMenuItem;
-    N4: TMenuItem;
-    ESelectAll: TMenuItem;
-    VMenu: TMenuItem;
-    EFind: TMenuItem;
-    EFindNext: TMenuItem;
-    EReplace: TMenuItem;
-    HMenu: TMenuItem;
-    HDoc: TMenuItem;
-    N6: TMenuItem;
-    HAbout: TMenuItem;
-    FMRUMainFilesSep: TMenuItem;
-    VCompilerOutput: TMenuItem;
-    FindDialog: TFindDialog;
-    ReplaceDialog: TReplaceDialog;
-    StatusPanel: TPanel;
-    CompilerOutputList: TListBox;
-    SplitPanel: TPanel;
-    HWebsite: TMenuItem;
-    VToolbar: TMenuItem;
-    TInsertFileListField: TMenuItem;
-    TOptions: TMenuItem;
-    HFaq: TMenuItem;
-    StatusBar: TStatusBar;
-    BodyPanel: TPanel;
-    VStatusBar: TMenuItem;
-    ERedo: TMenuItem;
-    RMenu: TMenuItem;
-    RStepInto: TMenuItem;
-    RStepOver: TMenuItem;
-    N5: TMenuItem;
-    RRun: TMenuItem;
-    RRunToCursor: TMenuItem;
-    N10: TMenuItem;
-    REvaluate: TMenuItem;
-    CheckIfRunningTimer: TTimer;
-    RPause: TMenuItem;
-    RParameters: TMenuItem;
-    ListPopupMenu: TPopupMenu;
-    PListCopy: TMenuItem;
-    HISPPSep: TMenuItem;
-    N12: TMenuItem;
-    BStopCompile: TMenuItem;
-    HISPPDoc: TMenuItem;
-    N13: TMenuItem;
-    EGoto: TMenuItem;
-    RTerminate: TMenuItem;
-    BMenu: TMenuItem;
-    BLowPriority: TMenuItem;
-    HDonate: TMenuItem;
-    N14: TMenuItem;
-    HPSWebsite: TMenuItem;
-    N15: TMenuItem;
-    RTargetSetup: TMenuItem;
-    RTargetUninstall: TMenuItem;
-    OutputTabSet: TNewTabSet;
-    DebugOutputList: TListBox;
-    VDebugOutput: TMenuItem;
-    VHide: TMenuItem;
-    N11: TMenuItem;
-    TMenu: TMenuItem;
-    TAddRemovePrograms: TMenuItem;
-    RToggleBreakPoint: TMenuItem;
-    HWhatsNew: TMenuItem;
-    TGenerateGUID: TMenuItem;
-    TSignTools: TMenuItem;
-    N16: TMenuItem;
-    HExamples: TMenuItem;
-    N17: TMenuItem;
-    BOpenOutputFolder: TMenuItem;
-    N8: TMenuItem;
-    VZoom: TMenuItem;
-    VZoomIn: TMenuItem;
-    VZoomOut: TMenuItem;
-    N9: TMenuItem;
-    VZoomReset: TMenuItem;
-    N18: TMenuItem;
-    ECompleteWord: TMenuItem;
-    N19: TMenuItem;
-    FSaveEncoding: TMenuItem;
-    FSaveEncodingAuto: TMenuItem;
-    FSaveEncodingUTF8: TMenuItem;
-    ToolBar: TToolBar;
-    NewMainFileButton: TToolButton;
-    OpenMainFileButton: TToolButton;
-    SaveButton: TToolButton;
-    ToolButton4: TToolButton;
-    CompileButton: TToolButton;
-    StopCompileButton: TToolButton;
-    ToolButton7: TToolButton;
-    RunButton: TToolButton;
-    PauseButton: TToolButton;
-    ToolButton10: TToolButton;
-    TargetSetupButton: TToolButton;
-    TargetUninstallButton: TToolButton;
-    ToolButton13: TToolButton;
-    HelpButton: TToolButton;
-    Bevel1: TBevel;
-    BuildImageList: TImageList;
-    TerminateButton: TToolButton;
-    LightToolBarImageCollection: TImageCollection;
-    DarkToolBarImageCollection: TImageCollection;
-    ToolBarVirtualImageList: TVirtualImageList;
-    PListSelectAll: TMenuItem;
-    DebugCallStackList: TListBox;
-    VDebugCallStack: TMenuItem;
-    TInsertMsgBox: TMenuItem;
-    ToolBarPanel: TPanel;
-    HMailingList: TMenuItem;
-    MemosTabSet: TNewTabSet; { First tab is the main memo, last tab is the preprocessor output memo }
-    FSaveAll: TMenuItem;
-    RStepOut: TMenuItem;
-    VNextTab: TMenuItem;
-    VPreviousTab: TMenuItem;
-    N20: TMenuItem;
-    HShortcutsDoc: TMenuItem;
-    N21: TMenuItem;
-    EFindPrevious: TMenuItem;
-    FindResultsList: TListBox;
-    VFindResults: TMenuItem;
-    EFindInFiles: TMenuItem;
-    FindInFilesDialog: TFindDialog;
-    FPrint: TMenuItem;
-    N22: TMenuItem;
-    PrintDialog: TPrintDialog;
-<<<<<<< HEAD
-    N23: TMenuItem;
-=======
-    FSaveEncodingUTF8NoPreamble: TMenuItem;
->>>>>>> bd2e4aec
-    procedure FormCloseQuery(Sender: TObject; var CanClose: Boolean);
-    procedure FExitClick(Sender: TObject);
-    procedure FOpenMainFileClick(Sender: TObject);
-    procedure EUndoClick(Sender: TObject);
-    procedure EMenuClick(Sender: TObject);
-    procedure ECutClick(Sender: TObject);
-    procedure ECopyClick(Sender: TObject);
-    procedure EPasteClick(Sender: TObject);
-    procedure EDeleteClick(Sender: TObject);
-    procedure FSaveClick(Sender: TObject);
-    procedure ESelectAllClick(Sender: TObject);
-    procedure FNewMainFileClick(Sender: TObject);
-    procedure FNewMainFileUserWizardClick(Sender: TObject);
-    procedure HDocClick(Sender: TObject);
-    procedure BCompileClick(Sender: TObject);
-    procedure FMenuClick(Sender: TObject);
-    procedure FMRUClick(Sender: TObject);
-    procedure VCompilerOutputClick(Sender: TObject);
-    procedure HAboutClick(Sender: TObject);
-    procedure EFindClick(Sender: TObject);
-    procedure FindDialogFind(Sender: TObject);
-    procedure EReplaceClick(Sender: TObject);
-    procedure ReplaceDialogReplace(Sender: TObject);
-    procedure EFindNextOrPreviousClick(Sender: TObject);
-    procedure SplitPanelMouseMove(Sender: TObject; Shift: TShiftState; X,
-      Y: Integer);
-    procedure VMenuClick(Sender: TObject);
-    procedure HWebsiteClick(Sender: TObject);
-    procedure VToolbarClick(Sender: TObject);
-    procedure TOptionsClick(Sender: TObject);
-    procedure HFaqClick(Sender: TObject);
-    procedure HPSWebsiteClick(Sender: TObject);
-    procedure HISPPDocClick(Sender: TObject);
-    procedure VStatusBarClick(Sender: TObject);
-    procedure ERedoClick(Sender: TObject);
-    procedure StatusBarResize(Sender: TObject);
-    procedure RStepIntoClick(Sender: TObject);
-    procedure RStepOverClick(Sender: TObject);
-    procedure RRunToCursorClick(Sender: TObject);
-    procedure RRunClick(Sender: TObject);
-    procedure REvaluateClick(Sender: TObject);
-    procedure CheckIfRunningTimerTimer(Sender: TObject);
-    procedure RPauseClick(Sender: TObject);
-    procedure RParametersClick(Sender: TObject);
-    procedure PListCopyClick(Sender: TObject);
-    procedure BStopCompileClick(Sender: TObject);
-    procedure HMenuClick(Sender: TObject);
-    procedure EGotoClick(Sender: TObject);
-    procedure RTerminateClick(Sender: TObject);
-    procedure BMenuClick(Sender: TObject);
-    procedure BLowPriorityClick(Sender: TObject);
-    procedure StatusBarDrawPanel(StatusBar: TStatusBar;
-      Panel: TStatusPanel; const Rect: TRect);
-    procedure HDonateClick(Sender: TObject);
-    procedure RTargetClick(Sender: TObject);
-    procedure DebugOutputListDrawItem(Control: TWinControl; Index: Integer;
-      Rect: TRect; State: TOwnerDrawState);
-    procedure OutputTabSetClick(Sender: TObject);
-    procedure VHideClick(Sender: TObject);
-    procedure VDebugOutputClick(Sender: TObject);
-    procedure FormResize(Sender: TObject);
-    procedure TAddRemoveProgramsClick(Sender: TObject);
-    procedure RToggleBreakPointClick(Sender: TObject);
-    procedure HWhatsNewClick(Sender: TObject);
-    procedure TGenerateGUIDClick(Sender: TObject);
-    procedure TSignToolsClick(Sender: TObject);
-    procedure HExamplesClick(Sender: TObject);
-    procedure BOpenOutputFolderClick(Sender: TObject);
-    procedure FormKeyDown(Sender: TObject; var Key: Word;
-      Shift: TShiftState);
-    procedure VZoomInClick(Sender: TObject);
-    procedure VZoomOutClick(Sender: TObject);
-    procedure VZoomResetClick(Sender: TObject);
-    procedure ECompleteWordClick(Sender: TObject);
-    procedure FSaveEncodingItemClick(Sender: TObject);
-    procedure CompilerOutputListDrawItem(Control: TWinControl; Index: Integer;
-      Rect: TRect; State: TOwnerDrawState);
-    procedure FormAfterMonitorDpiChanged(Sender: TObject; OldDPI,
-      NewDPI: Integer);
-    procedure PListSelectAllClick(Sender: TObject);
-    procedure DebugCallStackListDrawItem(Control: TWinControl; Index: Integer; Rect: TRect;
-      State: TOwnerDrawState);
-    procedure VDebugCallStackClick(Sender: TObject);
-    procedure HMailingListClick(Sender: TObject);
-    procedure TInsertMsgBoxClick(Sender: TObject);
-    procedure MemosTabSetClick(Sender: TObject);
-    procedure FSaveAllClick(Sender: TObject);
-    procedure RStepOutClick(Sender: TObject);
-    procedure TMenuClick(Sender: TObject);
-    procedure VNextTabClick(Sender: TObject);
-    procedure VPreviousTabClick(Sender: TObject);
-    procedure HShortcutsDocClick(Sender: TObject);
-    procedure VFindResultsClick(Sender: TObject);
-    procedure EFindInFilesClick(Sender: TObject);
-    procedure FindInFilesDialogFind(Sender: TObject);
-    procedure FindResultsListDrawItem(Control: TWinControl; Index: Integer; Rect: TRect;
-      State: TOwnerDrawState);
-    procedure FindResultsListDblClick(Sender: TObject);
-    procedure FPrintClick(Sender: TObject);
-    procedure TInsertFileListFieldClick(Sender: TObject);
-  private
-    { Private declarations }
-    FMemos: TList<TCompScintEdit>;                      { FMemos[0] is the main memo and FMemos[1] the preprocessor output memo - also see MemosTabSet comment above }
-    FMainMemo: TCompScintFileEdit;                      { Doesn't change }
-    FPreprocessorOutputMemo: TCompScintEdit;            { Doesn't change }
-    FFileMemos: TList<TCompScintFileEdit>;              { All memos except FPreprocessorOutputMemo }
-    FActiveMemo: TCompScintEdit;                        { Changes depending on user input }
-    FErrorMemo, FStepMemo: TCompScintFileEdit;          { These change depending on user input }
-    FMemosStyler: TInnoSetupStyler;                     { Single styler for all memos }
-    FCompilerVersion: PCompilerVersionInfo;
-    FMRUMainFilesMenuItems: array[0..MRUListMaxCount-1] of TMenuItem;
-    FMRUMainFilesList: TStringList;
-    FMRUParametersList: TStringList;
-    FOptions: record
-      ShowStartupForm: Boolean;
-      UseWizard: Boolean;
-      Autosave: Boolean;
-      MakeBackups: Boolean;
-      FullPathInTitleBar: Boolean;
-      UndoAfterSave: Boolean;
-      PauseOnDebuggerExceptions: Boolean;
-      RunAsDifferentUser: Boolean;
-      AutoComplete: Boolean;
-      UseSyntaxHighlighting: Boolean;
-      ColorizeCompilerOutput: Boolean;
-      UnderlineErrors: Boolean;
-      CursorPastEOL: Boolean;
-      TabWidth: Integer;
-      UseTabCharacter: Boolean;
-      WordWrap: Boolean;
-      AutoIndent: Boolean;
-      IndentationGuides: Boolean;
-      LowPriorityDuringCompile: Boolean;
-      GutterLineNumbers: Boolean;
-      ThemeType: TThemeType;
-      ShowPreprocessorOutput: Boolean;
-      OpenIncludedFiles: Boolean;
-    end;
-    FOptionsLoaded: Boolean;
-    FTheme: TTheme;
-    FSignTools: TStringList;
-    FFindResults: TFindResults;
-    FCompiling: Boolean;
-    FCompileWantAbort: Boolean;
-    FBecameIdle: Boolean;
-    FModifiedAnySinceLastCompile, FModifiedAnySinceLastCompileAndGo: Boolean;
-    FDebugEntries: PDebugEntryArray;
-    FDebugEntriesCount: Integer;
-    FVariableDebugEntries: PVariableDebugEntryArray;
-    FVariableDebugEntriesCount: Integer;
-    FCompiledCodeText: AnsiString;
-    FCompiledCodeDebugInfo: AnsiString;
-    FDebugClientWnd: HWND;
-    FProcessHandle, FDebugClientProcessHandle: THandle;
-    FDebugTarget: TDebugTarget;
-    FCompiledExe, FUninstExe, FTempDir: String;
-    FPreprocessorOutput: String;
-    FIncludedFiles: TIncludedFiles;
-    FLoadingIncludedFiles: Boolean;
-    FDebugging: Boolean;
-    FStepMode: TStepMode;
-    FPaused, FPausedAtCodeLine: Boolean;
-    FRunToCursorPoint: TDebugEntry;
-    FReplyString: String;
-    FDebuggerException: String;
-    FRunParameters: String;
-    FLastFindOptions: TFindOptions;
-    FLastFindText: String;
-    FLastReplaceText: String;
-    FLastEvaluateConstantText: String;
-    FSavePriorityClass: DWORD;
-    FBuildAnimationFrame: Cardinal;
-    FLastAnimationTick: DWORD;
-    FProgress, FProgressMax: Cardinal;
-    FProgressThemeData: HTHEME;
-    FProgressChunkSize, FProgressSpaceSize: Integer;
-    FDebugLogListTimestampsWidth: Integer;
-    FOnPendingSquiggly: Boolean;
-    FPendingSquigglyCaretPos: Integer;
-    FCallStackCount: Cardinal;
-    FDevMode, FDevNames: HGLOBAL;
-    class procedure AppOnException(Sender: TObject; E: Exception);
-    procedure AppOnActivate(Sender: TObject);
-    procedure AppOnIdle(Sender: TObject; var Done: Boolean);
-    function AskToDetachDebugger: Boolean;
-    procedure BringToForeground;
-    procedure CheckIfTerminated;
-    procedure CompileFile(AFilename: String; const ReadFromFile: Boolean);
-    procedure CompileIfNecessary;
-    function ConfirmCloseFile(const PromptToSave: Boolean): Boolean;
-    procedure DebuggingStopped(const WaitForTermination: Boolean);
-    procedure DebugLogMessage(const S: String);
-    procedure DebugShowCallStack(const CallStack: String; const CallStackCount: Cardinal);
-    procedure DestroyDebugInfo;
-    procedure DetachDebugger;
-    function EvaluateConstant(const S: String; var Output: String): Integer;
-    function EvaluateVariableEntry(const DebugEntry: PVariableDebugEntry;
-      var Output: String): Integer;
-    procedure FindNext;
-    function FromCurrentPPI(const XY: Integer): Integer;
-    procedure Go(AStepMode: TStepMode);
-    procedure HideError;
-    procedure InitializeFindText(Dlg: TFindDialog);
-    function InitializeFileMemo(const Memo: TCompScintFileEdit; const PopupMenu: TPopupMenu): TCompScintFileEdit;
-    function InitializeMainMemo(const Memo: TCompScintFileEdit; const PopupMenu: TPopupMenu): TCompScintFileEdit;
-    function InitializeMemoBase(const Memo: TCompScintEdit; const PopupMenu: TPopupMenu): TCompScintEdit;
-    function InitializeNonFileMemo(const Memo: TCompScintEdit; const PopupMenu: TPopupMenu): TCompScintEdit;
-    procedure InitiateAutoComplete(const Key: AnsiChar);
-    procedure InvalidateStatusPanel(const Index: Integer);
-    procedure LoadKnownIncludedFilesAndUpdateMemos(const AFilename: String);
-    procedure MemoChange(Sender: TObject; const Info: TScintEditChangeInfo);
-    procedure MemoCharAdded(Sender: TObject; Ch: AnsiChar);
-    procedure MainMemoDropFiles(Sender: TObject; X, Y: Integer; AFiles: TStrings);
-    procedure MemoHintShow(Sender: TObject; var Info: TScintHintInfo);
-    procedure MemoKeyDown(Sender: TObject; var Key: Word; Shift: TShiftState);
-    procedure MemoKeyPress(Sender: TObject; var Key: Char);
-    procedure MemoLinesDeleted(Memo: TCompScintFileEdit; FirstLine, Count, FirstAffectedLine: Integer);
-    procedure MemoLinesInserted(Memo: TCompScintFileEdit; FirstLine, Count: integer);
-    procedure MemoMarginClick(Sender: TObject; MarginNumber: Integer;
-      Line: Integer);
-    procedure MemoModifiedChange(Sender: TObject);
-    function MemoToTabIndex(const AMemo: TCompScintEdit): Integer;
-    procedure MemoUpdateUI(Sender: TObject);
-    procedure ModifyMRUMainFilesList(const AFilename: String; const AddNewItem: Boolean);
-    procedure ModifyMRUParametersList(const AParameter: String; const AddNewItem: Boolean);
-    procedure MoveCaretAndActivateMemo(const AMemo: TCompScintEdit; const LineNumber: Integer; const AlwaysResetColumn: Boolean);
-    procedure NewMainFile;
-    procedure NewMainFileUsingWizard;
-    procedure OpenFile(AMemo: TCompScintFileEdit; AFilename: String; const MainMemoAddToRecentDocs: Boolean);
-    procedure OpenMRUMainFile(const AFilename: String);
-    procedure ParseDebugInfo(DebugInfo: Pointer);
-    procedure ReadMRUMainFilesList;
-    procedure ReadMRUParametersList;
-    procedure ResetAllMemosLineState;
-    procedure StartProcess;
-    function SaveFile(const AMemo: TCompScintFileEdit; const SaveAs: Boolean): Boolean;
-    procedure SaveKnownIncludedFiles(const AFilename: String);
-    procedure SetErrorLine(const AMemo: TCompScintFileEdit; const ALine: Integer);
-    procedure SetStatusPanelVisible(const AVisible: Boolean);
-    procedure SetStepLine(const AMemo: TCompScintFileEdit; ALine: Integer);
-    procedure ShowOpenMainFileDialog(const Examples: Boolean);
-    procedure StatusMessage(const Kind: TStatusMessageKind; const S: String);
-    procedure StoreLastFindOptions(Sender: TObject);
-    procedure SyncEditorOptions;
-    procedure SyncZoom;
-    function ToCurrentPPI(const XY: Integer): Integer;
-    procedure ToggleBreakPoint(Line: Integer);
-    procedure UpdateAllMemosLineMarkers;
-    procedure UpdateBevel1Visibility;
-    procedure UpdateCaption;
-    procedure UpdateCaretPosPanel;
-    procedure UpdateCompileStatusPanels(const AProgress, AProgressMax: Cardinal;
-      const ASecondsRemaining: Integer; const ABytesCompressedPerSecond: Cardinal);
-    procedure UpdateEditModePanel;
-    procedure UpdatePreprocMemos;
-    procedure UpdateLineMarkers(const AMemo: TCompScintFileEdit; const Line: Integer);
-    procedure UpdateMemosTabSetVisibility;
-    procedure UpdateModifiedPanel;
-    procedure UpdateNewMainFileButtons;
-    procedure UpdateOutputTabSetListsItemHeightAndDebugTimeWidth;
-    procedure UpdateRunMenu;
-    procedure UpdateSaveMenuItemAndButton;
-    procedure UpdateTargetMenu;
-    procedure UpdateTheme;
-    procedure UpdateThemeData(const Close, Open: Boolean);
-    procedure UpdateStatusPanelHeight(H: Integer);
-    procedure WMCopyData(var Message: TWMCopyData); message WM_COPYDATA;
-    procedure WMDebuggerHello(var Message: TMessage); message WM_Debugger_Hello;
-    procedure WMDebuggerGoodbye(var Message: TMessage); message WM_Debugger_Goodbye;
-    procedure WMDebuggerQueryVersion(var Message: TMessage); message WM_Debugger_QueryVersion;
-    procedure GetMemoAndDebugEntryFromMessage(Kind, Index: Integer; var Memo: TCompScintFileEdit;
-      var DebugEntry: PDebugEntry);
-    procedure DebuggerStepped(var Message: TMessage; const Intermediate: Boolean);
-    procedure WMDebuggerStepped(var Message: TMessage); message WM_Debugger_Stepped;
-    procedure WMDebuggerSteppedIntermediate(var Message: TMessage); message WM_Debugger_SteppedIntermediate;
-    procedure WMDebuggerException(var Message: TMessage); message WM_Debugger_Exception;
-    procedure WMDebuggerSetForegroundWindow(var Message: TMessage); message WM_Debugger_SetForegroundWindow;
-    procedure WMDebuggerCallStackCount(var Message: TMessage); message WM_Debugger_CallStackCount;
-    procedure WMStartCommandLineCompile(var Message: TMessage); message WM_StartCommandLineCompile;
-    procedure WMStartCommandLineWizard(var Message: TMessage); message WM_StartCommandLineWizard;
-    procedure WMStartNormally(var Message: TMessage); message WM_StartNormally;
-    procedure WMSettingChange(var Message: TMessage); message WM_SETTINGCHANGE;
-    procedure WMThemeChanged(var Message: TMessage); message WM_THEMECHANGED;
-{$IFDEF IS_D4}
-  protected
-    procedure WndProc(var Message: TMessage); override;
-{$ENDIF}
-  public
-    { Public declarations }
-    constructor Create(AOwner: TComponent); override;
-    destructor Destroy; override;
-{$IFDEF IS_D5}
-    function IsShortCut(var Message: TWMKey): Boolean; override;
-{$ENDIF}
-  end;
-
-var
-  CompileForm: TCompileForm;
-  CommandLineFilename, CommandLineWizardName: String;
-  CommandLineCompile: Boolean;
-  CommandLineWizard: Boolean;
-
-implementation
-
-uses
-  ActiveX, Clipbrd, ShellApi, ShlObj, IniFiles, Registry, Consts, Types, UITypes, Math, WideStrUtils,
-  PathFunc, CmnFunc, CmnFunc2, FileClass, CompMsgs, TmSchema, BrowseFunc,
-  HtmlHelpFunc, TaskbarProgressFunc,
-  {$IFDEF STATICCOMPILER} Compile, {$ENDIF}
-  CompOptions, CompStartup, CompWizard, CompSignTools, CompTypes, CompInputQueryCombo,
-  CompMessageBoxDesigner, CompFileListWin;
-
-{$R *.DFM}
-
-const
-  { Memos }
-  MaxMemos = 12; { Includes the main and preprocessor output memo's }
-  FirstIncludedFilesMemoIndex = 1; { This is an index into FFileMemos }
-
-  { Status bar panel indexes }
-  spCaretPos = 0;
-  spModified = 1;
-  spEditMode = 2;
-  spCompileIcon = 3;
-  spCompileProgress = 4;
-  spExtraStatus = 5;
-
-  { Output tab set indexes }
-  tiCompilerOutput = 0;
-  tiDebugOutput = 1;
-  tiDebugCallStack = 2;
-  tiFindResults = 3;
-
-  LineStateGrowAmount = 4000;
-
-{ TCompileFormMemoPopupMenu }
-
-type
-  TCompileFormMemoPopupMenu = class(TPopupMenu)
-  public
-    procedure Popup(X, Y: Integer); override;
-  end;
-
-procedure TCompileFormMemoPopupMenu.Popup(X, Y: Integer);
-var
-  Form: TCompileForm;
-begin
-  { Show the existing Edit menu }
-  Form := Owner as TCompileForm;
-  TrackPopupMenu(Form.EMenu.Handle, TPM_RIGHTBUTTON, X, Y, 0, Form.Handle, nil);
-end;
-
-{ TCompileForm }
-
-function TCompileForm.InitializeMemoBase(const Memo: TCompScintEdit; const PopupMenu: TPopupMenu): TCompScintEdit;
-begin
-  Memo.Align := alClient;
-  Memo.AutoCompleteFontName := Font.Name;
-  Memo.AutoCompleteFontSize := Font.Size;
-  Memo.CodePage := CP_UTF8;
-  Memo.Font.Name := 'Courier New';
-  Memo.Font.Size := 10;
-  Memo.ShowHint := True;
-  Memo.Styler := FMemosStyler;
-  Memo.PopupMenu := PopupMenu;
-  Memo.OnChange := MemoChange;
-  Memo.OnCharAdded := MemoCharAdded;
-  Memo.OnHintShow := MemoHintShow;
-  Memo.OnKeyDown := MemoKeyDown;
-  Memo.OnKeyPress := MemoKeyPress;
-  Memo.OnMarginClick := MemoMarginClick;
-  Memo.OnModifiedChange := MemoModifiedChange;
-  Memo.OnUpdateUI := MemoUpdateUI;
-  Memo.Parent := BodyPanel;
-  Memo.SetAutoCompleteSeparator(InnoSetupStylerWordListSeparator);
-  Memo.SetWordChars(Memo.GetDefaultWordChars+'#{}[]');
-  Memo.Theme := FTheme;
-  Memo.Visible := False;
-  Result := Memo;
-end;
-
-function TCompileForm.InitializeFileMemo(const Memo: TCompScintFileEdit; const PopupMenu: TPopupMenu): TCompScintFileEdit;
-begin
-  InitializeMemoBase(Memo, PopupMenu);
-  Memo.CompilerFileIndex := UnknownCompilerFileIndex;
-  Memo.ErrorLine := -1;
-  Memo.StepLine := -1;
-  Result := Memo;
-end;
-
-function TCompileForm.InitializeMainMemo(const Memo: TCompScintFileEdit; const PopupMenu: TPopupMenu): TCompScintFileEdit;
-begin
-  InitializeFileMemo(Memo, PopupMenu);
-  Memo.AcceptDroppedFiles := True;
-  Memo.CompilerFileIndex := -1;
-  Memo.OnDropFiles := MainMemoDropFiles;
-  Memo.Used := True;
-  Result := Memo;
-end;
-
-function TCompileForm.InitializeNonFileMemo(const Memo: TCompScintEdit; const PopupMenu: TPopupMenu): TCompScintEdit;
-begin
-  InitializeMemoBase(Memo, PopupMenu);
-  Memo.ReadOnly := True;
-  Result := Memo;
-end;
-
-constructor TCompileForm.Create(AOwner: TComponent);
-
-  procedure ReadConfig;
-  var
-    Ini: TConfigIniFile;
-    WindowPlacement: TWindowPlacement;
-    I: Integer;
-    Memo: TCompScintEdit;
-  begin
-    Ini := TConfigIniFile.Create;
-    try
-      { Menu check boxes state }
-      Toolbar.Visible := Ini.ReadBool('Options', 'ShowToolbar', True);
-      StatusBar.Visible := Ini.ReadBool('Options', 'ShowStatusBar', True);
-      FOptions.LowPriorityDuringCompile := Ini.ReadBool('Options', 'LowPriorityDuringCompile', False);
-
-      { Configuration options }
-      FOptions.ShowStartupForm := Ini.ReadBool('Options', 'ShowStartupForm', True);
-      FOptions.UseWizard := Ini.ReadBool('Options', 'UseWizard', True);
-      FOptions.Autosave := Ini.ReadBool('Options', 'Autosave', False);
-      FOptions.MakeBackups := Ini.ReadBool('Options', 'MakeBackups', False);
-      FOptions.FullPathInTitleBar := Ini.ReadBool('Options', 'FullPathInTitleBar', False);
-      FOptions.UndoAfterSave := Ini.ReadBool('Options', 'UndoAfterSave', True);
-      FOptions.PauseOnDebuggerExceptions := Ini.ReadBool('Options', 'PauseOnDebuggerExceptions', True);
-      FOptions.RunAsDifferentUser := Ini.ReadBool('Options', 'RunAsDifferentUser', False);
-      FOptions.AutoComplete := Ini.ReadBool('Options', 'AutoComplete', True);
-      FOptions.UseSyntaxHighlighting := Ini.ReadBool('Options', 'UseSynHigh', True);
-      FOptions.ColorizeCompilerOutput := Ini.ReadBool('Options', 'ColorizeCompilerOutput', True);
-      FOptions.UnderlineErrors := Ini.ReadBool('Options', 'UnderlineErrors', True);
-      FOptions.CursorPastEOL := Ini.ReadBool('Options', 'EditorCursorPastEOL', True);
-      FOptions.TabWidth := Ini.ReadInteger('Options', 'TabWidth', 2);
-      FOptions.UseTabCharacter := Ini.ReadBool('Options', 'UseTabCharacter', False);
-      FOptions.WordWrap := Ini.ReadBool('Options', 'WordWrap', False);
-      FOptions.AutoIndent := Ini.ReadBool('Options', 'AutoIndent', True);
-      FOptions.IndentationGuides := Ini.ReadBool('Options', 'IndentationGuides', True);
-      FOptions.GutterLineNumbers := Ini.ReadBool('Options', 'GutterLineNumbers', False);
-      FOptions.ShowPreprocessorOutput := Ini.ReadBool('Options', 'ShowPreprocessorOutput', True);
-      FOptions.OpenIncludedFiles := Ini.ReadBool('Options', 'OpenIncludedFiles', True);
-      I := Ini.ReadInteger('Options', 'ThemeType', Ord(GetDefaultThemeType));
-      if (I >= 0) and (I <= Ord(High(TThemeType))) then
-        FOptions.ThemeType := TThemeType(I);
-      FMainMemo.Font.Name := Ini.ReadString('Options', 'EditorFontName', FMainMemo.Font.Name);
-      FMainMemo.Font.Size := Ini.ReadInteger('Options', 'EditorFontSize', FMainMemo.Font.Size);
-      FMainMemo.Font.Charset := Ini.ReadInteger('Options', 'EditorFontCharset', FMainMemo.Font.Charset);
-      FMainMemo.Zoom := Ini.ReadInteger('Options', 'Zoom', 0);
-      for Memo in FMemos do begin
-        if Memo <> FMainMemo then begin
-          Memo.Font := FMainMemo.Font;
-          Memo.Zoom := FMainMemo.Zoom;
-        end;
-      end;
-      SyncEditorOptions;
-      UpdateNewMainFileButtons;
-      UpdateTheme;
-
-      { Window state }
-      WindowPlacement.length := SizeOf(WindowPlacement);
-      GetWindowPlacement(Handle, @WindowPlacement);
-      WindowPlacement.showCmd := SW_HIDE;  { the form isn't Visible yet }
-      WindowPlacement.rcNormalPosition.Left := Ini.ReadInteger('State',
-        'WindowLeft', WindowPlacement.rcNormalPosition.Left);
-      WindowPlacement.rcNormalPosition.Top := Ini.ReadInteger('State',
-        'WindowTop', WindowPlacement.rcNormalPosition.Top);
-      WindowPlacement.rcNormalPosition.Right := Ini.ReadInteger('State',
-        'WindowRight', WindowPlacement.rcNormalPosition.Left + Width);
-      WindowPlacement.rcNormalPosition.Bottom := Ini.ReadInteger('State',
-        'WindowBottom', WindowPlacement.rcNormalPosition.Top + Height);
-      SetWindowPlacement(Handle, @WindowPlacement);
-      { Note: Must set WindowState *after* calling SetWindowPlacement, since
-        TCustomForm.WMSize resets WindowState }
-      if Ini.ReadBool('State', 'WindowMaximized', False) then
-        WindowState := wsMaximized;
-      { Note: Don't call UpdateStatusPanelHeight here since it clips to the
-        current form height, which hasn't been finalized yet }
-
-      StatusPanel.Height := ToCurrentPPI(Ini.ReadInteger('State', 'StatusPanelHeight',
-        (10 * FromCurrentPPI(DebugOutputList.ItemHeight) + 4) + FromCurrentPPI(OutputTabSet.Height)));
-    finally
-      Ini.Free;
-    end;
-    FOptionsLoaded := True;
-  end;
-
-var
-  I: Integer;
-  NewItem: TMenuItem;
-  PopupMenu: TPopupMenu;
-  Memo: TCompScintEdit;
-begin
-  inherited;
-
-  {$IFNDEF STATICCOMPILER}
-  FCompilerVersion := ISDllGetVersion;
-  {$ELSE}
-  FCompilerVersion := ISGetVersion;
-  {$ENDIF}
-
-  FModifiedAnySinceLastCompile := True;
-
-  InitFormFont(Self);
-
-  { For some reason, if AutoScroll=False is set on the form Delphi ignores the
-    'poDefault' Position setting }
-  AutoScroll := False;
-
-  { Append the shortcut key text to the Edit items. Don't actually set the
-    ShortCut property because we don't want the key combinations having an
-    effect when Memo doesn't have the focus. }
-  SetFakeShortCut(EUndo, Ord('Z'), [ssCtrl]);
-  SetFakeShortCut(ERedo, Ord('Y'), [ssCtrl]);
-  SetFakeShortCut(ECut, Ord('X'), [ssCtrl]);
-  SetFakeShortCut(ECopy, Ord('C'), [ssCtrl]);
-  SetFakeShortCut(EPaste, Ord('V'), [ssCtrl]);
-  SetFakeShortCut(ESelectAll, Ord('A'), [ssCtrl]);
-  SetFakeShortCut(EDelete, VK_DELETE, []);
-  SetFakeShortCut(ECompleteWord, VK_RIGHT, [ssAlt]);
-  SetFakeShortCutText(VZoomIn, SmkcCtrl + 'Num +');    { These zoom shortcuts are handled by Scintilla and only support the active memo, unlike the menu items which work on all memos }
-  SetFakeShortCutText(VZoomOut, SmkcCtrl + 'Num -');
-  SetFakeShortCutText(VZoomReset, SmkcCtrl + 'Num /');
-  { Use fake Esc shortcut for Stop Compile so it doesn't conflict with the
-    editor's autocompletion list }
-  SetFakeShortCut(BStopCompile, VK_ESCAPE, []);
-
-{$IFNDEF IS_D103RIO}
-  { TStatusBar needs manual scaling before Delphi 10.3 Rio }
-  StatusBar.Height := ToPPI(StatusBar.Height);
-  for I := 0 to StatusBar.Panels.Count-1 do
-    StatusBar.Panels[I].Width := ToPPI(StatusBar.Panels[I].Width);
-{$ENDIF}
-
-  PopupMenu := TCompileFormMemoPopupMenu.Create(Self);
-
-  FMemosStyler := TInnoSetupStyler.Create(Self);
-  FMemosStyler.ISPPInstalled := ISPPInstalled;
-  FTheme := TTheme.Create;
-  FMemos := TList<TCompScintEdit>.Create;
-  FMainMemo := InitializeMainMemo(TCompScintFileEdit.Create(Self), PopupMenu);
-  FMemos.Add(FMainMemo);
-  FPreprocessorOutputMemo := InitializeNonFileMemo(TCompScintEdit.Create(Self), PopupMenu);
-  FMemos.Add(FPreprocessorOutputMemo);
-  for I := FMemos.Count to MaxMemos-1 do
-    FMemos.Add(InitializeFileMemo(TCompScintFileEdit.Create(Self), PopupMenu));
-  FFileMemos := TList<TCompScintFileEdit>.Create;
-  for Memo in FMemos do
-    if Memo is TCompScintFileEdit then
-      FFileMemos.Add(TCompScintFileEdit(Memo));
-  FActiveMemo := FMainMemo;
-  FActiveMemo.Visible := True;
-  FErrorMemo := FMainMemo;
-  FStepMemo := FMainMemo;
-  FMemosStyler.Theme := FTheme;
-
-  UpdateOutputTabSetListsItemHeightAndDebugTimeWidth;
-
-  Application.HintShortPause := 0;
-  Application.OnException := AppOnException;
-  Application.OnActivate := AppOnActivate;
-  Application.OnIdle := AppOnIdle;
-
-  FMRUMainFilesList := TStringList.Create;
-  for I := 0 to High(FMRUMainFilesMenuItems) do begin
-    NewItem := TMenuItem.Create(Self);
-    NewItem.OnClick := FMRUClick;
-    FMenu.Insert(FMenu.IndexOf(FMRUMainFilesSep), NewItem);
-    FMRUMainFilesMenuItems[I] := NewItem;
-  end;
-  FMRUParametersList := TStringList.Create;
-
-  FSignTools := TStringList.Create;
-  FFindResults := TFindResults.Create;
-
-  FIncludedFiles := TIncludedFiles.Create;
-  UpdatePreprocMemos;
-
-  FDebugTarget := dtSetup;
-  UpdateTargetMenu;
-
-  UpdateCaption;
-
-  UpdateThemeData(False, True);
-
-  if CommandLineCompile then begin
-    ReadSignTools(FSignTools);
-    PostMessage(Handle, WM_StartCommandLineCompile, 0, 0)
-  end else if CommandLineWizard then begin
-    { Stop Delphi from showing the compiler form }
-    Application.ShowMainForm := False;
-    { Show wizard form later }
-    PostMessage(Handle, WM_StartCommandLineWizard, 0, 0);
-  end else begin
-    ReadConfig;
-    ReadSignTools(FSignTools);
-    PostMessage(Handle, WM_StartNormally, 0, 0);
-  end;
-end;
-
-destructor TCompileForm.Destroy;
-
-  procedure SaveConfig;
-  var
-    Ini: TConfigIniFile;
-    WindowPlacement: TWindowPlacement;
-  begin
-    Ini := TConfigIniFile.Create;
-    try
-      { Theme state }
-      Ini.WriteInteger('Options', 'ThemeType', Ord(FOptions.ThemeType));  { Also see TOptionsClick }
-
-      { Menu check boxes state }
-      Ini.WriteBool('Options', 'ShowToolbar', Toolbar.Visible);
-      Ini.WriteBool('Options', 'ShowStatusBar', StatusBar.Visible);
-      Ini.WriteBool('Options', 'LowPriorityDuringCompile', FOptions.LowPriorityDuringCompile);
-
-      { Window state }
-      WindowPlacement.length := SizeOf(WindowPlacement);
-      GetWindowPlacement(Handle, @WindowPlacement);
-      Ini.WriteInteger('State', 'WindowLeft', WindowPlacement.rcNormalPosition.Left);
-      Ini.WriteInteger('State', 'WindowTop', WindowPlacement.rcNormalPosition.Top);
-      Ini.WriteInteger('State', 'WindowRight', WindowPlacement.rcNormalPosition.Right);
-      Ini.WriteInteger('State', 'WindowBottom', WindowPlacement.rcNormalPosition.Bottom);
-      Ini.WriteBool('State', 'WindowMaximized', WindowState = wsMaximized);
-      Ini.WriteInteger('State', 'StatusPanelHeight', FromCurrentPPI(StatusPanel.Height));
-
-      { Zoom state }
-      Ini.WriteInteger('Options', 'Zoom', FMainMemo.Zoom); { Only saves the main memo's zoom }
-    finally
-      Ini.Free;
-    end;
-  end;
-
-begin
-  UpdateThemeData(True, False);
-
-  Application.OnActivate := nil;
-  Application.OnIdle := nil;
-
-  if FOptionsLoaded and not (CommandLineCompile or CommandLineWizard) then
-    SaveConfig;
-
-  if FDevMode <> 0 then
-    GlobalFree(FDevMode);
-  if FDevNames <> 0 then
-    GlobalFree(FDevNames);
-
-  FTheme.Free;
-  DestroyDebugInfo;
-  FIncludedFiles.Free;
-  FFindResults.Free;
-  FSignTools.Free;
-  FMRUParametersList.Free;
-  FMRUMainFilesList.Free;
-  FFileMemos.Free;
-  FMemos.Free;
-
-  inherited;
-end;
-
-class procedure TCompileForm.AppOnException(Sender: TObject; E: Exception);
-begin
-  AppMessageBox(PChar(AddPeriod(E.Message)), SCompilerFormCaption,
-    MB_OK or MB_ICONSTOP);
-end;
-
-procedure TCompileForm.FormAfterMonitorDpiChanged(Sender: TObject; OldDPI,
-  NewDPI: Integer);
-begin
-  UpdateOutputTabSetListsItemHeightAndDebugTimeWidth;
-  UpdateStatusPanelHeight(StatusPanel.Height);
-end;
-
-procedure TCompileForm.FormCloseQuery(Sender: TObject;
-  var CanClose: Boolean);
-begin
-  if IsWindowEnabled(Application.Handle) then
-    CanClose := ConfirmCloseFile(True)
-  else
-    { CloseQuery is also called by the VCL when a WM_QUERYENDSESSION message
-      is received. Don't display message box if a modal dialog is already
-      displayed. }
-    CanClose := False;
-end;
-
-procedure TCompileForm.FormKeyDown(Sender: TObject; var Key: Word;
-  Shift: TShiftState);
-begin
-  if ShortCut(Key, Shift) = VK_ESCAPE then begin
-    if BStopCompile.Enabled then
-      BStopCompileClick(Self);
-  end
-  else if (Key = VK_F6) and not(ssAlt in Shift) then begin
-    { Toggle focus between panes }
-    Key := 0;
-    if ActiveControl <> FActiveMemo then
-      ActiveControl := FActiveMemo
-    else if StatusPanel.Visible then begin
-      case OutputTabSet.TabIndex of
-        tiCompilerOutput: ActiveControl := CompilerOutputList;
-        tiDebugOutput: ActiveControl := DebugOutputList;
-        tiDebugCallStack: ActiveControl := DebugCallStackList;
-        tiFindResults: ActiveControl := FindResultsList;
-      end;
-    end;
-  end;
-end;
-
-procedure TCompileForm.FormResize(Sender: TObject);
-begin
-  { Make sure the status panel's height is decreased if necessary in response
-    to the form's height decreasing }
-  if StatusPanel.Visible then
-    UpdateStatusPanelHeight(StatusPanel.Height);
-end;
-
-{$IFDEF IS_D4}
-procedure TCompileForm.WndProc(var Message: TMessage);
-begin
-  { Without this, the status bar's owner drawn panels sometimes get corrupted and show
-    menu items instead. See:
-    http://groups.google.com/group/borland.public.delphi.vcl.components.using/browse_thread/thread/e4cb6c3444c70714 }
-  with Message do
-    case Msg of
-      WM_DRAWITEM:
-        with PDrawItemStruct(Message.LParam)^ do
-          if (CtlType = ODT_MENU) and not IsMenu(hwndItem) then
-            CtlType := ODT_STATIC;
-    end;
-  inherited 
-end;
-{$ENDIF}
-
-{$IFDEF IS_D5}
-function TCompileForm.IsShortCut(var Message: TWMKey): Boolean;
-begin
-  { Key messages are forwarded by the VCL to the main form for ShortCut
-    processing. In Delphi 5+, however, this happens even when a TFindDialog
-    is active, causing Ctrl+V/Esc/etc. to be intercepted by the main form.
-    Work around this by always returning False when not Active. }
-  if Active then
-    Result := inherited IsShortCut(Message)
-  else
-    Result := False;
-end;
-{$ENDIF}
-
-procedure TCompileForm.UpdateCaption;
-var
-  NewCaption: String;
-begin
-  if FMainMemo.Filename = '' then
-    NewCaption := GetFileTitle(FMainMemo.Filename)
-  else begin
-    if FOptions.FullPathInTitleBar then
-      NewCaption := FMainMemo.Filename
-    else
-      NewCaption := GetDisplayFilename(FMainMemo.Filename);
-  end;
-  NewCaption := NewCaption + ' - ' + SCompilerFormCaption + ' ' +
-    String(FCompilerVersion.Version);
-  if FCompiling then
-    NewCaption := NewCaption + '  [Compiling]'
-  else if FDebugging then begin
-    if not FPaused then
-      NewCaption := NewCaption + '  [Running]'
-    else
-      NewCaption := NewCaption + '  [Paused]';
-  end;
-  Caption := NewCaption;
-  if not CommandLineWizard then
-    Application.Title := NewCaption;
-end;
-
-procedure TCompileForm.UpdateNewMainFileButtons;
-begin
-  if FOptions.UseWizard then begin
-    FNewMainFile.Caption := '&New...';
-    FNewMainFile.OnClick := FNewMainFileUserWizardClick;
-    NewMainFileButton.OnClick := FNewMainFileUserWizardClick;
-  end else begin
-    FNewMainFile.Caption := '&New';
-    FNewMainFile.OnClick := FNewMainFileClick;
-    NewMainFileButton.OnClick := FNewMainFileClick;
-  end;
-end;
-
-procedure TCompileForm.TInsertFileListFieldClick(Sender: TObject);
-var
-  CFLWForm: TCFLWForm;
-begin
-  CFLWForm := TCFLWForm.Create(Application);
-  try
-    if CFLWForm.ShowModal = mrOk then
-      FActiveMemo.SelText := CFLWForm.Text;
-  finally
-    CFLWForm.Free;
-  end;
-end;
-
-procedure TCompileForm.NewMainFile;
-var
-  Memo: TCompScintFileEdit;
-begin
-  HideError;
-  FUninstExe := '';
-  if FDebugTarget <> dtSetup then begin
-    FDebugTarget := dtSetup;
-    UpdateTargetMenu;
-  end;
-  for Memo in FFileMemos do
-    if Memo.Used then
-      Memo.BreakPoints.Clear;
-  DestroyDebugInfo;
-
-  FMainMemo.Filename := '';
-  UpdateCaption;
-  FMainMemo.SaveEncoding := seUTF8;
-  FMainMemo.Lines.Clear;
-  FModifiedAnySinceLastCompile := True;
-  FPreprocessorOutput := '';
-  FIncludedFiles.Clear;
-  UpdatePreprocMemos;
-  FMainMemo.ClearUndo;
-end;
-
-procedure TCompileForm.LoadKnownIncludedFilesAndUpdateMemos(const AFilename: String);
-var
-  Strings: TStringList;
-  IncludedFile: TIncludedFile;
-  I: Integer;
-begin
-  if FIncludedFiles.Count <> 0 then
-    raise Exception.Create('FIncludedFiles.Count <> 0'); { NewMainFile should have been called }
-
-  try
-    if AFilename <> '' then begin
-      Strings := TStringList.Create;
-      try
-        LoadKnownIncludedFiles(AFilename, Strings);
-        if Strings.Count > 0 then begin
-          try
-            for I := 0 to Strings.Count-1 do begin
-              IncludedFile := TIncludedFile.Create;
-              IncludedFile.Filename := Strings[I];
-              IncludedFile.CompilerFileIndex := UnknownCompilerFileIndex;
-              IncludedFile.HasLastWriteTime := GetLastWriteTimeOfFile(IncludedFile.Filename,
-                @IncludedFile.LastWriteTime);
-              FIncludedFiles.Add(IncludedFile);
-            end;
-          finally
-            UpdatePreprocMemos;
-          end;
-        end;
-      finally
-        Strings.Free;
-      end;
-    end;
-  except
-    { Ignore any exceptions. }
-  end;
-end;
-
-procedure TCompileForm.SaveKnownIncludedFiles(const AFilename: String);
-var
-  Strings: TStringList;
-  IncludedFile: TIncludedFile;
-begin
-  try
-    if AFilename <> '' then begin
-      Strings := TStringList.Create;
-      try
-        for IncludedFile in FIncludedFiles do
-          Strings.Add(IncludedFile.Filename);
-        CompFunc.SaveKnownIncludedFiles(AFilename, Strings);
-      finally
-        Strings.Free;
-      end;
-    end;
-  except
-    { Handle exceptions locally; failure to save the includes list should not be
-      a fatal error. }
-    Application.HandleException(Self);
-  end;
-end;
-
-procedure TCompileForm.NewMainFileUsingWizard;
-var
-  WizardForm: TWizardForm;
-  SaveEnabled: Boolean;
-begin
-  WizardForm := TWizardForm.Create(Application);
-  try
-    SaveEnabled := Enabled;
-    if CommandLineWizard then begin
-      WizardForm.WizardName := CommandLineWizardName;
-      { Must disable CompileForm even though it isn't shown, otherwise
-        menu keyboard shortcuts (such as Ctrl+O) still work }
-      Enabled := False;
-    end;
-    try
-      if WizardForm.ShowModal <> mrOk then
-        Exit;
-    finally
-      Enabled := SaveEnabled;
-    end;
-
-    if CommandLineWizard then begin
-      SaveTextToFile(CommandLineFileName, WizardForm.ResultScript, seUtf8);
-    end else begin
-      NewMainFile;
-      FMainMemo.Lines.Text := WizardForm.ResultScript;
-      FMainMemo.ClearUndo;
-      if WizardForm.Result = wrComplete then begin
-        FMainMemo.ForceModifiedState;
-        if MsgBox('Would you like to compile the new script now?', SCompilerFormCaption, mbConfirmation, MB_YESNO) = IDYES then
-          BCompileClick(Self);
-      end;
-    end;
-  finally
-    WizardForm.Free;
-  end;
-end;
-
-procedure TCompileForm.OpenFile(AMemo: TCompScintFileEdit; AFilename: String;
-  const MainMemoAddToRecentDocs: Boolean);
-
-  function GetStreamSaveEncoding(const Stream: TStream): TSaveEncoding;
-  var
-    Buf: array[0..2] of Byte;
-  begin
-    Result := seAuto;
-    var StreamSize := Stream.Size;
-    var CappedSize: Integer;
-    if StreamSize > High(Integer) then
-      CappedSize := High(Integer)
-    else
-      CappedSize := Integer(StreamSize);
-    if (CappedSize >= SizeOf(Buf)) and (Stream.Read(Buf, SizeOf(Buf)) = SizeOf(Buf)) and
-       (Buf[0] = $EF) and (Buf[1] = $BB) and (Buf[2] = $BF) then
-      Result := seUTF8
-    else begin
-      Stream.Seek(0, soFromBeginning);
-      var S: AnsiString;
-      SetLength(S, CappedSize);
-      SetLength(S, Stream.Read(S[1], CappedSize));
-      if IsUTF8String(S) then
-        Result := seUTF8NoPreamble;
-    end;
-  end;
-
-  function GetEncoding(const SaveEncoding: TSaveEncoding): TEncoding;
-  begin
-    if SaveEncoding in [seUTF8, seUTF8NoPreamble] then
-      Result := TEncoding.UTF8
-    else
-      Result := nil;
-  end;
-
-var
-  Stream: TFileStream;
-begin
-  AFilename := PathExpand(AFilename);
-
-  Stream := TFileStream.Create(AFilename, fmOpenRead or fmShareDenyNone);
-  try
-    if AMemo = FMainMemo then
-      NewMainFile;
-    GetFileTime(Stream.Handle, nil, nil, @AMemo.FileLastWriteTime);
-    AMemo.SaveEncoding := GetStreamSaveEncoding(Stream);
-    Stream.Seek(0, soFromBeginning);
-    AMemo.Lines.LoadFromStream(Stream, GetEncoding(AMemo.SaveEncoding));
-  finally
-    Stream.Free;
-  end;
-  AMemo.ClearUndo;
-  if AMemo = FMainMemo then begin
-    AMemo.Filename := AFilename;
-    UpdateCaption;
-    ModifyMRUMainFilesList(AFilename, True);
-    if MainMemoAddToRecentDocs then
-      AddFileToRecentDocs(AFilename);
-    LoadKnownIncludedFilesAndUpdateMemos(AFilename);
-  end;
-end;
-
-procedure TCompileForm.OpenMRUMainFile(const AFilename: String);
-{ Same as OpenFile, but offers to remove the file from the MRU list if it
-  cannot be opened }
-begin
-  try
-    OpenFile(FMainMemo, AFilename, True);
-  except
-    Application.HandleException(Self);
-    if MsgBoxFmt('There was an error opening the file. Remove it from the list?',
-       [AFilename], SCompilerFormCaption, mbError, MB_YESNO) = IDYES then begin
-      ModifyMRUMainFilesList(AFilename, False);
-      DeleteKnownIncludedFiles(AFilename);
-    end;
-  end;
-end;
-
-function TCompileForm.SaveFile(const AMemo: TCompScintFileEdit; const SaveAs: Boolean): Boolean;
-
-  procedure SaveMemoTo(const FN: String);
-  var
-    TempFN, BackupFN: String;
-    Buf: array[0..4095] of Char;
-  begin
-    { Save to a temporary file; don't overwrite existing files in place. This
-      way, if the system crashes or the disk runs out of space during the save,
-      the existing file will still be intact. }
-    if GetTempFileName(PChar(PathExtractDir(FN)), 'iss', 0, Buf) = 0 then
-      raise Exception.CreateFmt('Error creating file (code %d). Could not save file',
-        [GetLastError]);
-    TempFN := Buf;
-    try
-      SaveTextToFile(TempFN, AMemo.Lines.Text, AMemo.SaveEncoding);
-
-      { Back up existing file if needed }
-      if FOptions.MakeBackups and NewFileExists(FN) then begin
-        BackupFN := PathChangeExt(FN, '.~is');
-        DeleteFile(BackupFN);
-        if not RenameFile(FN, BackupFN) then
-          raise Exception.Create('Error creating backup file. Could not save file');
-      end;
-
-      { Delete existing file }
-      if not DeleteFile(FN) and (GetLastError <> ERROR_FILE_NOT_FOUND) then
-        raise Exception.CreateFmt('Error removing existing file (code %d). Could not save file',
-          [GetLastError]);
-    except
-      DeleteFile(TempFN);
-      raise;
-    end;
-    { Rename temporary file.
-      Note: This is outside the try..except because we already deleted the
-      existing file, and don't want the temp file also deleted in the unlikely
-      event that the rename fails. }
-    if not RenameFile(TempFN, FN) then
-      raise Exception.CreateFmt('Error renaming temporary file (code %d). Could not save file',
-        [GetLastError]);
-    GetLastWriteTimeOfFile(FN, @AMemo.FileLastWriteTime);
-  end;
-
-var
-  FN: String;
-begin
-  Result := False;
-  if SaveAs or (AMemo.Filename = '') then begin
-    if AMemo <> FMainMemo then
-      raise Exception.Create('Internal error: AMemo <> FMainMemo');
-    FN := AMemo.Filename;
-    if not NewGetSaveFileName('', FN, '', SCompilerOpenFilter, 'iss', Handle) then Exit;
-    FN := PathExpand(FN);
-    SaveMemoTo(FN);
-    AMemo.Filename := FN;
-    UpdateCaption;
-  end else
-    SaveMemoTo(AMemo.Filename);
-  AMemo.SetSavePoint;
-  if not FOptions.UndoAfterSave then
-    AMemo.ClearUndo;
-  Result := True;
-  if AMemo = FMainMemo then begin
-    ModifyMRUMainFilesList(AMemo.Filename, True);
-    SaveKnownIncludedFiles(AMemo.Filename);
-  end;
-end;
-
-function TCompileForm.ConfirmCloseFile(const PromptToSave: Boolean): Boolean;
-
-  function PromptToSaveMemo(const AMemo: TCompScintFileEdit): Boolean;
-  var
-    FileTitle: String;
-  begin
-    Result := True;
-    if AMemo.Modified then begin
-      FileTitle := GetFileTitle(AMemo.Filename);
-      case MsgBox('The text in the ' + FileTitle + ' file has changed.'#13#10#13#10 +
-         'Do you want to save the changes?', SCompilerFormCaption, mbError,
-         MB_YESNOCANCEL) of
-        IDYES: Result := SaveFile(AMemo, False);
-        IDNO: ;
-      else
-        Result := False;
-      end;
-    end;
-  end;
-
-var
-  Memo: TCompScintFileEdit;
-begin
-  if FCompiling then begin
-    MsgBox('Please stop the compile process before performing this command.',
-      SCompilerFormCaption, mbError, MB_OK);
-    Result := False;
-    Exit;
-  end;
-  if FDebugging and not AskToDetachDebugger then begin
-    Result := False;
-    Exit;
-  end;
-  Result := True;
-  if PromptToSave then begin
-    for Memo in FFileMemos do begin
-      if Memo.Used then begin
-        Result := PromptToSaveMemo(Memo);
-        if not Result then
-          Exit;
-      end;
-    end;
-  end;
-end;
-
-procedure TCompileForm.ReadMRUMainFilesList;
-begin
-  try
-    ReadMRUList(FMRUMainFilesList, 'ScriptFileHistoryNew', 'History');
-  except
-    { Ignore any exceptions. }
-  end;
-end;
-
-procedure TCompileForm.ModifyMRUMainFilesList(const AFilename: String;
-  const AddNewItem: Boolean);
-begin
-  { Load most recent items first, just in case they've changed }
-  try
-    ReadMRUMainFilesList;
-  except
-    { Ignore any exceptions. }
-  end;
-  try
-    ModifyMRUList(FMRUMainFilesList, 'ScriptFileHistoryNew', 'History', AFileName, AddNewItem, @PathCompare);
-  except
-    { Handle exceptions locally; failure to save the MRU list should not be
-      a fatal error. }
-    Application.HandleException(Self);
-  end;
-end;
-
-procedure TCompileForm.ReadMRUParametersList;
-begin
-  try
-    ReadMRUList(FMRUParametersList, 'ParametersHistory', 'History');
-  except
-    { Ignore any exceptions. }
-  end;
-end;
-
-procedure TCompileForm.ModifyMRUParametersList(const AParameter: String;
-  const AddNewItem: Boolean);
-begin
-  { Load most recent items first, just in case they've changed }
-  try
-    ReadMRUParametersList;
-  except
-    { Ignore any exceptions. }
-  end;
-  try
-    ModifyMRUList(FMRUParametersList, 'ParametersHistory', 'History', AParameter, AddNewItem, @CompareText);
-  except
-    { Handle exceptions locally; failure to save the MRU list should not be
-      a fatal error. }
-    Application.HandleException(Self);
-  end;
-end;
-
-procedure TCompileForm.StatusMessage(const Kind: TStatusMessageKind; const S: String);
-begin
-  AddLines(CompilerOutputList, S, TObject(Kind), False, alpNone, 0);
-  CompilerOutputList.Update;
-end;
-
-procedure TCompileForm.DebugLogMessage(const S: String);
-begin
-  AddLines(DebugOutputList, S, nil, True, alpTimestamp, FDebugLogListTimestampsWidth);
-  DebugOutputList.Update;
-end;
-
-procedure TCompileForm.DebugShowCallStack(const CallStack: String; const CallStackCount: Cardinal);
-begin
-  DebugCallStackList.Clear;
-  AddLines(DebugCallStackList, CallStack, nil, True, alpCountdown, FCallStackCount-1);
-  DebugCallStackList.Items.Insert(0, '*** [Code] Call Stack');
-  DebugCallStackList.Update;
-end;
-
-type
-  PAppData = ^TAppData;
-  TAppData = record
-    Form: TCompileForm;
-    Filename: String;
-    Lines: TStringList;
-    CurLineNumber: Integer;
-    CurLine: String;
-    OutputExe: String;
-    DebugInfo: Pointer;
-    ErrorMsg: String;
-    ErrorFilename: String;
-    ErrorLine: Integer;
-    Aborted: Boolean;
-  end;
-
-function CompilerCallbackProc(Code: Integer; var Data: TCompilerCallbackData;
-  AppData: Longint): Integer; stdcall;
-
-  procedure DecodeIncludedFilenames(P: PChar; const IncludedFiles: TIncludedFiles);
-  var
-    IncludedFile: TIncludedFile;
-    I: Integer;
-  begin
-    IncludedFiles.Clear;
-    if P = nil then
-      Exit;
-    I := 0;
-    while P^ <> #0 do begin
-      if not IsISPPBuiltins(P) then begin
-        IncludedFile := TIncludedFile.Create;
-        IncludedFile.Filename := P;
-        IncludedFile.CompilerFileIndex := I;
-        IncludedFile.HasLastWriteTime := GetLastWriteTimeOfFile(IncludedFile.Filename,
-          @IncludedFile.LastWriteTime);
-        IncludedFiles.Add(IncludedFile);
-      end;
-      Inc(P, StrLen(P) + 1);
-      Inc(I);
-    end;
-  end;
-
-begin
-  Result := iscrSuccess;
-  with PAppData(AppData)^ do
-    case Code of
-      iscbReadScript:
-        begin
-          if Data.Reset then
-            CurLineNumber := 0;
-          if CurLineNumber < Lines.Count then begin
-            CurLine := Lines[CurLineNumber];
-            Data.LineRead := PChar(CurLine);
-            Inc(CurLineNumber);
-          end;
-        end;
-      iscbNotifyStatus:
-        if Data.Warning then
-          Form.StatusMessage(smkWarning, Data.StatusMsg)
-        else
-          Form.StatusMessage(smkNormal, Data.StatusMsg);
-      iscbNotifyIdle:
-        begin
-          Form.UpdateCompileStatusPanels(Data.CompressProgress,
-            Data.CompressProgressMax, Data.SecondsRemaining,
-            Data.BytesCompressedPerSecond);
-          { We have to use HandleMessage instead of ProcessMessages so that
-            Application.Idle is called. Otherwise, Flat TSpeedButton's don't
-            react to the mouse being moved over them.
-            Unfortunately, HandleMessage by default calls WaitMessage. To avoid
-            this we have an Application.OnIdle handler which sets Done to False
-            while compiling is in progress - see AppOnIdle.
-            The GetQueueStatus check below is just an optimization; calling
-            HandleMessage when there are no messages to process wastes CPU. }
-          if GetQueueStatus(QS_ALLINPUT) <> 0 then begin
-            Form.FBecameIdle := False;
-            repeat
-              Application.HandleMessage;
-              { AppOnIdle sets FBecameIdle to True when it's called, which
-                indicates HandleMessage didn't find any message to process }
-            until Form.FBecameIdle;
-          end;
-          if Form.FCompileWantAbort then
-            Result := iscrRequestAbort;
-        end;
-      iscbNotifyPreproc:
-        begin
-          Form.FPreprocessorOutput := TrimRight(Data.PreprocessedScript);
-          DecodeIncludedFilenames(Data.IncludedFilenames, Form.FIncludedFiles); { Also stores last write time }
-          Form.SaveKnownIncludedFiles(Filename);
-        end;
-      iscbNotifySuccess:
-        begin
-          OutputExe := Data.OutputExeFilename;
-          if Form.FCompilerVersion.BinVersion >= $3000001 then begin
-            DebugInfo := AllocMem(Data.DebugInfoSize);
-            Move(Data.DebugInfo^, DebugInfo^, Data.DebugInfoSize);
-          end else
-            DebugInfo := nil;
-        end;
-      iscbNotifyError:
-        begin
-          if Assigned(Data.ErrorMsg) then
-            ErrorMsg := Data.ErrorMsg
-          else
-            Aborted := True;
-          ErrorFilename := Data.ErrorFilename;
-          ErrorLine := Data.ErrorLine;
-        end;
-    end;
-end;
-
-procedure TCompileForm.CompileFile(AFilename: String; const ReadFromFile: Boolean);
-
-  function GetMemoFromErrorFilename(const ErrorFilename: String): TCompScintFileEdit;
-  var
-    Memo: TCompScintFileEdit;
-  begin
-    if ErrorFilename = '' then
-      Result := FMainMemo
-    else begin
-      if FOptions.OpenIncludedFiles then begin
-        for Memo in FFileMemos do begin
-          if Memo.Used and (PathCompare(Memo.Filename, ErrorFilename) = 0) then begin
-            Result := Memo;
-            Exit;
-          end;
-        end;
-      end;
-      Result := nil;
-    end;
-  end;
-
-var
-  SourcePath, S, Options: String;
-  Params: TCompileScriptParamsEx;
-  AppData: TAppData;
-  StartTime, ElapsedTime, ElapsedSeconds: DWORD;
-  I: Integer;
-  Memo: TCompScintFileEdit;
-  OldActiveMemo: TCompScintEdit;
-begin
-  if FCompiling then begin
-    { Shouldn't get here, but just in case... }
-    MsgBox('A compile is already in progress.', SCompilerFormCaption, mbError, MB_OK);
-    Abort;
-  end;
-
-  if not ReadFromFile then begin
-    if FOptions.OpenIncludedFiles then begin
-      { Included files must always be saved since they're not read from the editor by the compiler }
-      for Memo in FFileMemos do begin
-        if (Memo <> FMainMemo) and Memo.Used and Memo.Modified then begin
-          if FOptions.Autosave then begin
-            if not SaveFile(Memo, False) then
-              Abort;
-          end else begin
-            case MsgBox('The text in the ' + Memo.Filename + ' file has changed and must be saved before compiling.'#13#10#13#10 +
-               'Save the changes and continue?', SCompilerFormCaption, mbError,
-               MB_YESNO) of
-              IDYES:
-                if not SaveFile(Memo, False) then
-                  Abort;
-            else
-              Abort;
-            end;
-          end;
-        end;
-      end;
-    end;
-    { Save main file if requested }
-    if FOptions.Autosave and FMainMemo.Modified then begin
-      if not SaveFile(FMainMemo, False) then
-        Abort;
-    end else if FMainMemo.Filename = '' then begin
-      case MsgBox('Would you like to save the script before compiling?' +
-         SNewLine2 + 'If you answer No, the compiled installation will be ' +
-         'placed under your My Documents folder by default.',
-         SCompilerFormCaption, mbConfirmation, MB_YESNOCANCEL) of
-        IDYES:
-          if not SaveFile(FMainMemo, False) then
-            Abort;
-        IDNO: ;
-      else
-        Abort;
-      end;
-    end;
-    AFilename := FMainMemo.Filename;
-  end; {else: Command line compile, AFilename already set. }
-
-  DestroyDebugInfo;
-  OldActiveMemo := FActiveMemo;
-  AppData.Lines := TStringList.Create;
-  try
-    FBuildAnimationFrame := 0;
-    FProgress := 0;
-    FProgressMax := 0;
-
-    FActiveMemo.CancelAutoComplete;
-    FActiveMemo.Cursor := crAppStart;
-    FActiveMemo.SetCursorID(999);  { hack to keep it from overriding Cursor }
-    CompilerOutputList.Cursor := crAppStart;
-    for Memo in FFileMemos do
-      Memo.ReadOnly := True;
-    UpdateEditModePanel;
-    HideError;
-    CompilerOutputList.Clear;
-    SendMessage(CompilerOutputList.Handle, LB_SETHORIZONTALEXTENT, 0, 0);
-    DebugOutputList.Clear;
-    SendMessage(DebugOutputList.Handle, LB_SETHORIZONTALEXTENT, 0, 0);
-    DebugCallStackList.Clear;
-    SendMessage(DebugCallStackList.Handle, LB_SETHORIZONTALEXTENT, 0, 0);
-    OutputTabSet.TabIndex := tiCompilerOutput;
-    SetStatusPanelVisible(True);
-
-    SourcePath := GetSourcePath(AFilename);
-
-    FillChar(Params, SizeOf(Params), 0);
-    Params.Size := SizeOf(Params);
-    Params.CompilerPath := nil;
-    Params.SourcePath := PChar(SourcePath);
-    Params.CallbackProc := CompilerCallbackProc;
-    Pointer(Params.AppData) := @AppData;
-    Options := '';
-    for I := 0 to FSignTools.Count-1 do
-      Options := Options + AddSignToolParam(FSignTools[I]);
-    Params.Options := PChar(Options);
-
-    AppData.Form := Self;
-    AppData.CurLineNumber := 0;
-    AppData.Aborted := False;
-    I := ReadScriptLines(AppData.Lines, ReadFromFile, AFilename, FMainMemo);
-    if I <> -1 then begin
-      if not ReadFromFile then begin
-        MoveCaretAndActivateMemo(FMainMemo, I, False);
-        SetErrorLine(FMainMemo, I);
-      end;
-      raise Exception.CreateFmt(SCompilerIllegalNullChar, [I + 1]);
-    end;
-
-    StartTime := GetTickCount;
-    StatusMessage(smkStartEnd, Format(SCompilerStatusStarting, [TimeToStr(Time)]));
-    StatusMessage(smkStartEnd, '');
-    FCompiling := True;
-    FCompileWantAbort := False;
-    UpdateRunMenu;
-    UpdateCaption;
-    SetLowPriority(FOptions.LowPriorityDuringCompile, FSavePriorityClass);
-
-    AppData.Filename := AFilename;
-
-    {$IFNDEF STATICCOMPILER}
-    if ISDllCompileScript(Params) <> isceNoError then begin
-    {$ELSE}
-    if ISCompileScript(Params, False) <> isceNoError then begin
-    {$ENDIF}
-      StatusMessage(smkError, SCompilerStatusErrorAborted);
-      if not ReadFromFile and (AppData.ErrorLine > 0) then begin
-        Memo := GetMemoFromErrorFilename(AppData.ErrorFilename);
-        if Memo <> nil then begin
-          { Move the caret to the line number the error occurred on }
-          MoveCaretAndActivateMemo(Memo, AppData.ErrorLine - 1, False);
-          SetErrorLine(Memo, AppData.ErrorLine - 1);
-        end;
-      end;
-      if not AppData.Aborted then begin
-        S := '';
-        if AppData.ErrorFilename <> '' then
-          S := 'File: ' + AppData.ErrorFilename + SNewLine2;
-        if AppData.ErrorLine > 0 then
-          S := S + Format('Line %d:' + SNewLine, [AppData.ErrorLine]);
-        S := S + AppData.ErrorMsg;
-        SetAppTaskbarProgressState(tpsError);
-        MsgBox(S, 'Compiler Error', mbCriticalError, MB_OK)
-      end;
-      Abort;
-    end;
-    ElapsedTime := GetTickCount - StartTime;
-    ElapsedSeconds := ElapsedTime div 1000;
-    StatusMessage(smkStartEnd, Format(SCompilerStatusFinished, [TimeToStr(Time),
-      Format('%.2u%s%.2u%s%.3u', [ElapsedSeconds div 60, {$IFDEF IS_DXE}FormatSettings.{$ENDIF}TimeSeparator,
-        ElapsedSeconds mod 60, {$IFDEF IS_DXE}FormatSettings.{$ENDIF}DecimalSeparator, ElapsedTime mod 1000])]));
-  finally
-    AppData.Lines.Free;
-    FCompiling := False;
-    SetLowPriority(False, FSavePriorityClass);
-    OldActiveMemo.Cursor := crDefault;
-    OldActiveMemo.SetCursorID(SC_CURSORNORMAL);
-    CompilerOutputList.Cursor := crDefault;
-    for Memo in FFileMemos do
-      Memo.ReadOnly := False;
-    UpdateEditModePanel;
-    UpdateRunMenu;
-    UpdateCaption;
-    UpdatePreprocMemos;
-    if AppData.DebugInfo <> nil then begin
-      ParseDebugInfo(AppData.DebugInfo); { Must be called after UpdateIncludedFilesMemos }
-      FreeMem(AppData.DebugInfo);
-    end;
-    InvalidateStatusPanel(spCompileIcon);
-    InvalidateStatusPanel(spCompileProgress);
-    SetAppTaskbarProgressState(tpsNoProgress);
-    StatusBar.Panels[spExtraStatus].Text := '';
-  end;
-  FCompiledExe := AppData.OutputExe;
-  FModifiedAnySinceLastCompile := False;
-  FModifiedAnySinceLastCompileAndGo := False;
-end;
-
-procedure TCompileForm.SyncEditorOptions;
-const
-  SquigglyStyles: array[Boolean] of Integer = (INDIC_HIDDEN, INDIC_SQUIGGLE);
-var
-  Memo: TCompScintEdit;
-begin
-  for Memo in FMemos do begin
-    Memo.UseStyleAttributes := FOptions.UseSyntaxHighlighting;
-    Memo.Call(SCI_INDICSETSTYLE, inSquiggly, SquigglyStyles[FOptions.UnderlineErrors]);
-
-    if FOptions.CursorPastEOL then
-      Memo.VirtualSpaceOptions := [svsRectangularSelection, svsUserAccessible]
-    else
-      Memo.VirtualSpaceOptions := [];
-    Memo.FillSelectionToEdge := FOptions.CursorPastEOL;
-
-    Memo.TabWidth := FOptions.TabWidth;
-    Memo.UseTabCharacter := FOptions.UseTabCharacter;
-
-    Memo.WordWrap := FOptions.WordWrap;
-
-    if FOptions.IndentationGuides then
-      Memo.IndentationGuides := sigLookBoth
-    else
-      Memo.IndentationGuides := sigNone;
-
-    Memo.LineNumbers := FOptions.GutterLineNumbers;
-  end;
-end;
-
-procedure TCompileForm.FMenuClick(Sender: TObject);
-
-  function DoubleAmp(const S: String): String;
-  var
-    I: Integer;
-  begin
-    Result := S;
-    I := 1;
-    while I <= Length(Result) do begin
-      if Result[I] = '&' then begin
-        Inc(I);
-        Insert('&', Result, I);
-        Inc(I);
-      end
-      else
-        Inc(I, PathCharLength(S, I));
-    end;
-  end;
-
-var
-  I: Integer;
-begin
-  FSaveMainFileAs.Enabled := FActiveMemo = FMainMemo;
-  FSaveEncoding.Enabled := FSave.Enabled; { FSave.Enabled is kept up-to-date by UpdateSaveMenuItemAndButton }
-  FSaveEncodingAuto.Checked := FSaveEncoding.Enabled and ((FActiveMemo as TCompScintFileEdit).SaveEncoding = seAuto);
-  FSaveEncodingUTF8.Checked := FSaveEncoding.Enabled and ((FActiveMemo as TCompScintFileEdit).SaveEncoding = seUTF8);
-  FSaveEncodingUTF8NoPreamble.Checked := FSaveEncoding.Enabled and ((FActiveMemo as TCompScintFileEdit).SaveEncoding = seUTF8NoPreamble);
-  FSaveAll.Visible := FOptions.OpenIncludedFiles;
-  ReadMRUMainFilesList;
-  FMRUMainFilesSep.Visible := FMRUMainFilesList.Count <> 0;
-  for I := 0 to High(FMRUMainFilesMenuItems) do
-    with FMRUMainFilesMenuItems[I] do begin
-      if I < FMRUMainFilesList.Count then begin
-        Visible := True;
-        Caption := '&' + IntToStr((I+1) mod 10) + ' ' + DoubleAmp(FMRUMainFilesList[I]);
-      end
-      else
-        Visible := False;
-    end;
-end;
-
-procedure TCompileForm.FNewMainFileClick(Sender: TObject);
-begin
-  if ConfirmCloseFile(True) then
-    NewMainFile;
-end;
-
-procedure TCompileForm.FNewMainFileUserWizardClick(Sender: TObject);
-begin
-  if ConfirmCloseFile(True) then
-    NewMainFileUsingWizard;
-end;
-
-procedure TCompileForm.ShowOpenMainFileDialog(const Examples: Boolean);
-var
-  InitialDir, FileName: String;
-begin
-  if Examples then begin
-    InitialDir := PathExtractPath(NewParamStr(0)) + 'Examples';
-    Filename := PathExtractPath(NewParamStr(0)) + 'Examples\Example1.iss';
-  end
-  else begin
-    InitialDir := PathExtractDir(FMainMemo.Filename);
-    Filename := '';
-  end;
-  if ConfirmCloseFile(True) then
-    if NewGetOpenFileName('', FileName, InitialDir, SCompilerOpenFilter, 'iss', Handle) then
-      OpenFile(FMainMemo, Filename, False);
-end;
-
-procedure TCompileForm.FOpenMainFileClick(Sender: TObject);
-begin
-  ShowOpenMainFileDialog(False);
-end;
-
-procedure TCompileForm.FSaveClick(Sender: TObject);
-begin
-  SaveFile((FActiveMemo as TCompScintFileEdit), Sender = FSaveMainFileAs);
-end;
-
-procedure TCompileForm.FSaveEncodingItemClick(Sender: TObject);
-begin
-  if Sender = FSaveEncodingUTF8  then
-    (FActiveMemo as TCompScintFileEdit).SaveEncoding := seUTF8
-  else if Sender = FSaveEncodingUTF8NoPreamble  then
-    (FActiveMemo as TCompScintFileEdit).SaveEncoding := seUTF8NoPreamble
-  else
-    (FActiveMemo as TCompScintFileEdit).SaveEncoding := seAuto;
-end;
-
-procedure TCompileForm.FSaveAllClick(Sender: TObject);
-var
-  Memo: TCompScintFileEdit;
-begin
-  for Memo in FFileMemos do
-    if Memo.Used and Memo.Modified then
-      SaveFile(Memo, False);
-end;
-
-procedure TCompileForm.FPrintClick(Sender: TObject);
-
-  procedure SetupNonDarkPrintStyler(var PrintStyler: TInnoSetupStyler; var PrintTheme: TTheme;
-    var OldStyler: TScintCustomStyler; var OldTheme: TTheme);
-  begin
-    { Not the most pretty code, would ideally make a copy of FActiveMemo and print that instead or
-      somehow convince Scintilla to use different print styles but don't know of a good way to do
-      either. Using SC_PRINT_COLOURONWHITE doesn't help, this gives white on white in dark mode. }
-    PrintStyler := TInnoSetupStyler.Create(nil);
-    PrintTheme := TTheme.Create;
-    PrintStyler.ISPPInstalled := ISPPInstalled;
-    PrintStyler.Theme := PrintTheme;
-    if not FTheme.Dark then
-      PrintTheme.Typ := FTheme.Typ
-    else
-      PrintTheme.Typ := ttModernLight;
-    OldStyler := FActiveMemo.Styler;
-    OldTheme := FActiveMemo.Theme;
-    FActiveMemo.Styler := PrintStyler;
-    FActiveMemo.Theme := PrintTheme;
-    FActiveMemo.UpdateThemeColorsAndStyleAttributes;
-  end;
-
-  procedure DeinitPrintStyler(const PrintStyler: TInnoSetupStyler; const PrintTheme: TTheme;
-    const OldStyler: TScintCustomStyler; const OldTheme: TTheme);
-  begin
-    if (OldStyler <> nil) or (OldTheme <> nil) then begin
-      if OldStyler <> nil then
-        FActiveMemo.Styler := OldStyler;
-      if OldTheme <> nil then
-        FActiveMemo.Theme := OldTheme;
-      FActiveMemo.UpdateThemeColorsAndStyleAttributes;
-    end;
-    PrintTheme.Free;
-    PrintStyler.Free;
-  end;
-
-var
-  PrintStyler: TInnoSetupStyler;
-  OldStyler: TScintCustomStyler;
-  PrintTheme, OldTheme: TTheme;
-  PrintMemo: TCompScintEdit;
-  HeaderMemo: TCompScintFileEdit;
-  FileTitle, S: String;
-  pdlg: TPrintDlg;
-  crange: TScintRange;
-  startPos, endPos: Integer;
-  hdc: Windows.HDC;
-  rectMargins, rectPhysMargins, rectSetup, rcw: TRect;
-  ptPage, ptDpi: TPoint;
-  headerLineHeight, footerLineHeight: Integer;
-  fontHeader, fontFooter: HFONT;
-  tm: TTextMetric;
-  di: TDocInfo;
-  lengthDoc, lengthDocMax, lengthPrinted: Integer;
-  frPrint: TScintRangeToFormat;
-  pageNum: Integer;
-  printPage: Boolean;
-  ta: UINT;
-  sHeader, sFooter: String;
-  pen, penOld: HPEN;
-begin
-  if FActiveMemo is TCompScintFileEdit then
-    HeaderMemo := TCompScintFileEdit(FActiveMemo)
-  else
-    HeaderMemo := FMainMemo;
-  sHeader := HeaderMemo.Filename;
-  FileTitle := GetFileTitle(HeaderMemo.Filename);
-  if HeaderMemo <> FActiveMemo then begin
-    S := ' - ' + MemosTabSet.Tabs[MemoToTabIndex(FActiveMemo)];
-    sHeader := Format('%s  %s', [sHeader, S]);
-    FileTitle := Format('%s %s', [FileTitle, S]);
-  end;
-  sHeader := Format('%s - %s', [sHeader, DateTimeToStr(Now())]);
-
-  { Based on Scintilla 2.22's SciTEWin::Print }
-  
-  ZeroMemory(@pdlg, SizeOf(pdlg));
-  pdlg.lStructSize := SizeOf(pdlg);
-  pdlg.hwndOwner := Handle;
-  pdlg.hInstance := hInstance;
-  pdlg.Flags := PD_USEDEVMODECOPIES or PD_ALLPAGES or PD_RETURNDC;
-  pdlg.nFromPage := 1;
-  pdlg.nToPage := 1;
-  pdlg.nMinPage := 1;
-  pdlg.nMaxPage := $ffff; // We do not know how many pages in the document until the printer is selected and the paper size is known.
-  pdlg.nCopies := 1;
-  pdlg.hDC := 0;
-  pdlg.hDevMode := FDevMode;
-  pdlg.hDevNames := FDevNames;
-
-  // See if a range has been selected
-  crange := FActiveMemo.Selection;
-  startPos := crange.StartPos;
-  endPos := crange.EndPos;
-
-  if startPos = endPos then
-    pdlg.Flags := pdlg.Flags or PD_NOSELECTION
-  else
-    pdlg.Flags := pdlg.Flags or PD_SELECTION;
-
-(*
-  if (!showDialog) {
-    // Don't display dialog box, just use the default printer and options
-    pdlg.Flags |= PD_RETURNDEFAULT;
-  }
-*)
-
-  if not PrintDlg(pdlg) then
-    Exit;
-
-  PrintStyler := nil;
-  PrintTheme := nil;
-  OldStyler := nil;
-  OldTheme := nil;
-  try
-    if FTheme.Dark then
-      SetupNonDarkPrintStyler(PrintStyler, PrintTheme, OldStyler, OldTheme);
-
-    FDevMode := pdlg.hDevMode;
-    FDevNames := pdlg.hDevNames;
-
-    hdc := pdlg.hDC;
-
-    // Get printer resolution
-    ptDpi.x := GetDeviceCaps(hdc, LOGPIXELSX);    // dpi in X direction
-    ptDpi.y := GetDeviceCaps(hdc, LOGPIXELSY);    // dpi in Y direction
-
-    // Start by getting the physical page size (in device units).
-    ptPage.x := GetDeviceCaps(hdc, PHYSICALWIDTH);   // device units
-    ptPage.y := GetDeviceCaps(hdc, PHYSICALHEIGHT);  // device units
-
-    // Get the dimensions of the unprintable
-    // part of the page (in device units).
-    rectPhysMargins.left := GetDeviceCaps(hdc, PHYSICALOFFSETX);
-    rectPhysMargins.top := GetDeviceCaps(hdc, PHYSICALOFFSETY);
-
-    // To get the right and lower unprintable area,
-    // we take the entire width and height of the paper and
-    // subtract everything else.
-    rectPhysMargins.right := ptPage.x                       // total paper width
-                             - GetDeviceCaps(hdc, HORZRES)  // printable width
-                             - rectPhysMargins.left;        // left unprintable margin
-
-    rectPhysMargins.bottom := ptPage.y                      // total paper height
-                              - GetDeviceCaps(hdc, VERTRES) // printable height
-                              - rectPhysMargins.top;        // right unprintable margin
-
-    // At this point, rectPhysMargins contains the widths of the
-    // unprintable regions on all four sides of the page in device units.
-
-  (*
-    // Take in account the page setup given by the user (if one value is not null)
-    if (pagesetupMargin.left != 0 || pagesetupMargin.right != 0 ||
-            pagesetupMargin.top != 0 || pagesetupMargin.bottom != 0) {
-      GUI::Rectangle rectSetup;
-
-      // Convert the hundredths of millimeters (HiMetric) or
-      // thousandths of inches (HiEnglish) margin values
-      // from the Page Setup dialog to device units.
-      // (There are 2540 hundredths of a mm in an inch.)
-
-      TCHAR localeInfo[3];
-      GetLocaleInfo(LOCALE_USER_DEFAULT, LOCALE_IMEASURE, localeInfo, 3);
-
-      if (localeInfo[0] == '0') { // Metric system. '1' is US System   *)
-        rectSetup.left := MulDiv(500 {pagesetupMargin.left}, ptDpi.x, 2540);
-        rectSetup.top := MulDiv(500 {pagesetupMargin.top}, ptDpi.y, 2540);
-        rectSetup.right := MulDiv(500 {pagesetupMargin.right}, ptDpi.x, 2540);
-        rectSetup.bottom  := MulDiv(500 {pagesetupMargin.bottom}, ptDpi.y, 2540);
-      (* } else {
-        rectSetup.left  = MulDiv(pagesetupMargin.left, ptDpi.x, 1000);
-        rectSetup.top = MulDiv(pagesetupMargin.top, ptDpi.y, 1000);
-        rectSetup.right = MulDiv(pagesetupMargin.right, ptDpi.x, 1000);
-        rectSetup.bottom  = MulDiv(pagesetupMargin.bottom, ptDpi.y, 1000);
-      } *)
-
-      // Don't reduce margins below the minimum printable area
-      rectMargins.left := Max(rectPhysMargins.left, rectSetup.left);
-      rectMargins.top := Max(rectPhysMargins.top, rectSetup.top);
-      rectMargins.right := Max(rectPhysMargins.right, rectSetup.right);
-      rectMargins.bottom := Max(rectPhysMargins.bottom, rectSetup.bottom);
-  (*
-    } else {
-      rectMargins := rectPhysMargins;
-    }
-  *)
-
-    // rectMargins now contains the values used to shrink the printable
-    // area of the page.
-
-    // Convert device coordinates into logical coordinates
-    DPtoLP(hdc, rectMargins, 2);
-    DPtoLP(hdc, rectPhysMargins, 2);
-
-    // Convert page size to logical units and we're done!
-    DPtoLP(hdc, ptPage, 1);
-
-    headerLineHeight := MulDiv(9, ptDpi.y, 72);
-    fontHeader := CreateFont(headerLineHeight, 0, 0, 0, FW_REGULAR, 1, 0, 0, 0, 0, 0, 0, 0, PChar(FActiveMemo.Font.Name));
-    SelectObject(hdc, fontHeader);
-    GetTextMetrics(hdc, &tm);
-    headerLineHeight := tm.tmHeight + tm.tmExternalLeading;
-
-    footerLineHeight := MulDiv(9, ptDpi.y, 72);
-    fontFooter := CreateFont(footerLineHeight, 0, 0, 0, FW_REGULAR, 0, 0, 0, 0, 0, 0, 0, 0, PChar(FActiveMemo.Font.Name));
-    SelectObject(hdc, fontFooter);
-    GetTextMetrics(hdc, &tm);
-    footerLineHeight := tm.tmHeight + tm.tmExternalLeading;
-
-    ZeroMemory(@di, SizeOf(di));
-    di.cbSize := SizeOf(di);
-    di.lpszDocName  := PChar(FileTitle);
-    di.lpszOutput := nil;
-    di.lpszDatatype := nil;
-    di.fwType := 0;
-
-    if StartDoc(hdc, &di) < 0 then begin
-      DeleteDC(hdc);
-      DeleteObject(fontHeader);
-      DeleteObject(fontFooter);
-      MsgBox('Can not start printer document.', SCompilerFormCaption, mbError, MB_OK);
-      Exit;
-    end;
-
-    lengthDoc := FActiveMemo.GetRawTextLength;
-    lengthDocMax := lengthDoc;
-    lengthPrinted := 0;
-
-    // Requested to print selection
-    if (pdlg.Flags and PD_SELECTION) <> 0 then begin
-      if startPos > endPos then begin
-        lengthPrinted := endPos;
-        lengthDoc := startPos;
-      end else begin
-        lengthPrinted := startPos;
-        lengthDoc := endPos;
-      end;
-
-      if lengthPrinted < 0 then
-        lengthPrinted := 0;
-      if lengthDoc > lengthDocMax then
-        lengthDoc := lengthDocMax;
-    end;
-
-    // We must subtract the physical margins from the printable area
-    frPrint.hdc := hdc;
-    frPrint.hdcTarget := hdc;
-    frPrint.rc.left := rectMargins.left - rectPhysMargins.left;
-    frPrint.rc.top := rectMargins.top - rectPhysMargins.top;
-    frPrint.rc.right := ptPage.x - rectMargins.right - rectPhysMargins.left;
-    frPrint.rc.bottom := ptPage.y - rectMargins.bottom - rectPhysMargins.top;
-    frPrint.rcPage.left := 0;
-    frPrint.rcPage.top := 0;
-    frPrint.rcPage.right := ptPage.x - rectPhysMargins.left - rectPhysMargins.right - 1;
-    frPrint.rcPage.bottom := ptPage.y - rectPhysMargins.top - rectPhysMargins.bottom - 1;
-    frPrint.rc.top := frPrint.rc.top + headerLineHeight + headerLineHeight div 2;
-    frPrint.rc.bottom := frPrint.rc.bottom - (footerLineHeight + footerLineHeight div 2);
-
-    // Print each page
-    pageNum := 1;
-
-    while lengthPrinted < lengthDoc do begin
-      printPage := ((pdlg.Flags and PD_PAGENUMS) = 0) or
-                   ((pageNum >= pdlg.nFromPage) and (pageNum <= pdlg.nToPage));
-
-      sFooter := Format('- %d -', [pageNum]);
-
-      if printPage then begin
-        StartPage(hdc);
-
-        SetTextColor(hdc, clBlack);
-        SetBkColor(hdc, clWhite);
-        SelectObject(hdc, fontHeader);
-        ta := SetTextAlign(hdc, TA_BOTTOM);
-        rcw := Rect(frPrint.rc.left, frPrint.rc.top - headerLineHeight - headerLineHeight div 2,
-                    frPrint.rc.right, frPrint.rc.top - headerLineHeight div 2);
-        rcw.bottom := rcw.top + headerLineHeight;
-        ExtTextOut(hdc, frPrint.rc.left + 5, frPrint.rc.top - headerLineHeight div 2,
-                   ETO_OPAQUE, rcw, sHeader, Length(sHeader), nil);
-        SetTextAlign(hdc, ta);
-        pen := CreatePen(0, 1, clBlack);
-        penOld := SelectObject(hdc, pen);
-        MoveToEx(hdc, frPrint.rc.left, frPrint.rc.top - headerLineHeight div 4, nil);
-        LineTo(hdc, frPrint.rc.right, frPrint.rc.top - headerLineHeight div 4);
-        SelectObject(hdc, penOld);
-        DeleteObject(pen);
-      end;
-
-      frPrint.chrg.StartPos := lengthPrinted;
-      frPrint.chrg.EndPos := lengthDoc;
-
-      lengthPrinted := FActiveMemo.FormatRange(printPage, @frPrint);
-
-      if printPage then begin
-        SetTextColor(hdc, clBlack);
-        SetBkColor(hdc, clWhite);
-        SelectObject(hdc, fontFooter);
-        ta := SetTextAlign(hdc, TA_TOP);
-        rcw := Rect(frPrint.rc.left, frPrint.rc.bottom + footerLineHeight div 2,
-                    frPrint.rc.right, frPrint.rc.bottom + footerLineHeight + footerLineHeight div 2);
-        ExtTextOut(hdc, frPrint.rc.left + 5, frPrint.rc.bottom + footerLineHeight div 2,
-                   ETO_OPAQUE, rcw, sFooter, Length(sFooter), nil);
-        SetTextAlign(hdc, ta);
-        pen := CreatePen(0, 1, clBlack);
-        penOld := SelectObject(hdc, pen);
-        MoveToEx(hdc, frPrint.rc.left, frPrint.rc.bottom + footerLineHeight div 4, nil);
-        LineTo(hdc, frPrint.rc.right, frPrint.rc.bottom + footerLineHeight div 4);
-        SelectObject(hdc, penOld);
-        DeleteObject(pen);
-
-        EndPage(hdc);
-      end;
-      Inc(pageNum);
-
-      if ((pdlg.Flags and PD_PAGENUMS) <> 0) and (pageNum > pdlg.nToPage) then
-        Break;
-    end;
-
-    FActiveMemo.FormatRange(False, nil);
-
-    EndDoc(hdc);
-    DeleteDC(hdc);
-    DeleteObject(fontHeader);
-    DeleteObject(fontFooter);
-  finally
-    DeinitPrintStyler(PrintStyler, PrintTheme, OldStyler, OldTheme);
-  end;
-end;
-
-procedure TCompileForm.FMRUClick(Sender: TObject);
-var
-  I: Integer;
-begin
-  if ConfirmCloseFile(True) then
-    for I := 0 to High(FMRUMainFilesMenuItems) do
-      if FMRUMainFilesMenuItems[I] = Sender then begin
-        OpenMRUMainFile(FMRUMainFilesList[I]);
-        Break;
-      end;
-end;
-
-procedure TCompileForm.FExitClick(Sender: TObject);
-begin
-  Close;
-end;
-
-procedure TCompileForm.EMenuClick(Sender: TObject);
-var
-  MemoHasFocus, MemoIsReadOnly: Boolean;
-begin
-  MemoHasFocus := FActiveMemo.Focused;
-  MemoIsReadOnly := FActiveMemo.ReadOnly;
-  EUndo.Enabled := MemoHasFocus and FActiveMemo.CanUndo;
-  ERedo.Enabled := MemoHasFocus and FActiveMemo.CanRedo;
-  ECut.Enabled := MemoHasFocus and not MemoIsReadOnly and FActiveMemo.SelAvail;
-  ECopy.Enabled := MemoHasFocus and FActiveMemo.SelAvail;
-  EPaste.Enabled := MemoHasFocus and not MemoIsReadOnly and Clipboard.HasFormat(CF_TEXT);
-  EDelete.Enabled := MemoHasFocus and FActiveMemo.SelAvail;
-  ESelectAll.Enabled := MemoHasFocus;
-  EFind.Enabled := MemoHasFocus;
-  EFindNext.Enabled := MemoHasFocus;
-  EFindPrevious.Enabled := MemoHasFocus;
-  EReplace.Enabled := MemoHasFocus and not MemoIsReadOnly;
-  EGoto.Enabled := MemoHasFocus;
-  ECompleteWord.Enabled := MemoHasFocus and not MemoIsReadOnly;
-end;
-
-procedure TCompileForm.EUndoClick(Sender: TObject);
-begin
-  FActiveMemo.Undo;
-end;
-
-procedure TCompileForm.ERedoClick(Sender: TObject);
-begin
-  FActiveMemo.Redo;
-end;
-
-procedure TCompileForm.ECutClick(Sender: TObject);
-begin
-  FActiveMemo.CutToClipboard;
-end;
-
-procedure TCompileForm.ECopyClick(Sender: TObject);
-begin
-  FActiveMemo.CopyToClipboard;
-end;
-
-procedure TCompileForm.EPasteClick(Sender: TObject);
-begin
-  FActiveMemo.PasteFromClipboard;
-end;
-
-
-procedure TCompileForm.EDeleteClick(Sender: TObject);
-begin
-  FActiveMemo.ClearSelection;
-end;
-
-procedure TCompileForm.ESelectAllClick(Sender: TObject);
-begin
-  FActiveMemo.SelectAll;
-end;
-
-procedure TCompileForm.ECompleteWordClick(Sender: TObject);
-begin
-  InitiateAutoComplete(#0);
-end;
-
-procedure TCompileForm.VMenuClick(Sender: TObject);
-begin
-  VZoomIn.Enabled := (FActiveMemo.Zoom < 20);
-  VZoomOut.Enabled := (FActiveMemo.Zoom > -10);
-  VZoomReset.Enabled := (FActiveMemo.Zoom <> 0);
-  VToolbar.Checked := Toolbar.Visible;
-  VStatusBar.Checked := StatusBar.Visible;
-  VNextTab.Enabled := MemosTabSet.Visible and (MemosTabSet.Tabs.Count > 1);
-  VPreviousTab.Enabled := VNextTab.Enabled;
-  VHide.Checked := not StatusPanel.Visible;
-  VCompilerOutput.Checked := StatusPanel.Visible and (OutputTabSet.TabIndex = tiCompilerOutput);
-  VDebugOutput.Checked := StatusPanel.Visible and (OutputTabSet.TabIndex = tiDebugOutput);
-  VDebugCallStack.Checked := StatusPanel.Visible and (OutputTabSet.TabIndex = tiDebugCallStack);
-  VFindResults.Checked := StatusPanel.Visible and (OutputTabSet.TabIndex = tiFindResults);
-end;
-
-procedure TCompileForm.VNextTabClick(Sender: TObject);
-var
-  NewTabIndex: Integer;
-begin
-  NewTabIndex := MemosTabSet.TabIndex+1;
-  if NewTabIndex >= MemosTabSet.Tabs.Count then
-    NewTabIndex := 0;
-  MemosTabSet.TabIndex := NewTabIndex;
-end;
-
-procedure TCompileForm.VPreviousTabClick(Sender: TObject);
-var
-  NewTabIndex: Integer;
-begin
-  NewTabIndex := MemosTabSet.TabIndex-1;
-  if NewTabIndex < 0 then
-    NewTabIndex := MemosTabSet.Tabs.Count-1;
-  MemosTabSet.TabIndex := NewTabIndex;
-end;
-
-procedure TCompileForm.SyncZoom;
-var
-  Memo: TCompScintEdit;
-begin
-  { The zoom shortcuts are handled by Scintilla and may cause different zoom levels per memo. This
-    function sets the zoom of all memo's to the zoom of the active memo to make zoom in synch again. }
-  for Memo in FMemos do
-    if Memo <> FActiveMemo then
-      Memo.Zoom := FActiveMemo.Zoom;
-end;
-
-procedure TCompileForm.VZoomInClick(Sender: TObject);
-var
-  Memo: TCompScintEdit;
-begin
-  SyncZoom;
-  for Memo in FMemos do
-    Memo.ZoomIn;
-end;
-
-procedure TCompileForm.VZoomOutClick(Sender: TObject);
-var
-  Memo: TCompScintEdit;
-begin
-  SyncZoom;
-  for Memo in FMemos do
-    Memo.ZoomOut;
-end;
-
-procedure TCompileForm.VZoomResetClick(Sender: TObject);
-var
-  Memo: TCompScintEdit;
-begin
-  for Memo in FMemos do
-    Memo.Zoom := 0;
-end;
-
-procedure TCompileForm.VToolbarClick(Sender: TObject);
-begin
-  Toolbar.Visible := not Toolbar.Visible;
-end;
-
-procedure TCompileForm.VStatusBarClick(Sender: TObject);
-begin
-  StatusBar.Visible := not StatusBar.Visible;
-end;
-
-procedure TCompileForm.SetStatusPanelVisible(const AVisible: Boolean);
-var
-  CaretWasInView: Boolean;
-begin
-  if StatusPanel.Visible <> AVisible then begin
-    CaretWasInView := FActiveMemo.IsPositionInViewVertically(FActiveMemo.CaretPosition);
-    if AVisible then begin
-      { Ensure the status panel height isn't out of range before showing }
-      UpdateStatusPanelHeight(StatusPanel.Height);
-      SplitPanel.Top := ClientHeight;
-      StatusPanel.Top := ClientHeight;
-    end
-    else begin
-      if StatusPanel.ContainsControl(ActiveControl) then
-        ActiveControl := FActiveMemo;
-    end;
-    SplitPanel.Visible := AVisible;
-    StatusPanel.Visible := AVisible;
-    if AVisible and CaretWasInView then begin
-      { If the caret was in view, make sure it still is }
-      FActiveMemo.ScrollCaretIntoView;
-    end;
-  end;
-end;
-
-procedure TCompileForm.VHideClick(Sender: TObject);
-begin
-  SetStatusPanelVisible(False);
-end;
-
-procedure TCompileForm.VCompilerOutputClick(Sender: TObject);
-begin
-  OutputTabSet.TabIndex := tiCompilerOutput;
-  SetStatusPanelVisible(True);
-end;
-
-procedure TCompileForm.VDebugOutputClick(Sender: TObject);
-begin
-  OutputTabSet.TabIndex := tiDebugOutput;
-  SetStatusPanelVisible(True);
-end;
-
-procedure TCompileForm.VDebugCallStackClick(Sender: TObject);
-begin
-  OutputTabSet.TabIndex := tiDebugCallStack;
-  SetStatusPanelVisible(True);
-end;
-
-procedure TCompileForm.VFindResultsClick(Sender: TObject);
-begin
-  OutputTabSet.TabIndex := tiFindResults;
-  SetStatusPanelVisible(True);
-end;
-
-procedure TCompileForm.BMenuClick(Sender: TObject);
-begin
-  BLowPriority.Checked := FOptions.LowPriorityDuringCompile;
-  BOpenOutputFolder.Enabled := (FCompiledExe <> '');
-end;
-
-procedure TCompileForm.BCompileClick(Sender: TObject);
-begin
-  CompileFile('', False);
-end;
-
-procedure TCompileForm.BStopCompileClick(Sender: TObject);
-begin
-  SetAppTaskbarProgressState(tpsPaused);
-  try
-    if MsgBox('Are you sure you want to abort the compile?', SCompilerFormCaption,
-       mbConfirmation, MB_YESNO or MB_DEFBUTTON2) <> IDNO then
-      FCompileWantAbort := True;
-  finally
-    SetAppTaskbarProgressState(tpsNormal);
-  end;
-end;
-
-procedure TCompileForm.BLowPriorityClick(Sender: TObject);
-begin
-  FOptions.LowPriorityDuringCompile := not FOptions.LowPriorityDuringCompile;
-  { If a compile is already in progress, change the priority now }
-  if FCompiling then
-    SetLowPriority(FOptions.LowPriorityDuringCompile, FSavePriorityClass);
-end;
-
-procedure TCompileForm.BOpenOutputFolderClick(Sender: TObject);
-var
-  Dir: String;
-begin
-  Dir := GetWinDir;
-  ShellExecute(Application.Handle, 'open', PChar(AddBackslash(Dir) + 'explorer.exe'),
-    PChar(Format('/select,"%s"', [FCompiledExe])), PChar(Dir), SW_SHOW);
-end;
-
-procedure TCompileForm.HMenuClick(Sender: TObject);
-begin
-  HISPPDoc.Visible := NewFileExists(PathExtractPath(NewParamStr(0)) + 'ispp.chm');
-  HISPPSep.Visible := HISPPDoc.Visible;
-end;
-
-procedure TCompileForm.HShortcutsDocClick(Sender: TObject);
-begin
-  if Assigned(HtmlHelp) then
-    HtmlHelp(GetDesktopWindow, PChar(GetHelpFile), HH_DISPLAY_TOPIC, Cardinal(PChar('topic_compformshortcuts.htm')));
-end;
-
-procedure TCompileForm.HDocClick(Sender: TObject);
-begin
-  if Assigned(HtmlHelp) then
-    HtmlHelp(GetDesktopWindow, PChar(GetHelpFile), HH_DISPLAY_TOPIC, 0);
-end;
-
-procedure TCompileForm.MemoKeyDown(Sender: TObject; var Key: Word;
-  Shift: TShiftState);
-var
-  S, HelpFile: String;
-  KLink: THH_AKLINK;
-begin
-  if Key = VK_F1 then begin
-    HelpFile := GetHelpFile;
-    if Assigned(HtmlHelp) then begin
-      HtmlHelp(GetDesktopWindow, PChar(HelpFile), HH_DISPLAY_TOPIC, 0);
-      S := FActiveMemo.WordAtCursor;
-      if S <> '' then begin
-        FillChar(KLink, SizeOf(KLink), 0);
-        KLink.cbStruct := SizeOf(KLink);
-        KLink.pszKeywords := PChar(S);
-        KLink.fIndexOnFail := True;
-        HtmlHelp(GetDesktopWindow, PChar(HelpFile), HH_KEYWORD_LOOKUP, DWORD(@KLink));
-      end;
-    end;
-  end
-  else if (Key = VK_RIGHT) and (Shift * [ssShift, ssAlt, ssCtrl] = [ssAlt]) then begin
-    InitiateAutoComplete(#0);
-    Key := 0;
-  end;
-end;
-
-procedure TCompileForm.MemoKeyPress(Sender: TObject; var Key: Char);
-begin
-  if (Key = ' ') and (GetKeyState(VK_CONTROL) < 0) then begin
-    InitiateAutoComplete(#0);
-    Key := #0;
-  end;
-end;
-
-procedure TCompileForm.HExamplesClick(Sender: TObject);
-begin
-  ShellExecute(Application.Handle, 'open',
-    PChar(PathExtractPath(NewParamStr(0)) + 'Examples'), nil, nil, SW_SHOW);
-end;
-
-procedure TCompileForm.HFaqClick(Sender: TObject);
-begin
-  ShellExecute(Application.Handle, 'open',
-    PChar(PathExtractPath(NewParamStr(0)) + 'isfaq.url'), nil, nil, SW_SHOW);
-end;
-
-procedure TCompileForm.HWhatsNewClick(Sender: TObject);
-begin
-  ShellExecute(Application.Handle, 'open',
-    PChar(PathExtractPath(NewParamStr(0)) + 'whatsnew.htm'), nil, nil, SW_SHOW);
-end;
-
-procedure TCompileForm.HWebsiteClick(Sender: TObject);
-begin
-  ShellExecute(Application.Handle, 'open', 'https://jrsoftware.org/isinfo.php', nil,
-    nil, SW_SHOW);
-end;
-
-procedure TCompileForm.HMailingListClick(Sender: TObject);
-begin
-  OpenMailingListSite;
-end;
-
-procedure TCompileForm.HPSWebsiteClick(Sender: TObject);
-begin
-  ShellExecute(Application.Handle, 'open', 'http://www.remobjects.com/ps', nil,
-    nil, SW_SHOW);
-end;
-
-procedure TCompileForm.HISPPDocClick(Sender: TObject);
-begin
-  if Assigned(HtmlHelp) then
-    HtmlHelp(GetDesktopWindow, PChar(GetHelpFile + '::/hh_isppredirect.xhtm'), HH_DISPLAY_TOPIC, 0);
-end;
-
-procedure TCompileForm.HDonateClick(Sender: TObject);
-begin
-  OpenDonateSite;
-end;
-
-procedure TCompileForm.HAboutClick(Sender: TObject);
-var
-  S: String;
-begin
-  { Removing the About box or modifying any existing text inside it is a
-    violation of the Inno Setup license agreement; see LICENSE.TXT.
-    However, adding additional lines to the About box is permitted, as long as
-    they are placed below the original copyright notice. }
-  S := FCompilerVersion.Title + ' Compiler version ' +
-    String(FCompilerVersion.Version) + SNewLine;
-  if FCompilerVersion.Title <> 'Inno Setup' then
-    S := S + (SNewLine + 'Based on Inno Setup' + SNewLine);
-  S := S + ('Copyright (C) 1997-2024 Jordan Russell' + SNewLine +
-    'Portions Copyright (C) 2000-2024 Martijn Laan' + SNewLine +
-    'All rights reserved.' + SNewLine2 +
-    'Inno Setup home page:' + SNewLine +
-    'https://www.innosetup.com/' + SNewLine2 +
-    'RemObjects Pascal Script home page:' + SNewLine +
-    'https://www.remobjects.com/ps' + SNewLine2 +
-    'Refer to LICENSE.TXT for conditions of distribution and use.');
-  MsgBox(S, 'About ' + FCompilerVersion.Title, mbInformation, MB_OK);
-end;
-
-procedure TCompileForm.WMStartCommandLineCompile(var Message: TMessage);
-var
-  Code: Integer;
-begin
-  UpdateStatusPanelHeight(ClientHeight);
-  Code := 0;
-  try
-    try
-      CompileFile(CommandLineFilename, True);
-    except
-      Code := 2;
-      Application.HandleException(Self);
-    end;
-  finally
-    Halt(Code);
-  end;
-end;
-
-procedure TCompileForm.WMStartCommandLineWizard(var Message: TMessage);
-var
-  Code: Integer;
-begin
-  Code := 0;
-  try
-    try
-      NewMainFileUsingWizard;
-    except
-      Code := 2;
-      Application.HandleException(Self);
-    end;
-  finally
-    Halt(Code);
-  end;
-end;
-
-procedure TCompileForm.WMStartNormally(var Message: TMessage);
-
-  procedure ShowStartupForm;
-  var
-    StartupForm: TStartupForm;
-    Ini: TConfigIniFile;
-  begin
-    ReadMRUMainFilesList;
-    StartupForm := TStartupForm.Create(Application);
-    try
-      StartupForm.MRUFilesList := FMRUMainFilesList;
-      StartupForm.StartupCheck.Checked := not FOptions.ShowStartupForm;
-      if StartupForm.ShowModal = mrOK then begin
-        if FOptions.ShowStartupForm <> not StartupForm.StartupCheck.Checked then begin
-          FOptions.ShowStartupForm := not StartupForm.StartupCheck.Checked;
-          Ini := TConfigIniFile.Create;
-          try
-            Ini.WriteBool('Options', 'ShowStartupForm', FOptions.ShowStartupForm);
-          finally
-            Ini.Free;
-          end;
-        end;
-        case StartupForm.Result of
-          srEmpty:
-            FNewMainFileClick(Self);
-          srWizard:
-            FNewMainFileUserWizardClick(Self);
-          srOpenFile:
-            if ConfirmCloseFile(True) then
-              OpenMRUMainFile(StartupForm.ResultMainFileName);
-          srOpenDialog:
-            ShowOpenMainFileDialog(False);
-          srOpenDialogExamples:
-            ShowOpenMainFileDialog(True);
-        end;
-      end;
-    finally
-      StartupForm.Free;
-    end;
-  end;
-
-begin
-  if CommandLineFilename = '' then begin
-    if FOptions.ShowStartupForm then
-      ShowStartupForm;
-  end else
-    OpenFile(FMainMemo, CommandLineFilename, False);
-end;
-
-procedure TCompileForm.MemosTabSetClick(Sender: TObject);
-
-  { Also see MemoToTabIndex }
-  function TabIndexToMemoIndex(const TabIndex, MaxTabIndex: Integer): Integer;
-  begin
-    if TabIndex = 0 then
-      Result := 0 { First tab displays the main memo which is FMemos[0] }
-    else if FPreprocessorOutputMemo.Used and (TabIndex = MaxTabIndex) then
-      Result := 1 { Last tab displays the preprocessor output memo which is FMemos[1] }
-    else
-      Result := TabIndex+1; { Other tabs display include files which start second tab but at FMemos[2] }
-  end;
-
-var
-  Memo: TCompScintEdit;
-  TabIndex, MaxTabIndex: Integer;
-begin
-  FActiveMemo.CancelAutoComplete;
-
-  MaxTabIndex := MemosTabSet.Tabs.Count-1;
-  for TabIndex := 0 to MaxTabIndex do begin
-    Memo := FMemos[TabIndexToMemoIndex(TabIndex, MaxTabIndex)];
-    Memo.Visible := (TabIndex = MemosTabSet.TabIndex);
-    if Memo.Visible then begin
-      FActiveMemo := Memo;
-      ActiveControl := Memo;
-    end;
-  end;
-  UpdateSaveMenuItemAndButton;
-  UpdateRunMenu;
-  UpdateCaretPosPanel;
-  UpdateEditModePanel;
-  UpdateModifiedPanel;
-end;
-
-procedure TCompileForm.InitializeFindText(Dlg: TFindDialog);
-var
-  S: String;
-begin
-  S := FActiveMemo.SelText;
-  if (S <> '') and (Pos(#13, S) = 0) and (Pos(#10, S) = 0) then
-    Dlg.FindText := S
-  else
-    Dlg.FindText := FLastFindText;
-end;
-
-procedure TCompileForm.EFindClick(Sender: TObject);
-begin
-  ReplaceDialog.CloseDialog;
-  if FindDialog.Handle = 0 then
-    InitializeFindText(FindDialog);
-  if (Sender = EFind) or (Sender = EFindNext) then
-    FindDialog.Options := FindDialog.Options + [frDown]
-  else
-    FindDialog.Options := FindDialog.Options - [frDown];
-  FindDialog.Execute;
-end;
-
-procedure TCompileForm.EFindInFilesClick(Sender: TObject);
-begin
-  InitializeFindText(FindInFilesDialog);
-  FindInFilesDialog.Execute;
-end;
-
-procedure TCompileForm.EFindNextOrPreviousClick(Sender: TObject);
-begin
-  if FLastFindText = '' then
-    EFindClick(Sender)
-  else begin
-    if Sender = EFindNext then
-      FLastFindOptions := FLastFindOptions + [frDown]
-    else
-      FLastFindOptions := FLastFindOptions - [frDown];
-    FindNext;
-  end;
-end;
-
-procedure TCompileForm.FindNext;
-var
-  StartPos, EndPos: Integer;
-  Range: TScintRange;
-begin
-  if frDown in FLastFindOptions then begin
-    StartPos := FActiveMemo.Selection.EndPos;
-    EndPos := FActiveMemo.RawTextLength;
-  end
-  else begin
-    StartPos := FActiveMemo.Selection.StartPos;
-    EndPos := 0;
-  end;
-  if FActiveMemo.FindText(StartPos, EndPos, FLastFindText,
-     FindOptionsToSearchOptions(FLastFindOptions), Range) then
-    FActiveMemo.Selection := Range
-  else
-    MsgBoxFmt('Cannot find "%s"', [FLastFindText], SCompilerFormCaption,
-      mbInformation, MB_OK);
-end;
-
-procedure TCompileForm.StoreLastFindOptions(Sender: TObject);
-begin
-  with Sender as TFindDialog do begin
-    FLastFindOptions := Options;
-    FLastFindText := FindText;
-  end;
-end;
-
-procedure TCompileForm.FindDialogFind(Sender: TObject);
-begin
-  { This event handler is shared between FindDialog & ReplaceDialog }
-  
-  { Save a copy of the current text so that InitializeFindText doesn't
-    mess up the operation of Edit | Find Next }
-  StoreLastFindOptions(Sender);
-  FindNext;
-end;
-
-procedure TCompileForm.FindInFilesDialogFind(Sender: TObject);
-var
-  Memo: TCompScintFileEdit;
-  Hits, FileHits, Files, StartPos, EndPos, Line: Integer;
-  Range: TScintRange;
-  FindResult: TFindResult;
-  Prefix: String;
-begin
-  StoreLastFindOptions(Sender);
-
-  FindResultsList.Clear;
-  SendMessage(FindResultsList.Handle, LB_SETHORIZONTALEXTENT, 0, 0);
-  FFindResults.Clear;
-
-  Hits := 0;
-  Files := 0;
-
-  for Memo in FFileMemos do begin
-    if Memo.Used then begin
-      StartPos := 0;
-      EndPos := Memo.RawTextLength;
-      FileHits := 0;
-      while (StartPos < EndPos) and
-            Memo.FindText(StartPos, EndPos, FLastFindText,
-              FindOptionsToSearchOptions(FLastFindOptions), Range) do begin
-        Line := Memo.GetLineFromPosition(Range.StartPos);
-        Prefix := Format('  Line %d: ', [Line+1]);
-        FindResult := TFindResult.Create;
-        FindResult.Filename := Memo.Filename;
-        FindResult.Line := Line;
-        FindResult.LineStartPos := Memo.GetPositionFromLine(Line);
-        FindResult.Range := Range;
-        FindResult.PrefixStringLength := Length(Prefix);
-        FFindResults.Add(FindResult);
-        FindResultsList.Items.AddObject(Prefix + Memo.Lines[Line], FindResult);
-        Inc(FileHits);
-        StartPos := Range.EndPos;
-      end;
-      Inc(Files);
-      if FileHits > 0 then begin
-        Inc(Hits, FileHits);
-        FindResultsList.Items.Insert(FindResultsList.Count-FileHits, Format('%s (%d hits):', [Memo.Filename, FileHits]));
-      end;
-    end;
-  end;
-
-  FindResultsList.Items.Insert(0, Format('Find "%s" (%d hits in %d files)', [FindInFilesDialog.FindText, Hits, Files]));
-
-  FindInFilesDialog.CloseDialog;
-
-  OutputTabSet.TabIndex := tiFindResults;
-  SetStatusPanelVisible(True);
-end;
-
-procedure TCompileForm.EReplaceClick(Sender: TObject);
-begin
-  FindDialog.CloseDialog;
-  if ReplaceDialog.Handle = 0 then begin
-    InitializeFindText(ReplaceDialog);
-    ReplaceDialog.ReplaceText := FLastReplaceText;
-  end;
-  ReplaceDialog.Execute;
-end;
-
-procedure TCompileForm.ReplaceDialogReplace(Sender: TObject);
-var
-  ReplaceCount, Pos: Integer;
-  Range, NewRange: TScintRange;
-begin
-  FLastFindOptions := ReplaceDialog.Options;
-  FLastFindText := ReplaceDialog.FindText;
-  FLastReplaceText := ReplaceDialog.ReplaceText;
-
-  if frReplaceAll in FLastFindOptions then begin
-    ReplaceCount := 0;
-    FActiveMemo.BeginUndoAction;
-    try
-      Pos := 0;
-      while FActiveMemo.FindText(Pos, FActiveMemo.RawTextLength, FLastFindText,
-         FindOptionsToSearchOptions(FLastFindOptions), Range) do begin
-        NewRange := FActiveMemo.ReplaceTextRange(Range.StartPos, Range.EndPos, FLastReplaceText);
-        Pos := NewRange.EndPos;
-        Inc(ReplaceCount);
-      end;
-    finally
-      FActiveMemo.EndUndoAction;
-    end;
-    if ReplaceCount = 0 then
-      MsgBoxFmt('Cannot find "%s"', [FLastFindText], SCompilerFormCaption,
-        mbInformation, MB_OK)
-    else
-      MsgBoxFmt('%d occurrence(s) replaced.', [ReplaceCount], SCompilerFormCaption,
-        mbInformation, MB_OK);
-  end
-  else begin
-    if FActiveMemo.SelTextEquals(FLastFindText, frMatchCase in FLastFindOptions) then
-      FActiveMemo.SelText := FLastReplaceText;
-    FindNext;
-  end;
-end;
-
-procedure TCompileForm.UpdateStatusPanelHeight(H: Integer);
-var
-  MinHeight, MaxHeight: Integer;
-begin
-  MinHeight := (3 * DebugOutputList.ItemHeight + ToCurrentPPI(4)) + OutputTabSet.Height;
-  MaxHeight := BodyPanel.ClientHeight - ToCurrentPPI(48) - SplitPanel.Height;
-  if H > MaxHeight then H := MaxHeight;
-  if H < MinHeight then H := MinHeight;
-  StatusPanel.Height := H;
-end;
-
-procedure TCompileForm.UpdateOutputTabSetListsItemHeightAndDebugTimeWidth;
-begin
-  CompilerOutputList.Canvas.Font.Assign(CompilerOutputList.Font);
-  CompilerOutputList.ItemHeight := CompilerOutputList.Canvas.TextHeight('0') + 1;
-
-  DebugOutputList.Canvas.Font.Assign(DebugOutputList.Font);
-  FDebugLogListTimestampsWidth := DebugOutputList.Canvas.TextWidth(Format('[00%s00%s00%s000]   ', [FormatSettings.TimeSeparator, FormatSettings.TimeSeparator, FormatSettings.DecimalSeparator]));
-  DebugOutputList.ItemHeight := DebugOutputList.Canvas.TextHeight('0') + 1;
-
-  DebugCallStackList.Canvas.Font.Assign(DebugCallStackList.Font);
-  DebugCallStackList.ItemHeight := DebugCallStackList.Canvas.TextHeight('0') + 1;
-
-  FindResultsList.Canvas.Font.Assign(FindResultsList.Font);
-  FindResultsList.ItemHeight := FindResultsList.Canvas.TextHeight('0') + 1;
-end;
-
-procedure TCompileForm.SplitPanelMouseMove(Sender: TObject;
-  Shift: TShiftState; X, Y: Integer);
-begin
-  if (ssLeft in Shift) and StatusPanel.Visible then begin
-    UpdateStatusPanelHeight(BodyPanel.ClientToScreen(Point(0, 0)).Y -
-      SplitPanel.ClientToScreen(Point(0, Y)).Y +
-      BodyPanel.ClientHeight - (SplitPanel.Height div 2));
-  end;
-end;
-
-procedure TCompileForm.TMenuClick(Sender: TObject);
-var
-  MemoIsReadOnly: Boolean;
-begin
-  MemoIsReadOnly := FActiveMemo.ReadOnly;
-  TGenerateGUID.Enabled := not MemoIsReadOnly;
-  TInsertMsgBox.Enabled := not MemoIsReadOnly;
-end;
-
-procedure TCompileForm.TAddRemoveProgramsClick(Sender: TObject);
-begin
-  StartAddRemovePrograms;
-end;
-
-procedure TCompileForm.TGenerateGUIDClick(Sender: TObject);
-begin
-  if MsgBox('The generated GUID will be inserted into the editor at the cursor position. Continue?',
-     SCompilerFormCaption, mbConfirmation, MB_YESNO) = IDYES then
-    FActiveMemo.SelText := GenerateGuid;
-end;
-
-procedure TCompileForm.TInsertMsgBoxClick(Sender: TObject);
-var
-  MsgBoxForm: TMBDForm;
-begin
-  MsgBoxForm := TMBDForm.Create(Application);
-  try
-    if MsgBoxForm.ShowModal = mrOk then
-      FActiveMemo.SelText := MsgBoxForm.Text;
-  finally
-    MsgBoxForm.Free;
-  end;
-end;
-
-procedure TCompileForm.TSignToolsClick(Sender: TObject);
-var
-  SignToolsForm: TSignToolsForm;
-  Ini: TConfigIniFile;
-  I: Integer;
-begin
-  SignToolsForm := TSignToolsForm.Create(Application);
-  try
-    SignToolsForm.SignTools := FSignTools;
-
-    if SignToolsForm.ShowModal <> mrOK then
-      Exit;
-
-    FSignTools.Assign(SignToolsForm.SignTools);
-
-    { Save new options }
-    Ini := TConfigIniFile.Create;
-    try
-      Ini.EraseSection('SignTools');
-      for I := 0 to FSignTools.Count-1 do
-        Ini.WriteString('SignTools', 'SignTool' + IntToStr(I), FSignTools[I]);
-    finally
-      Ini.Free;
-    end;
-  finally
-    SignToolsForm.Free;
-  end;
-end;
-
-procedure TCompileForm.TOptionsClick(Sender: TObject);
-var
-  OptionsForm: TOptionsForm;
-  Ini: TConfigIniFile;
-  Memo: TCompScintEdit;
-begin
-  OptionsForm := TOptionsForm.Create(Application);
-  try
-    OptionsForm.StartupCheck.Checked := FOptions.ShowStartupForm;
-    OptionsForm.WizardCheck.Checked := FOptions.UseWizard;
-    OptionsForm.AutosaveCheck.Checked := FOptions.Autosave;
-    OptionsForm.BackupCheck.Checked := FOptions.MakeBackups;
-    OptionsForm.FullPathCheck.Checked := FOptions.FullPathInTitleBar;
-    OptionsForm.UndoAfterSaveCheck.Checked := FOptions.UndoAfterSave;
-    OptionsForm.PauseOnDebuggerExceptionsCheck.Checked := FOptions.PauseOnDebuggerExceptions;
-    OptionsForm.RunAsDifferentUserCheck.Checked := FOptions.RunAsDifferentUser;
-    OptionsForm.AutoCompleteCheck.Checked := FOptions.AutoComplete;
-    OptionsForm.UseSynHighCheck.Checked := FOptions.UseSyntaxHighlighting;
-    OptionsForm.ColorizeCompilerOutputCheck.Checked := FOptions.ColorizeCompilerOutput;
-    OptionsForm.UnderlineErrorsCheck.Checked := FOptions.UnderlineErrors;
-    OptionsForm.CursorPastEOLCheck.Checked := FOptions.CursorPastEOL;
-    OptionsForm.TabWidthEdit.Text := IntToStr(FOptions.TabWidth);
-    OptionsForm.UseTabCharacterCheck.Checked := FOptions.UseTabCharacter;
-    OptionsForm.WordWrapCheck.Checked := FOptions.WordWrap;
-    OptionsForm.AutoIndentCheck.Checked := FOptions.AutoIndent;
-    OptionsForm.IndentationGuidesCheck.Checked := FOptions.IndentationGuides;
-    OptionsForm.GutterLineNumbersCheck.Checked := FOptions.GutterLineNumbers;
-    OptionsForm.ShowPreprocessorOutputCheck.Checked := FOptions.ShowPreprocessorOutput;
-    OptionsForm.OpenIncludedFilesCheck.Checked := FOptions.OpenIncludedFiles;
-    OptionsForm.ThemeComboBox.ItemIndex := Ord(FOptions.ThemeType);
-    OptionsForm.FontPanel.Font.Assign(FMainMemo.Font);
-    OptionsForm.FontPanel.ParentBackground := False;
-    OptionsForm.FontPanel.Color := FMainMemo.Color;
-
-    if OptionsForm.ShowModal <> mrOK then
-      Exit;
-
-    FOptions.ShowStartupForm := OptionsForm.StartupCheck.Checked;
-    FOptions.UseWizard := OptionsForm.WizardCheck.Checked;
-    FOptions.Autosave := OptionsForm.AutosaveCheck.Checked;
-    FOptions.MakeBackups := OptionsForm.BackupCheck.Checked;
-    FOptions.FullPathInTitleBar := OptionsForm.FullPathCheck.Checked;
-    FOptions.UndoAfterSave := OptionsForm.UndoAfterSaveCheck.Checked;
-    FOptions.PauseOnDebuggerExceptions := OptionsForm.PauseOnDebuggerExceptionsCheck.Checked;
-    FOptions.RunAsDifferentUser := OptionsForm.RunAsDifferentUserCheck.Checked;
-    FOptions.AutoComplete := OptionsForm.AutoCompleteCheck.Checked;
-    FOptions.UseSyntaxHighlighting := OptionsForm.UseSynHighCheck.Checked;
-    FOptions.ColorizeCompilerOutput := OptionsForm.ColorizeCompilerOutputCheck.Checked;
-    FOptions.UnderlineErrors := OptionsForm.UnderlineErrorsCheck.Checked;
-    FOptions.CursorPastEOL := OptionsForm.CursorPastEOLCheck.Checked;
-    FOptions.TabWidth := StrToInt(OptionsForm.TabWidthEdit.Text);
-    FOptions.UseTabCharacter := OptionsForm.UseTabCharacterCheck.Checked;
-    FOptions.WordWrap := OptionsForm.WordWrapCheck.Checked;
-    FOptions.AutoIndent := OptionsForm.AutoIndentCheck.Checked;
-    FOptions.IndentationGuides := OptionsForm.IndentationGuidesCheck.Checked;
-    FOptions.GutterLineNumbers := OptionsForm.GutterLineNumbersCheck.Checked;
-    FOptions.ShowPreprocessorOutput := OptionsForm.ShowPreprocessorOutputCheck.Checked;
-    FOptions.OpenIncludedFiles := OptionsForm.OpenIncludedFilesCheck.Checked;
-    FOptions.ThemeType := TThemeType(OptionsForm.ThemeComboBox.ItemIndex);
-    
-    UpdateCaption;
-    UpdatePreprocMemos;
-    for Memo in FMemos do begin
-      { Move caret to start of line to ensure it doesn't end up in the middle
-        of a double-byte character if the code page changes from SBCS to DBCS }
-      Memo.CaretLine := Memo.CaretLine;
-      Memo.Font.Assign(OptionsForm.FontPanel.Font);
-    end;
-    SyncEditorOptions;
-    UpdateNewMainFileButtons;
-    UpdateTheme;
-
-    { Save new options }
-    Ini := TConfigIniFile.Create;
-    try
-      Ini.WriteBool('Options', 'ShowStartupForm', FOptions.ShowStartupForm);
-      Ini.WriteBool('Options', 'UseWizard', FOptions.UseWizard);
-      Ini.WriteBool('Options', 'Autosave', FOptions.Autosave);
-      Ini.WriteBool('Options', 'MakeBackups', FOptions.MakeBackups);
-      Ini.WriteBool('Options', 'FullPathInTitleBar', FOptions.FullPathInTitleBar);
-      Ini.WriteBool('Options', 'UndoAfterSave', FOptions.UndoAfterSave);
-      Ini.WriteBool('Options', 'PauseOnDebuggerExceptions', FOptions.PauseOnDebuggerExceptions);
-      Ini.WriteBool('Options', 'RunAsDifferentUser', FOptions.RunAsDifferentUser);
-      Ini.WriteBool('Options', 'AutoComplete', FOptions.AutoComplete);
-      Ini.WriteBool('Options', 'UseSynHigh', FOptions.UseSyntaxHighlighting);
-      Ini.WriteBool('Options', 'ColorizeCompilerOutput', FOptions.ColorizeCompilerOutput);
-      Ini.WriteBool('Options', 'UnderlineErrors', FOptions.UnderlineErrors);
-      Ini.WriteBool('Options', 'EditorCursorPastEOL', FOptions.CursorPastEOL);
-      Ini.WriteInteger('Options', 'TabWidth', FOptions.TabWidth);
-      Ini.WriteBool('Options', 'UseTabCharacter', FOptions.UseTabCharacter);
-      Ini.WriteBool('Options', 'WordWrap', FOptions.WordWrap);
-      Ini.WriteBool('Options', 'AutoIndent', FOptions.AutoIndent);
-      Ini.WriteBool('Options', 'IndentationGuides', FOptions.IndentationGuides);
-      Ini.WriteBool('Options', 'GutterLineNumbers', FOptions.GutterLineNumbers);
-      Ini.WriteBool('Options', 'ShowPreprocessorOutput', FOptions.ShowPreprocessorOutput);
-      Ini.WriteBool('Options', 'OpenIncludedFiles', FOptions.OpenIncludedFiles);
-      Ini.WriteInteger('Options', 'ThemeType', Ord(FOptions.ThemeType)); { Also see Destroy }
-      Ini.WriteString('Options', 'EditorFontName', FMainMemo.Font.Name);
-      Ini.WriteInteger('Options', 'EditorFontSize', FMainMemo.Font.Size);
-      Ini.WriteInteger('Options', 'EditorFontCharset', FMainMemo.Font.Charset);
-    finally
-      Ini.Free;
-    end;
-  finally
-    OptionsForm.Free;
-  end;
-end;
-
-{ Also see TabIndexToMemoIndex }
-function TCompileForm.MemoToTabIndex(const AMemo: TCompScintEdit): Integer;
-begin
-  if AMemo = FMainMemo then
-    Result := 0 { First tab displays the main memo  }
-  else if AMemo = FPreprocessorOutputMemo then begin
-    if not FPreprocessorOutputMemo.Used then
-      raise Exception.Create('not FPreprocessorOutputMemo.Used');
-    Result := MemosTabSet.Tabs.Count-1 { Last tab displays the preprocessor output memo }
-  end else
-    Result := FFileMemos.IndexOf(AMemo as TCompScintFileEdit) { Other tabs display include files which start second tab }
-end;
-
-procedure TCompileForm.MoveCaretAndActivateMemo(const AMemo: TCompScintEdit; const LineNumber: Integer;
-  const AlwaysResetColumn: Boolean);
-var
-  Pos: Integer;
-begin
-  { Move caret }
-  if AlwaysResetColumn or (AMemo.CaretLine <> LineNumber) then
-    Pos := AMemo.GetPositionFromLine(LineNumber)
-  else
-    Pos := AMemo.CaretPosition;
-
-  { If the line isn't in view, scroll so that it's in the center }
-  if not AMemo.IsPositionInViewVertically(Pos) then
-    AMemo.TopLine := AMemo.GetVisibleLineFromDocLine(LineNumber) -
-      (AMemo.LinesInWindow div 2);
-
-  AMemo.CaretPosition := Pos;
-
-  { Activate memo }
-  MemosTabSet.TabIndex := MemoToTabIndex(AMemo);
-end;
-
-procedure TCompileForm.SetErrorLine(const AMemo: TCompScintFileEdit; const ALine: Integer);
-var
-  OldLine: Integer;
-begin
-  if AMemo <> FErrorMemo then begin
-    SetErrorLine(FErrorMemo, -1);
-    FErrorMemo := AMemo;
-  end;
-
-  if FErrorMemo.ErrorLine <> ALine then begin
-    OldLine := FErrorMemo.ErrorLine;
-    FErrorMemo.ErrorLine := ALine;
-    if OldLine >= 0 then
-      UpdateLineMarkers(FErrorMemo, OldLine);
-    if FErrorMemo.ErrorLine >= 0 then begin
-      FErrorMemo.ErrorCaretPosition := FErrorMemo.CaretPosition;
-      UpdateLineMarkers(FErrorMemo, FErrorMemo.ErrorLine);
-    end;
-  end;
-end;
-
-procedure TCompileForm.SetStepLine(const AMemo: TCompScintFileEdit; ALine: Integer);
-var
-  OldLine: Integer;
-begin
-  if AMemo <> FStepMemo then begin
-    SetStepLine(FStepMemo, -1);
-    FStepMemo := AMemo;
-  end;
-
-  if FStepMemo.StepLine <> ALine then begin
-    OldLine := FStepMemo.StepLine;
-    FStepMemo.StepLine := ALine;
-    if OldLine >= 0 then
-      UpdateLineMarkers(FStepMemo, OldLine);
-    if FStepMemo.StepLine >= 0 then
-      UpdateLineMarkers(FStepMemo, FStepMemo.StepLine);
-  end;
-end;
-
-procedure TCompileForm.HideError;
-begin
-  SetErrorLine(FErrorMemo, -1);
-  if not FCompiling then
-    StatusBar.Panels[spExtraStatus].Text := '';
-end;
-
-procedure TCompileForm.UpdateCaretPosPanel;
-begin
-  StatusBar.Panels[spCaretPos].Text := Format('%4d:%4d', [FActiveMemo.CaretLine + 1,
-    FActiveMemo.CaretColumnExpanded + 1]);
-end;
-
-procedure TCompileForm.UpdateEditModePanel;
-const
-  InsertText: array[Boolean] of String = ('Overwrite', 'Insert');
-begin
-  if FActiveMemo.ReadOnly then
-    StatusBar.Panels[spEditMode].Text := 'Read only'
-  else
-    StatusBar.Panels[spEditMode].Text := InsertText[FActiveMemo.InsertMode];
-end;
-
-procedure TCompileForm.UpdateMemosTabSetVisibility;
-begin
-  MemosTabSet.Visible := FPreprocessorOutputMemo.Used or FFileMemos[FirstIncludedFilesMemoIndex].Used;
-  if not MemosTabSet.Visible then
-    MemosTabSet.TabIndex := 0; { For next time }
-end;
-
-procedure TCompileForm.UpdateModifiedPanel;
-begin
-  if FActiveMemo.Modified then
-    StatusBar.Panels[spModified].Text := 'Modified'
-  else
-    StatusBar.Panels[spModified].Text := '';
-end;
-
-procedure TCompileForm.UpdatePreprocMemos;
-
-  procedure UpdatePreprocessorOutputMemo(const NewTabs, NewHints: TStringList);
-  begin
-    if FOptions.ShowPreprocessorOutput and (FPreprocessorOutput <> '') and
-       not SameStr(TrimRight(FMainMemo.Lines.Text), FPreprocessorOutput) then begin
-      NewTabs.Add('Preprocessor Output');
-      NewHints.Add('');
-      FPreprocessorOutputMemo.ReadOnly := False;
-      try
-        FPreprocessorOutputMemo.Lines.Text := FPreprocessorOutput;
-        FPreprocessorOutputMemo.ClearUndo;
-      finally
-        FPreprocessorOutputMemo.ReadOnly := True;
-      end;
-      FPreprocessorOutputMemo.Used := True;
-    end else begin
-      FPreprocessorOutputMemo.Used := False;
-      FPreprocessorOutputMemo.Visible := False;
-    end;
-  end;
-
-  procedure UpdateIncludedFilesMemos(const NewTabs, NewHints: TStringList);
-  var
-    IncludedFile: TIncludedFile;
-    I, NextMemoIndex, NewTabIndex: Integer;
-  begin
-    if FOptions.OpenIncludedFiles and (FIncludedFiles.Count > 0) then begin
-      NextMemoIndex := FirstIncludedFilesMemoIndex;
-      FLoadingIncludedFiles := True;
-      try
-        for IncludedFile in FIncludedFiles do begin
-          IncludedFile.Memo := FFileMemos[NextMemoIndex];
-          try
-            if not IncludedFile.Memo.Used or
-              ((PathCompare(IncludedFile.Memo.Filename, IncludedFile.Filename) <> 0) or
-                not IncludedFile.HasLastWriteTime or
-                (CompareFileTime(IncludedFile.Memo.FileLastWriteTime, IncludedFile.LastWriteTime) <> 0)) then begin
-              IncludedFile.Memo.Filename := IncludedFile.Filename;
-              IncludedFile.Memo.CompilerFileIndex := IncludedFile.CompilerFileIndex;
-              IncludedFile.Memo.BreakPoints.Clear;
-              OpenFile(IncludedFile.Memo, IncludedFile.Filename, False); { Also updates FileLastWriteTime }
-              IncludedFile.Memo.Used := True;
-            end else if IncludedFile.Memo.CompilerFileIndex = UnknownCompilerFileIndex then begin
-             { Previously the included file came from the history }
-              IncludedFile.Memo.CompilerFileIndex := IncludedFile.CompilerFileIndex;
-            end;
-            NewTabIndex := 1+NextMemoIndex-FirstIncludedFilesMemoIndex;
-            NewTabs.Insert(NewTabIndex, PathExtractName(IncludedFile.Filename));
-            NewHints.Insert(NewTabIndex, GetFileTitle(IncludedFile.Filename));
-
-            Inc(NextMemoIndex);
-            if NextMemoIndex = FFileMemos.Count then
-              Break; { We're out of memos :( }
-          except on E: Exception do
-            begin
-              StatusMessage(smkWarning, 'Failed to open included file: ' + E.Message);
-              IncludedFile.Memo := nil;
-            end;
-          end;
-        end;
-      finally
-        FLoadingIncludedFiles := False;
-      end;
-      { Hide any remaining memos }
-      for I := NextMemoIndex to FFileMemos.Count-1 do begin
-        FFileMemos[I].BreakPoints.Clear;
-        FFileMemos[I].Used := False;
-        FFileMemos[I].Visible := False;
-      end;
-    end else begin
-      for I := FirstIncludedFilesMemoIndex to FFileMemos.Count-1 do begin
-        FFileMemos[I].BreakPoints.Clear;
-        FFileMemos[I].Used := False;
-        FFileMemos[I].Visible := False;
-      end;
-      for IncludedFile in FIncludedFiles do
-        IncludedFile.Memo := nil;
-    end;
-  end;
-
-var
-  NewTabs, NewHints: TStringList;
-  I, SaveTabIndex: Integer;
-  SaveTabName: String;
-begin
-  NewTabs := nil;
-  NewHints := nil;
-  try
-    NewTabs := TStringList.Create;
-    NewTabs.Add(MemosTabSet.Tabs[0]); { 'Main Script' }
-    NewHints := TStringList.Create;
-    NewHints.Add(GetFileTitle(FMainMemo.Filename));
-
-    UpdatePreprocessorOutputMemo(NewTabs, NewHints);
-    UpdateIncludedFilesMemos(NewTabs, NewHints);
-
-    { Set new tabs, try keep same file open }
-    SaveTabIndex := MemosTabSet.TabIndex;
-    SaveTabName := MemosTabSet.Tabs[MemosTabSet.TabIndex];
-    MemosTabSet.Tabs := NewTabs;
-    MemosTabSet.Hints := NewHints;
-    I := MemosTabSet.Tabs.IndexOf(SaveTabName);
-    if I <> -1 then
-       MemosTabSet.TabIndex := I;
-    if MemosTabSet.TabIndex = SaveTabIndex then begin
-      { If TabIndex stayed the same then the tabset won't perform a Click but we need this to make
-       sure the right memo is visible - so trigger it ourselves }
-      MemosTabSetClick(MemosTabSet);
-   end;
-  finally
-    NewHints.Free;
-    NewTabs.Free;
-  end;
-
-  UpdateMemosTabSetVisibility;
-  UpdateBevel1Visibility;
-end;
-
-procedure TCompileForm.MemoUpdateUI(Sender: TObject);
-
-  procedure UpdatePendingSquiggly;
-  var
-    Pos: Integer;
-    Value: Boolean;
-  begin
-    { Check for the inPendingSquiggly indicator on either side of the caret }
-    Pos := FActiveMemo.CaretPosition;
-    Value := False;
-    if FActiveMemo.CaretVirtualSpace = 0 then begin
-      Value := (inPendingSquiggly in FActiveMemo.GetIndicatorsAtPosition(Pos));
-      if not Value and (Pos > 0) then
-        Value := (inPendingSquiggly in FActiveMemo.GetIndicatorsAtPosition(Pos-1));
-    end;
-    if FOnPendingSquiggly <> Value then begin
-      FOnPendingSquiggly := Value;
-      { If caret has left a pending squiggly, force restyle of the line }
-      if not Value then begin
-        { Stop reporting the caret position to the styler (until the next
-          Change event) so the token doesn't re-enter pending-squiggly state
-          if the caret comes back and something restyles the line }
-        FActiveMemo.ReportCaretPositionToStyler := False;
-        FActiveMemo.RestyleLine(FActiveMemo.GetLineFromPosition(FPendingSquigglyCaretPos));
-      end;
-    end;
-    FPendingSquigglyCaretPos := Pos;
-  end;
-
-  procedure UpdateBraceHighlighting;
-  var
-    Section: TInnoSetupStylerSection;
-    Pos, MatchPos: Integer;
-    C: AnsiChar;
-  begin
-    Section := FMemosStyler.GetSectionFromLineState(FActiveMemo.Lines.State[FActiveMemo.CaretLine]);
-    if (Section <> scNone) and (FActiveMemo.CaretVirtualSpace = 0) then begin
-      Pos := FActiveMemo.CaretPosition;
-      C := FActiveMemo.GetCharAtPosition(Pos);
-      if C in ['(', '[', '{'] then begin
-        MatchPos := FActiveMemo.GetPositionOfMatchingBrace(Pos);
-        if MatchPos >= 0 then begin
-          FActiveMemo.SetBraceHighlighting(Pos, MatchPos);
-          Exit;
-        end;
-      end;
-      if Pos > 0 then begin
-        Pos := FActiveMemo.GetPositionBefore(Pos);
-        C := FActiveMemo.GetCharAtPosition(Pos);
-        if C in [')', ']', '}'] then begin
-          MatchPos := FActiveMemo.GetPositionOfMatchingBrace(Pos);
-          if MatchPos >= 0 then begin
-            FActiveMemo.SetBraceHighlighting(Pos, MatchPos);
-            Exit;
-          end;
-        end;
-      end;
-    end;
-    FActiveMemo.SetBraceHighlighting(-1, -1);
-  end;
-
-begin
-  if (Sender = FErrorMemo) and ((FErrorMemo.ErrorLine < 0) or (FErrorMemo.CaretPosition <> FErrorMemo.ErrorCaretPosition)) then
-    HideError;
-  UpdateCaretPosPanel;
-  UpdatePendingSquiggly;
-  UpdateBraceHighlighting;
-  if Sender = FActiveMemo then
-    UpdateEditModePanel;
-end;
-
-procedure TCompileForm.MemoModifiedChange(Sender: TObject);
-begin
-  if Sender = FActiveMemo then
-    UpdateModifiedPanel;
-end;
-
-procedure TCompileForm.MemoChange(Sender: TObject; const Info: TScintEditChangeInfo);
-
-  procedure MemoLinesInsertedOrDeleted(Memo: TCompScintFileEdit);
-  var
-    FirstAffectedLine, Line, LinePos: Integer;
-  begin
-    Line := Memo.GetLineFromPosition(Info.StartPos);
-    LinePos := Memo.GetPositionFromLine(Line);
-    FirstAffectedLine := Line;
-    { If the deletion/insertion does not start on the first character of Line,
-      then we consider the first deleted/inserted line to be the following
-      line (Line+1). This way, if you press Del at the end of line 1, the dot
-      on line 2 is removed, while line 1's dot stays intact. }
-    if Info.StartPos > LinePos then
-      Inc(Line);
-    if Info.LinesDelta > 0 then
-      MemoLinesInserted(Memo, Line, Info.LinesDelta)
-    else
-      MemoLinesDeleted(Memo, Line, -Info.LinesDelta, FirstAffectedLine);
-  end;
-
-var
-  Memo: TCompScintFileEdit;
-begin
-  if not (Sender is TCompScintFileEdit) or ((Sender <> FMainMemo) and FLoadingIncludedFiles) then
-    Exit;
-
-  Memo := TCompScintFileEdit(Sender);
-
-  FModifiedAnySinceLastCompile := True;
-  if FDebugging then
-    FModifiedAnySinceLastCompileAndGo := True
-  else begin
-    { Modified while not debugging or loading included files; free the debug info and clear the dots }
-    DestroyDebugInfo;
-  end;
-
-  if Info.LinesDelta <> 0 then
-    MemoLinesInsertedOrDeleted(Memo);
-
-  if Memo = FErrorMemo then begin
-    { When the Delete key is pressed, the caret doesn't move, so reset
-      FErrorCaretPosition to ensure that OnUpdateUI calls HideError }
-    FErrorMemo.ErrorCaretPosition := -1;
-  end;
-
-  { The change should trigger restyling. Allow the styler to see the current
-    caret position in case it wants to set a pending squiggly indicator. }
-  Memo.ReportCaretPositionToStyler := True;
-end;
-
-procedure TCompileForm.InitiateAutoComplete(const Key: AnsiChar);
-
-  function CheckWhiteSpace(const Memo: TCompScintEdit; const LinePos, WordStartPos: Integer): Boolean;
-  var
-    I: Integer;
-    C: AnsiChar;
-  begin
-    { Only allow autocompletion if no non-whitespace characters exist before the current word on the line }
-    I := WordStartPos;
-    Result := False;
-    while I > LinePos do begin
-      I := FActiveMemo.GetPositionBefore(I);
-      if I < LinePos then
-        Exit;  { shouldn't get here }
-      C := FActiveMemo.GetCharAtPosition(I);
-      if C > ' ' then
-        Exit;
-    end;
-    Result := True;
-  end;
-
-var
-  CaretPos, Line, LinePos, WordStartPos, WordEndPos, CharsBefore,
-    PrevWordStartPos, PrevWordEndPos, I, LangNamePos: Integer;
-  Section: TInnoSetupStylerSection;
-  IsParamSection: Boolean;
-  WordList: AnsiString;
-  FoundSemicolon, FoundFlagsOrType, FoundDot: Boolean;
-  C: AnsiChar;
-  S: String;
-begin
-  if FActiveMemo.AutoCompleteActive or FActiveMemo.ReadOnly then
-    Exit;
-
-  FActiveMemo.CaretPosition := FActiveMemo.CaretPosition;  { clear any selection }
-  CaretPos := FActiveMemo.CaretPosition;
-  Line := FActiveMemo.GetLineFromPosition(CaretPos);
-  LinePos := FActiveMemo.GetPositionFromLine(Line);
-
-  WordStartPos := FActiveMemo.GetWordStartPosition(CaretPos, True);
-  WordEndPos := FActiveMemo.GetWordEndPosition(CaretPos, True);
-  CharsBefore := CaretPos - WordStartPos;
-
-  { Don't start autocompletion after a character is typed if there are any
-    word characters adjacent to the character }
-  if Key <> #0 then begin
-    if CharsBefore > 1 then
-      Exit;
-    if WordEndPos > CaretPos then
-      Exit;
-  end;
-
-  case FActiveMemo.GetCharAtPosition(WordStartPos) of
-    '#':
-      begin
-        if not CheckWhiteSpace(FActiveMemo, LinePos, WordStartPos) then
-          Exit;
-        WordList := FMemosStyler.ISPPDirectivesWordList;
-        FActiveMemo.SetAutoCompleteFillupChars(' ');
-      end;
-    '{':
-      begin
-        WordList := FMemosStyler.ConstantsWordList;
-        FActiveMemo.SetAutoCompleteFillupChars('\:');
-      end;
-    '[':
-      begin
-        if not CheckWhiteSpace(FActiveMemo, LinePos, WordStartPos) then
-          Exit;
-        WordList := FMemosStyler.SectionsWordList;
-        FActiveMemo.SetAutoCompleteFillupChars('');
-      end;
-    else
-      begin
-        Section := FMemosStyler.GetSectionFromLineState(FActiveMemo.Lines.State[Line]);
-        if Section = scCode then begin
-          { Only allow autocompletion if the previous word on the line is 'function' or 'procedure',
-            exactly 1 space exists between it and the current word and no non-whitespace characters
-            exist before it on the line }
-          I := FActiveMemo.GetPositionBefore(WordStartPos);
-          if I < LinePos then
-            Exit;
-          if FActiveMemo.GetCharAtPosition(I) > ' ' then
-            Exit;
-          PrevWordEndPos := I;
-          PrevWordStartPos := FActiveMemo.GetWordStartPosition(PrevWordEndPos, True);
-          S := FActiveMemo.GetTextRange(PrevWordStartPos, PrevWordEndPos);
-          if SameText(S, 'procedure') then
-            WordList := FMemosStyler.EventFunctionsWordList[True]
-          else if SameText(S, 'function') then
-            WordList := FMemosStyler.EventFunctionsWordList[False]
-          else
-            Exit;
-          if not CheckWhiteSpace(FActiveMemo, LinePos, PrevWordStartPos) then
-            Exit;
-          FActiveMemo.SetAutoCompleteFillupChars('');
-        end else begin
-          IsParamSection := FMemosStyler.IsParamSection(Section);
-
-          { Only allow autocompletion if no non-whitespace characters exist before
-            the current word on the line, or after the last ';' or 'Flags:' or 'Type:' in parameterized
-            sections }
-          FoundSemicolon := False;
-          FoundFlagsOrType := False;
-          FoundDot := False;
-          I := WordStartPos;
-          while I > LinePos do begin
-            I := FActiveMemo.GetPositionBefore(I);
-            if I < LinePos then
-              Exit;  { shouldn't get here }
-            C := FActiveMemo.GetCharAtPosition(I);
-
-            if IsParamSection and (C in [';', ':']) and
-               FMemosStyler.IsSymbolStyle(FActiveMemo.GetStyleAtPosition(I)) then begin { Make sure it's an stSymbol ';' or ':' and not one inside a quoted string }
-              FoundSemicolon := C = ';';
-              if not FoundSemicolon then begin
-                PrevWordEndPos := I;
-                PrevWordStartPos := FActiveMemo.GetWordStartPosition(PrevWordEndPos, True);
-                S := FActiveMemo.GetTextRange(PrevWordStartPos, PrevWordEndPos);
-                FoundFlagsOrType := SameText(S, 'Flags') or
-                                    ((Section in [scInstallDelete, scUninstallDelete]) and SameText(S, 'Type'));
-              end else
-                FoundFlagsOrType := False;
-              Break;
-            end;
-            if (Section = scLangOptions) and (C = '.') and not FoundDot then begin
-              { Verify that a word (language name) precedes the '.', then check for
-                any non-whitespace characters before the word }
-              LangNamePos := FActiveMemo.GetWordStartPosition(I, True);
-              if LangNamePos >= I then
-                Exit;
-              I := LangNamePos;
-              FoundDot := True;
-            end
-            else begin
-              if C > ' ' then
-                Exit;
-            end;
-          end;
-          { Space can only initiate autocompletion after ';' or 'Flags:' or 'Type:' in parameterized sections }
-          if (Key = ' ') and not (FoundSemicolon or FoundFlagsOrType) then
-            Exit;
-
-          if FoundFlagsOrType then begin
-            WordList := FMemosStyler.FlagsWordList[Section];
-            if WordList = '' then
-              Exit;
-            if Key <> ' ' then  { Space initiating autocompletion also initiates a direct fillup if its a fillup char :( }
-              FActiveMemo.SetAutoCompleteFillupChars(' ')
-            else
-              FActiveMemo.SetAutoCompleteFillupChars('')
-          end else begin
-            WordList := FMemosStyler.KeywordsWordList[Section];
-            if WordList = '' then { Messages & CustomMessages }
-              Exit;
-            if IsParamSection then
-              FActiveMemo.SetAutoCompleteFillupChars(':')
-            else
-              FActiveMemo.SetAutoCompleteFillupChars('=');
-          end;
-        end;
-      end;
-  end;
-  FActiveMemo.ShowAutoComplete(CharsBefore, WordList);
-end;
-
-procedure TCompileForm.MemoCharAdded(Sender: TObject; Ch: AnsiChar);
-
-  function LineIsBlank(const Line: Integer): Boolean;
-  var
-    S: TScintRawString;
-    I: Integer;
-  begin
-    S := FActiveMemo.Lines.RawLines[Line];
-    for I := 1 to Length(S) do
-      if not(S[I] in [#9, ' ']) then begin
-        Result := False;
-        Exit;
-      end;
-    Result := True;
-  end;
-
-var
-  NewLine, PreviousLine, NewIndent, PreviousIndent: Integer;
-  RestartAutoComplete: Boolean;
-begin
-  if FOptions.AutoIndent and (Ch = FActiveMemo.LineEndingString[Length(FActiveMemo.LineEndingString)]) then begin
-    { Add to the new line any (remaining) indentation from the previous line }
-    NewLine := FActiveMemo.CaretLine;
-    PreviousLine := NewLine-1;
-    if PreviousLine >= 0 then begin
-      NewIndent := FActiveMemo.GetLineIndentation(NewLine);
-      { If no indentation was moved from the previous line to the new line
-        (i.e., there are no spaces/tabs directly to the right of the new
-        caret position), and the previous line is completely empty (0 length),
-        then use the indentation from the last line containing non-space
-        characters. }
-      if (NewIndent = 0) and (FActiveMemo.Lines.RawLineLengths[PreviousLine] = 0) then begin
-        Dec(PreviousLine);
-        while (PreviousLine >= 0) and LineIsBlank(PreviousLine) do
-          Dec(PreviousLine);
-      end;
-      if PreviousLine >= 0 then begin
-        PreviousIndent := FActiveMemo.GetLineIndentation(PreviousLine);
-        { If virtual space is enabled, and tabs are not being used for
-          indentation (typing in virtual space doesn't create tabs), then we
-          don't actually have to set any indentation if the new line is
-          empty; we can just move the caret out into virtual space. }
-        if (svsUserAccessible in FActiveMemo.VirtualSpaceOptions) and
-           not FActiveMemo.UseTabCharacter and
-           (FActiveMemo.Lines.RawLineLengths[NewLine] = 0) then begin
-          FActiveMemo.CaretVirtualSpace := PreviousIndent;
-        end
-        else begin
-          FActiveMemo.SetLineIndentation(NewLine, NewIndent + PreviousIndent);
-          FActiveMemo.CaretPosition := FActiveMemo.GetPositionFromLineExpandedColumn(NewLine,
-            PreviousIndent);
-        end;
-      end;
-    end;
-  end;
-
-  case Ch of
-    'A'..'Z', 'a'..'z', '_', '#', '{', '[':
-      if FOptions.AutoComplete then
-        InitiateAutoComplete(Ch);
-  else
-    RestartAutoComplete := (Ch in [' ', '.']) and
-      (FOptions.AutoComplete or FActiveMemo.AutoCompleteActive);
-    FActiveMemo.CancelAutoComplete;
-    if RestartAutoComplete then
-      InitiateAutoComplete(Ch);
-  end;
-end;
-
-procedure TCompileForm.MemoHintShow(Sender: TObject; var Info: TScintHintInfo);
-
-  function GetCodeVariableDebugEntryFromFileLineCol(FileIndex, Line, Col: Integer): PVariableDebugEntry;
-  var
-    I: Integer;
-  begin
-    { FVariableDebugEntries uses 1-based line and column numbers }
-    Inc(Line);
-    Inc(Col);
-    Result := nil;
-    for I := 0 to FVariableDebugEntriesCount-1 do begin
-      if (FVariableDebugEntries[I].FileIndex = FileIndex) and
-         (FVariableDebugEntries[I].LineNumber = Line) and
-         (FVariableDebugEntries[I].Col = Col) then begin
-        Result := @FVariableDebugEntries[I];
-        Break;
-      end;
-    end;
-  end;
-
-  function GetCodeColumnFromPosition(const Pos: Integer): Integer;
-  var
-    LinePos: Integer;
-    S: TScintRawString;
-    U: String;
-  begin
-    { On the Unicode build, [Code] lines get converted from the editor's
-      UTF-8 to UTF-16 Strings when passed to the compiler. This can lead to
-      column number discrepancies between Scintilla and ROPS. This code
-      simulates the conversion to try to find out where ROPS thinks a Pos
-      resides. }
-    LinePos := FActiveMemo.GetPositionFromLine(FActiveMemo.GetLineFromPosition(Pos));
-    S := FActiveMemo.GetRawTextRange(LinePos, Pos);
-    U := FActiveMemo.ConvertRawStringToString(S);
-    Result := Length(U);
-  end;
-
-  function FindConstRange(const Pos: Integer): TScintRange;
-  var
-    BraceLevel, ConstStartPos, Line, LineEndPos, I: Integer;
-    C: AnsiChar;
-  begin
-    Result.StartPos := 0;
-    Result.EndPos := 0;
-    BraceLevel := 0;
-    ConstStartPos := -1;
-    Line := FActiveMemo.GetLineFromPosition(Pos);
-    LineEndPos := FActiveMemo.GetLineEndPosition(Line);
-    I := FActiveMemo.GetPositionFromLine(Line);
-    while I < LineEndPos do begin
-      if (I > Pos) and (BraceLevel = 0) then
-        Break;
-      C := FActiveMemo.GetCharAtPosition(I);
-      if C = '{' then begin
-        if FActiveMemo.GetCharAtPosition(I + 1) = '{' then
-          Inc(I)
-        else begin
-          if BraceLevel = 0 then
-            ConstStartPos := I;
-          Inc(BraceLevel);
-        end;
-      end
-      else if (C = '}') and (BraceLevel > 0) then begin
-        Dec(BraceLevel);
-        if (BraceLevel = 0) and (ConstStartPos <> -1) then begin
-          if (Pos >= ConstStartPos) and (Pos <= I) then begin
-            Result.StartPos := ConstStartPos;
-            Result.EndPos := I + 1;
-            Exit;
-          end;
-          ConstStartPos := -1;
-        end;
-      end;
-      I := FActiveMemo.GetPositionAfter(I);
-    end;
-  end;
-
-var
-  Pos, Line, I, J: Integer;
-  Output: String;
-  DebugEntry: PVariableDebugEntry;
-  ConstRange: TScintRange;
-begin
-  if FDebugClientWnd = 0 then
-    Exit;
-  Pos := FActiveMemo.GetPositionFromPoint(Info.CursorPos, True, True);
-  if Pos < 0 then
-    Exit;
-  Line := FActiveMemo.GetLineFromPosition(Pos);
-
-  { Check if cursor is over a [Code] variable }
-  if (FActiveMemo is TCompScintFileEdit) and
-     (FMemosStyler.GetSectionFromLineState(FActiveMemo.Lines.State[Line]) = scCode) then begin
-    { Note: The '+ 1' is needed so that when the mouse is over a '.'
-      between two words, it won't match the word to the left of the '.' }
-    FActiveMemo.SetDefaultWordChars;
-    I := FActiveMemo.GetWordStartPosition(Pos + 1, True);
-    J := FActiveMemo.GetWordEndPosition(Pos, True);
-    if J > I then begin
-      DebugEntry := GetCodeVariableDebugEntryFromFileLineCol((FActiveMemo as TCompScintFileEdit).CompilerFileIndex,
-        Line, GetCodeColumnFromPosition(I));
-      if DebugEntry <> nil then begin
-        case EvaluateVariableEntry(DebugEntry, Output) of
-          1: Info.HintStr := Output;
-          2: Info.HintStr := Output;
-        else
-          Info.HintStr := 'Unknown error';
-        end;
-        Info.CursorRect.TopLeft := FActiveMemo.GetPointFromPosition(I);
-        Info.CursorRect.BottomRight := FActiveMemo.GetPointFromPosition(J);
-        Info.CursorRect.Bottom := Info.CursorRect.Top + FActiveMemo.LineHeight;
-        Info.HideTimeout := High(Integer);  { infinite }
-        Exit;
-      end;
-    end;
-  end;
-
-  { Check if cursor is over a constant }
-  ConstRange := FindConstRange(Pos);
-  if ConstRange.EndPos > ConstRange.StartPos then begin
-    Info.HintStr := FActiveMemo.GetTextRange(ConstRange.StartPos, ConstRange.EndPos);
-    case EvaluateConstant(Info.HintStr, Output) of
-      1: Info.HintStr := Info.HintStr + ' = "' + Output + '"';
-      2: Info.HintStr := Info.HintStr + ' = Exception: ' + Output;
-    else
-      Info.HintStr := Info.HintStr + ' = Unknown error';
-    end;
-    Info.CursorRect.TopLeft := FActiveMemo.GetPointFromPosition(ConstRange.StartPos);
-    Info.CursorRect.BottomRight := FActiveMemo.GetPointFromPosition(ConstRange.EndPos);
-    Info.CursorRect.Bottom := Info.CursorRect.Top + FActiveMemo.LineHeight;
-    Info.HideTimeout := High(Integer);  { infinite }
-  end;
-end;
-
-procedure TCompileForm.MainMemoDropFiles(Sender: TObject; X, Y: Integer;
-  AFiles: TStrings);
-begin
-  if (AFiles.Count > 0) and ConfirmCloseFile(True) then
-    OpenFile(FMainMemo, AFiles[0], True);
-end;
-
-procedure TCompileForm.StatusBarResize(Sender: TObject);
-begin
-  { Without this, on Windows XP with themes, the status bar's size grip gets
-    corrupted as the form is resized }
-  if StatusBar.HandleAllocated then
-    InvalidateRect(StatusBar.Handle, nil, True);
-end;
-
-procedure TCompileForm.WMDebuggerQueryVersion(var Message: TMessage);
-begin
-  Message.Result := FCompilerVersion.BinVersion;
-end;
-
-procedure TCompileForm.WMDebuggerHello(var Message: TMessage);
-var
-  PID: DWORD;
-  WantCodeText: Boolean;
-begin
-  FDebugClientWnd := HWND(Message.WParam);
-
-  { Save debug client process handle }
-  if FDebugClientProcessHandle <> 0 then begin
-    { Shouldn't get here, but just in case, don't leak a handle }
-    CloseHandle(FDebugClientProcessHandle);
-    FDebugClientProcessHandle := 0;
-  end;
-  PID := 0;
-  if GetWindowThreadProcessId(FDebugClientWnd, @PID) <> 0 then
-    FDebugClientProcessHandle := OpenProcess(SYNCHRONIZE or PROCESS_TERMINATE,
-      False, PID);
-
-  WantCodeText := Bool(Message.LParam);
-  if WantCodeText then
-    SendCopyDataMessageStr(FDebugClientWnd, Handle, CD_DebugClient_CompiledCodeTextA, FCompiledCodeText);
-  SendCopyDataMessageStr(FDebugClientWnd, Handle, CD_DebugClient_CompiledCodeDebugInfoA, FCompiledCodeDebugInfo);
-
-  UpdateRunMenu;
-end;
-
-procedure TCompileForm.WMDebuggerGoodbye(var Message: TMessage);
-begin
-  ReplyMessage(0);
-  DebuggingStopped(True);
-end;
-
-procedure TCompileForm.GetMemoAndDebugEntryFromMessage(Kind, Index: Integer; var Memo: TCompScintFileEdit; var DebugEntry: PDebugEntry);
-
-  function GetMemoFromDebugEntryFileIndex(const FileIndex: Integer): TCompScintFileEdit;
-  var
-    Memo: TCompScintFileEdit;
-  begin
-    Result := nil;
-    if FOptions.OpenIncludedFiles then begin
-      for Memo in FFileMemos do begin
-        if Memo.Used and (Memo.CompilerFileIndex = FileIndex) then begin
-          Result := Memo;
-          Exit;
-        end;
-      end;
-    end else if FMainMemo.CompilerFileIndex = FileIndex then
-      Result := FMainMemo;
-  end;
-
-var
-  I: Integer;
-begin
-  for I := 0 to FDebugEntriesCount-1 do begin
-    if (FDebugEntries[I].Kind = Kind) and (FDebugEntries[I].Index = Index) then begin
-      Memo := GetMemoFromDebugEntryFileIndex(FDebugEntries[I].FileIndex);
-      DebugEntry := @FDebugEntries[I];
-      Exit;
-    end;
-  end;
-  Memo := nil;
-  DebugEntry := nil;
-end;
-
-procedure TCompileForm.BringToForeground;
-{ Brings our top window to the foreground. Called when pausing while
-  debugging. }
-var
-  TopWindow: HWND;
-begin
-  TopWindow := GetThreadTopWindow;
-  if TopWindow <> 0 then begin
-    { First ask the debug client to call SetForegroundWindow() on our window.
-      If we don't do this then Windows (98/2000+) will prevent our window from
-      becoming activated if the debug client is currently in the foreground. }
-    SendMessage(FDebugClientWnd, WM_DebugClient_SetForegroundWindow,
-      WPARAM(TopWindow), 0);
-    { Now call SetForegroundWindow() ourself. Why? When a remote thread calls
-      SetForegroundWindow(), the request is queued; the window doesn't actually
-      become active until the next time the window's thread checks the message
-      queue. This call causes the window to become active immediately. }
-    SetForegroundWindow(TopWindow);
-  end;
-end;
-
-procedure TCompileForm.DebuggerStepped(var Message: TMessage; const Intermediate: Boolean);
-var
-  Memo: TCompScintFileEdit;
-  DebugEntry: PDebugEntry;
-  LineNumber: Integer;
-begin
-  GetMemoAndDebugEntryFromMessage(Message.WParam, Message.LParam, Memo, DebugEntry);
-  if (Memo = nil) or (DebugEntry = nil) then
-    Exit;
-
-  LineNumber := DebugEntry.LineNumber;
-
-  if LineNumber < 0 then { UninstExe has a DebugEntry but not a line number }
-    Exit;
-
-  if (LineNumber < Memo.LineStateCount) and
-     (Memo.LineState[LineNumber] <> lnEntryProcessed) then begin
-    Memo.LineState[LineNumber] := lnEntryProcessed;
-    UpdateLineMarkers(Memo, LineNumber);
-  end;
-
-  if (FStepMode = smStepOut) and DebugEntry.StepOutMarker then
-    FStepMode := smStepInto { Pause on next line }
-  else if (FStepMode = smStepInto) or
-          ((FStepMode = smStepOver) and not Intermediate) or
-          ((FStepMode = smRunToCursor) and
-          (FRunToCursorPoint.Kind = Integer(Message.WParam)) and
-          (FRunToCursorPoint.Index = Message.LParam)) or
-          (Memo.BreakPoints.IndexOf(LineNumber) <> -1) then begin
-    MoveCaretAndActivateMemo(Memo, LineNumber, True);
-    HideError;
-    SetStepLine(Memo, LineNumber);
-    BringToForeground;
-    { Tell Setup to pause }
-    Message.Result := 1;
-    FPaused := True;
-    FPausedAtCodeLine := DebugEntry.Kind = Ord(deCodeLine);
-    UpdateRunMenu;
-    UpdateCaption;
-  end;
-end;
-
-procedure TCompileForm.WMDebuggerStepped(var Message: TMessage);
-begin
-  DebuggerStepped(Message, False);
-end;
-
-procedure TCompileForm.WMDebuggerSteppedIntermediate(var Message: TMessage);
-begin
-  DebuggerStepped(Message, True);
-end;
-
-procedure TCompileForm.WMDebuggerException(var Message: TMessage);
-var
-  Memo: TCompScintFileEdit;
-  DebugEntry: PDebugEntry;
-  LineNumber: Integer;
-  S: String;
-begin
-  if FOptions.PauseOnDebuggerExceptions then begin
-    GetMemoAndDebugEntryFromMessage(Message.WParam, Message.LParam, Memo, DebugEntry);
-
-    if DebugEntry <> nil then
-      LineNumber := DebugEntry.LineNumber
-    else
-      LineNumber := -1;
-
-    if (Memo <> nil) and (LineNumber >= 0) then begin
-      MoveCaretAndActivateMemo(Memo, LineNumber, True);
-      SetStepLine(Memo, -1);
-      SetErrorLine(Memo, LineNumber);
-    end;
-
-    BringToForeground;
-    { Tell Setup to pause }
-    Message.Result := 1;
-    FPaused := True;
-    FPausedAtCodeLine := (DebugEntry <> nil) and (DebugEntry.Kind = Ord(deCodeLine));
-    UpdateRunMenu;
-    UpdateCaption;
-
-    ReplyMessage(Message.Result);  { so that Setup enters a paused state now }
-    if LineNumber >= 0 then begin
-      S := Format('Line %d:' + SNewLine + '%s.', [LineNumber + 1, FDebuggerException]);
-      if (Memo <> nil) and (Memo.Filename <> '') then
-        S := Memo.Filename + SNewLine2 + S;
-      MsgBox(S, 'Runtime Error', mbCriticalError, mb_Ok)
-    end else
-      MsgBox(FDebuggerException + '.', 'Runtime Error', mbCriticalError, mb_Ok);
-  end;
-end;
-
-procedure TCompileForm.WMDebuggerSetForegroundWindow(var Message: TMessage);
-begin
-  SetForegroundWindow(HWND(Message.WParam));
-end;
-
-procedure TCompileForm.WMDebuggerCallStackCount(var Message: TMessage);
-begin
-  FCallStackCount := Message.WParam;
-end;
-
-procedure TCompileForm.WMCopyData(var Message: TWMCopyData);
-var
-  S: String;
-begin
-  case Message.CopyDataStruct.dwData of
-    CD_Debugger_ReplyW: begin
-        FReplyString := '';
-        SetString(FReplyString, PChar(Message.CopyDataStruct.lpData),
-          Message.CopyDataStruct.cbData div SizeOf(Char));
-        Message.Result := 1;
-      end;
-    CD_Debugger_ExceptionW: begin
-        SetString(FDebuggerException, PChar(Message.CopyDataStruct.lpData),
-          Message.CopyDataStruct.cbData div SizeOf(Char));
-        Message.Result := 1;
-      end;
-    CD_Debugger_UninstExeW: begin
-        SetString(FUninstExe, PChar(Message.CopyDataStruct.lpData),
-          Message.CopyDataStruct.cbData div sizeOf(Char));
-        Message.Result := 1;
-      end;
-    CD_Debugger_LogMessageW: begin
-        SetString(S, PChar(Message.CopyDataStruct.lpData),
-          Message.CopyDataStruct.cbData div SizeOf(Char));
-        DebugLogMessage(S);
-        Message.Result := 1;
-      end;
-    CD_Debugger_TempDirW: begin
-        { Paranoia: Store it in a local variable first. That way, if there's
-          a problem reading the string FTempDir will be left unmodified.
-          Gotta be extra careful when storing a path we'll be deleting. }
-        SetString(S, PChar(Message.CopyDataStruct.lpData),
-          Message.CopyDataStruct.cbData div SizeOf(Char));
-        { Extreme paranoia: If there are any embedded nulls, discard it. }
-        if Pos(#0, S) <> 0 then
-          S := '';
-        FTempDir := S;
-        Message.Result := 1;
-      end;
-    CD_Debugger_CallStackW: begin
-        SetString(S, PChar(Message.CopyDataStruct.lpData),
-          Message.CopyDataStruct.cbData div SizeOf(Char));
-        DebugShowCallStack(S, FCallStackCount);
-      end;
-  end;
-end;
-
-procedure TCompileForm.DestroyDebugInfo;
-var
-  HadDebugInfo: Boolean;
-  Memo: TCompScintFileEdit;
-begin
-  HadDebugInfo := False;
-  for Memo in FFileMemos do begin
-    if Assigned(Memo.LineState) then begin
-      Memo.LineStateCapacity := 0;
-      Memo.LineStateCount := 0;
-      FreeMem(Memo.LineState);
-      Memo.LineState := nil;
-      HadDebugInfo := True;
-    end;
-  end;
-
-  FDebugEntriesCount := 0;
-  FreeMem(FDebugEntries);
-  FDebugEntries := nil;
-
-  FVariableDebugEntriesCount := 0;
-  FreeMem(FVariableDebugEntries);
-  FVariableDebugEntries := nil;
-
-  FCompiledCodeText := '';
-  FCompiledCodeDebugInfo := '';
-
-  { Clear all dots and reset breakpoint icons (unless exiting; no point) }
-  if HadDebugInfo and not(csDestroying in ComponentState) then
-    UpdateAllMemosLineMarkers;
-end;
-
-var
-  PrevCompilerFileIndex: Integer;
-  PrevMemo: TCompScintFileEdit;
-
-procedure TCompileForm.ParseDebugInfo(DebugInfo: Pointer);
-
-  function GetMemoFromCompilerFileIndex(const CompilerFileIndex: Integer): TCompScintFileEdit;
-  var
-    Memo: TCompScintFileEdit;
-  begin
-    if (PrevCompilerFileIndex <> CompilerFileIndex) then begin
-      PrevMemo := nil;
-      for Memo in FFileMemos do begin
-        if Memo.Used and (Memo.CompilerFileIndex = CompilerFileIndex) then begin
-          PrevMemo := Memo;
-          Break;
-        end;
-      end;
-      PrevCompilerFileIndex := CompilerFileIndex;
-    end;
-    Result := PrevMemo;
-  end;
-
-{ This creates and fills the DebugEntries and Memo LineState arrays }
-var
-  Header: PDebugInfoHeader;
-  Memo: TCompScintFileEdit;
-  Size: Cardinal;
-  I: Integer;
-begin
-  DestroyDebugInfo;
-
-  Header := DebugInfo;
-  if (Header.ID <> DebugInfoHeaderID) or
-     (Header.Version <> DebugInfoHeaderVersion) then
-    raise Exception.Create('Unrecognized debug info format');
-
-  try
-    for Memo in FFileMemos do begin
-      if Memo.Used then begin
-        I := Memo.Lines.Count;
-        Memo.LineState := AllocMem(SizeOf(TLineState) * (I + LineStateGrowAmount));
-        Memo.LineStateCapacity := I + LineStateGrowAmount;
-        Memo.LineStateCount := I;
-      end;
-    end;
-
-    Inc(Cardinal(DebugInfo), SizeOf(Header^));
-
-    FDebugEntriesCount := Header.DebugEntryCount;
-    Size := FDebugEntriesCount * SizeOf(TDebugEntry);
-    GetMem(FDebugEntries, Size);
-    Move(DebugInfo^, FDebugEntries^, Size);
-    for I := 0 to FDebugEntriesCount-1 do
-      Dec(FDebugEntries[I].LineNumber);
-    Inc(Cardinal(DebugInfo), Size);
-
-    FVariableDebugEntriesCount := Header.VariableDebugEntryCount;
-    Size := FVariableDebugEntriesCount * SizeOf(TVariableDebugEntry);
-    GetMem(FVariableDebugEntries, Size);
-    Move(DebugInfo^, FVariableDebugEntries^, Size);
-    Inc(Cardinal(DebugInfo), Size);
-
-    SetString(FCompiledCodeText, PAnsiChar(DebugInfo), Header.CompiledCodeTextLength);
-    Inc(Cardinal(DebugInfo), Header.CompiledCodeTextLength);
-
-    SetString(FCompiledCodeDebugInfo, PAnsiChar(DebugInfo), Header.CompiledCodeDebugInfoLength);
-
-    PrevCompilerFileIndex := UnknownCompilerFileIndex;
-
-    for I := 0 to FDebugEntriesCount-1 do begin
-      if FDebugEntries[I].LineNumber >= 0 then begin
-        Memo := GetMemoFromCompilerFileIndex(FDebugEntries[I].FileIndex);
-        if (Memo <> nil) and (FDebugEntries[I].LineNumber < Memo.LineStateCount) then begin
-          if Memo.LineState[FDebugEntries[I].LineNumber] = lnUnknown then
-            Memo.LineState[FDebugEntries[I].LineNumber] := lnHasEntry;
-        end;
-      end;
-    end;
-    UpdateAllMemosLineMarkers;
-  except
-    DestroyDebugInfo;
-    raise;
-  end;
-end;
-
-procedure TCompileForm.ResetAllMemosLineState;
-{ Changes green dots back to grey dots }
-var
-  Memo: TCompScintFileEdit;
-  I: Integer;
-begin
-  for Memo in FFileMemos do begin
-    if Memo.Used and Assigned(Memo.LineState) then begin
-      for I := 0 to Memo.LineStateCount-1 do begin
-        if Memo.LineState[I] = lnEntryProcessed then begin
-          Memo.LineState[I] := lnHasEntry;
-          UpdateLineMarkers(Memo, I);
-        end;
-      end;
-    end;
-  end;
-end;
-
-procedure TCompileForm.CheckIfTerminated;
-var
-  H: THandle;
-begin
-  if FDebugging then begin
-    { Check if the process hosting the debug client (e.g. Setup or the
-      uninstaller second phase) has terminated. If the debug client hasn't
-      connected yet, check the initial process (e.g. SetupLdr or the
-      uninstaller first phase) instead. }
-    if FDebugClientWnd <> 0 then
-      H := FDebugClientProcessHandle
-    else
-      H := FProcessHandle;
-    if WaitForSingleObject(H, 0) <> WAIT_TIMEOUT then
-      DebuggingStopped(True);
-  end;
-end;
-
-procedure TCompileForm.DebuggingStopped(const WaitForTermination: Boolean);
-
-  function GetExitCodeText: String;
-  var
-    ExitCode: DWORD;
-  begin
-    { Note: When debugging an uninstall, this will get the exit code off of
-      the first phase process, since that's the exit code users will see when
-      running the uninstaller outside the debugger. }
-    case WaitForSingleObject(FProcessHandle, 0) of
-      WAIT_OBJECT_0:
-        begin
-          if GetExitCodeProcess(FProcessHandle, ExitCode) then begin
-            { If the high bit is set, the process was killed uncleanly (e.g.
-              by a debugger). Show the exit code as hex in that case. }
-            if ExitCode and $80000000 <> 0 then
-              Result := Format(DebugTargetStrings[FDebugTarget] + ' exit code: 0x%.8x', [ExitCode])
-            else
-              Result := Format(DebugTargetStrings[FDebugTarget] + ' exit code: %u', [ExitCode]);
-          end
-          else
-            Result := 'Unable to get ' + DebugTargetStrings[FDebugTarget] + ' exit code (GetExitCodeProcess failed)';
-        end;
-      WAIT_TIMEOUT:
-        Result := DebugTargetStrings[FDebugTarget] + ' is still running; can''t get exit code';
-    else
-      Result := 'Unable to get ' + DebugTargetStrings[FDebugTarget] +  ' exit code (WaitForSingleObject failed)';
-    end;
-  end;
-
-var
-  ExitCodeText: String;
-begin
-  if WaitForTermination then begin
-    { Give the initial process time to fully terminate so we can successfully
-      get its exit code }  
-    WaitForSingleObject(FProcessHandle, 5000);
-  end;
-  FDebugging := False;
-  FDebugClientWnd := 0;
-  ExitCodeText := GetExitCodeText;
-  if FDebugClientProcessHandle <> 0 then begin
-    CloseHandle(FDebugClientProcessHandle);
-    FDebugClientProcessHandle := 0;
-  end;
-  CloseHandle(FProcessHandle);
-  FProcessHandle := 0;
-  FTempDir := '';
-  CheckIfRunningTimer.Enabled := False;
-  HideError;
-  SetStepLine(FStepMemo, -1);
-  UpdateRunMenu;
-  UpdateCaption;
-  DebugLogMessage('*** ' + ExitCodeText);
-  StatusBar.Panels[spExtraStatus].Text := ' ' + ExitCodeText;
-end;
-
-procedure TCompileForm.DetachDebugger;
-begin
-  CheckIfTerminated;
-  if not FDebugging then Exit;
-  SendNotifyMessage(FDebugClientWnd, WM_DebugClient_Detach, 0, 0);
-  DebuggingStopped(False);
-end;
-
-function TCompileForm.AskToDetachDebugger: Boolean;
-begin
-  if FDebugClientWnd = 0 then begin
-    MsgBox('Please stop the running ' + DebugTargetStrings[FDebugTarget] +  ' process before performing this command.',
-      SCompilerFormCaption, mbError, MB_OK);
-    Result := False;
-  end else if MsgBox('This command will detach the debugger from the running ' + DebugTargetStrings[FDebugTarget] + ' process. Continue?',
-     SCompilerFormCaption, mbError, MB_OKCANCEL) = IDOK then begin
-    DetachDebugger;
-    Result := True;
-  end else
-    Result := False;
-end;
-
-procedure TCompileForm.UpdateRunMenu;
-begin
-  CheckIfTerminated;
-  BCompile.Enabled := not FCompiling and not FDebugging;
-  CompileButton.Enabled := BCompile.Enabled;
-  BStopCompile.Enabled := FCompiling;
-  StopCompileButton.Enabled := BStopCompile.Enabled;
-  RRun.Enabled := not FCompiling and (not FDebugging or FPaused);
-  RunButton.Enabled := RRun.Enabled;
-  RPause.Enabled := FDebugging and not FPaused;
-  PauseButton.Enabled := RPause.Enabled;
-  RRunToCursor.Enabled := RRun.Enabled and (FActiveMemo is TCompScintFileEdit);
-  RStepInto.Enabled := RRun.Enabled;
-  RStepOver.Enabled := RRun.Enabled;
-  RStepOut.Enabled := FPaused;
-  RToggleBreakPoint.Enabled := FActiveMemo is TCompScintFileEdit;
-  RTerminate.Enabled := FDebugging and (FDebugClientWnd <> 0);
-  TerminateButton.Enabled := RTerminate.Enabled;
-  REvaluate.Enabled := FDebugging and (FDebugClientWnd <> 0);
-end;
-
-procedure TCompileForm.UpdateSaveMenuItemAndButton;
-begin
-  FSave.Enabled := FActiveMemo is TCompScintFileEdit;
-  SaveButton.Enabled := FSave.Enabled;
-end;
-
-procedure TCompileForm.UpdateTargetMenu;
-begin
-  if FDebugTarget = dtSetup then begin
-    RTargetSetup.Checked := True;
-    TargetSetupButton.Down := True;
-  end else begin
-    RTargetUninstall.Checked := True;
-    TargetUninstallButton.Down := True;
-  end;
-end;
-
-procedure TCompileForm.UpdateTheme;
-
-  procedure SetControlTheme(const WinControl: TWinControl);
-  begin
-    if UseThemes then begin
-      if FTheme.Dark then
-        SetWindowTheme(WinControl.Handle, 'DarkMode_Explorer', nil)
-      else
-        SetWindowTheme(WinControl.Handle, nil, nil);
-    end;
-  end;
-
-  procedure SetListTheme(const List: TListBox);
-  begin
-    List.Font.Color := FTheme.Colors[tcFore];
-    List.Color := FTheme.Colors[tcBack];
-    List.Invalidate;
-    SetControlTheme(List);
-  end;
-
-var
-  Memo: TCompScintEdit;
-begin
-  FTheme.Typ := FOptions.ThemeType;
-  for Memo in FMemos do begin
-    Memo.UpdateThemeColorsAndStyleAttributes;
-    SetControlTheme(Memo);
-  end;
-  ToolBarPanel.ParentBackground := False;
-  ToolBarPanel.Color := FTheme.Colors[tcToolBack];
-  if FTheme.Dark then
-    ToolBarVirtualImageList.ImageCollection := DarkToolBarImageCollection
-  else
-    ToolBarVirtualImageList.ImageCollection := LightToolBarImageCollection;
-  UpdateBevel1Visibility;
-  SplitPanel.ParentBackground := False;
-  SplitPanel.Color := FTheme.Colors[tcSplitterBack];
-  if FTheme.Dark then begin
-    MemosTabSet.Theme := FTheme;
-    OutputTabSet.Theme := FTheme;
-  end else begin
-    MemosTabSet.Theme := nil;
-    OutputTabSet.Theme := nil;
-  end;
-  SetListTheme(CompilerOutputList);
-  SetListTheme(DebugOutputList);
-  SetListTheme(DebugCallStackList);
-  SetListTheme(FindResultsList);
-end;
-
-procedure TCompileForm.UpdateThemeData(const Close, Open: Boolean);
-begin
-  if Close then begin
-    if FProgressThemeData <> 0 then begin
-      CloseThemeData(FProgressThemeData);
-      FProgressThemeData := 0;
-    end;
-  end;
-
-  if Open then begin
-    if UseThemes then begin
-      FProgressThemeData := OpenThemeData(Handle, 'Progress');
-      if (GetThemeInt(FProgressThemeData, 0, 0, TMT_PROGRESSCHUNKSIZE, FProgressChunkSize) <> S_OK) or
-         (FProgressChunkSize <= 0) then
-        FProgressChunkSize := 6;
-      if (GetThemeInt(FProgressThemeData, 0, 0, TMT_PROGRESSSPACESIZE, FProgressSpaceSize) <> S_OK) or
-         (FProgressSpaceSize < 0) then  { ...since "OpusOS" theme returns a bogus -1 value }
-        FProgressSpaceSize := 2;
-    end else
-      FProgressThemeData := 0;
-  end;
-end;
-
-procedure TCompileForm.StartProcess;
-const
-  SEE_MASK_NOZONECHECKS = $00800000;
-var
-  RunFilename, RunParameters, WorkingDir: String;
-  Info: TShellExecuteInfo;
-  SaveFocusWindow: HWND;
-  WindowList: Pointer;
-  ShellExecuteResult: BOOL;
-  ErrorCode: DWORD;
-begin
-  if FDebugTarget = dtUninstall then begin
-    if FUninstExe = '' then
-      raise Exception.Create(SCompilerNeedUninstExe);
-    RunFilename := FUninstExe;
-  end else begin
-    if FCompiledExe = '' then
-      raise Exception.Create(SCompilerNeedCompiledExe);
-    RunFilename := FCompiledExe;
-  end;
-  RunParameters := Format('/DEBUGWND=$%x ', [Handle]) + FRunParameters;
-
-  ResetAllMemosLineState;
-  DebugOutputList.Clear;
-  SendMessage(DebugOutputList.Handle, LB_SETHORIZONTALEXTENT, 0, 0);
-  DebugCallStackList.Clear;
-  SendMessage(DebugCallStackList.Handle, LB_SETHORIZONTALEXTENT, 0, 0);
-  if not (OutputTabSet.TabIndex in [tiDebugOutput, tiDebugCallStack]) then
-    OutputTabSet.TabIndex := tiDebugOutput;
-  SetStatusPanelVisible(True);
-
-  FillChar(Info, SizeOf(Info), 0);
-  Info.cbSize := SizeOf(Info);
-  Info.fMask := SEE_MASK_FLAG_NO_UI or SEE_MASK_FLAG_DDEWAIT or
-    SEE_MASK_NOCLOSEPROCESS or SEE_MASK_NOZONECHECKS;
-  Info.Wnd := Application.Handle;
-  if FOptions.RunAsDifferentUser and (Win32MajorVersion >= 5) then
-    Info.lpVerb := 'runas'
-  else
-    Info.lpVerb := 'open';
-  Info.lpFile := PChar(RunFilename);
-  Info.lpParameters := PChar(RunParameters);
-  WorkingDir := PathExtractDir(RunFilename);
-  Info.lpDirectory := PChar(WorkingDir);
-  Info.nShow := SW_SHOWNORMAL;
-  { Disable windows so that the user can't click other things while a "Run as"
-    dialog is up on Windows 2000/XP (they aren't system modal like on Vista) }
-  SaveFocusWindow := GetFocus;
-  WindowList := DisableTaskWindows(0);
-  try
-    { Also temporarily remove the focus since a disabled window's children can
-      still receive keystrokes. This is needed on Vista if the UAC dialog
-      doesn't come to the foreground for some reason (e.g. if the following
-      SetActiveWindow call is removed). }
-    Windows.SetFocus(0);
-    { On Vista, when disabling windows, we have to make the application window
-      the active window, otherwise the UAC dialog doesn't come to the
-      foreground automatically. Note: This isn't done on older versions simply
-      to avoid unnecessary title bar flicker. }
-    if Win32MajorVersion >= 6 then
-      SetActiveWindow(Application.Handle);
-    ShellExecuteResult := ShellExecuteEx(@Info);
-    ErrorCode := GetLastError;
-  finally
-    EnableTaskWindows(WindowList);
-    Windows.SetFocus(SaveFocusWindow);
-  end;
-  if not ShellExecuteResult then begin
-    { Don't display error message if user clicked Cancel at UAC dialog }
-    if ErrorCode = ERROR_CANCELLED then
-      Abort;
-    raise Exception.CreateFmt(SCompilerExecuteSetupError2, [RunFilename,
-      ErrorCode, Win32ErrorString(ErrorCode)]);
-  end;
-  FDebugging := True;
-  FPaused := False;
-  FProcessHandle := Info.hProcess;
-  CheckIfRunningTimer.Enabled := True;
-  UpdateRunMenu;
-  UpdateCaption;
-  DebugLogMessage('*** ' + DebugTargetStrings[FDebugTarget] + ' started');
-end;
-
-procedure TCompileForm.CompileIfNecessary;
-
-  function UnopenedIncludedFileModifiedSinceLastCompile: Boolean;
-  var
-    IncludedFile: TIncludedFile;
-    NewTime: TFileTime;
-  begin
-    Result := False;
-    for IncludedFile in FIncludedFiles do begin
-      if (IncludedFile.Memo = nil) and IncludedFile.HasLastWriteTime and
-         GetLastWriteTimeOfFile(IncludedFile.Filename, @NewTime) and
-         (CompareFileTime(IncludedFile.LastWriteTime, NewTime) <> 0) then begin
-        Result := True;
-        Exit;
-      end;
-    end;
-  end;
-
-begin
-  CheckIfTerminated;
-
-  { Display warning if the user modified the script while running - does not support unopened included files  }
-  if FDebugging and FModifiedAnySinceLastCompileAndGo then begin
-    if MsgBox('The changes you made will not take effect until you ' +
-       're-compile.' + SNewLine2 + 'Continue running anyway?',
-       SCompilerFormCaption, mbError, MB_YESNO) <> IDYES then
-      Abort;
-    FModifiedAnySinceLastCompileAndGo := False;
-    { The process may have terminated while the message box was up; check,
-      and if it has, we want to recompile below }
-    CheckIfTerminated;
-  end;
-
-  if not FDebugging and (FModifiedAnySinceLastCompile or UnopenedIncludedFileModifiedSinceLastCompile) then
-    CompileFile('', False);
-end;
-
-procedure TCompileForm.Go(AStepMode: TStepMode);
-begin
-  CompileIfNecessary;
-  FStepMode := AStepMode;
-  HideError;
-  SetStepLine(FStepMemo, -1);
-  if FDebugging then begin
-    if FPaused then begin
-      FPaused := False;
-      UpdateRunMenu;
-      UpdateCaption;
-      if DebugCallStackList.Items.Count > 0 then begin
-        DebugCallStackList.Clear;
-        SendMessage(DebugCallStackList.Handle, LB_SETHORIZONTALEXTENT, 0, 0);
-        DebugCallStackList.Update;
-      end;
-      { Tell it to continue }
-      SendNotifyMessage(FDebugClientWnd, WM_DebugClient_Continue,
-        Ord(AStepMode = smStepOver), 0);
-    end;
-  end
-  else
-    StartProcess;
-end;
-
-function TCompileForm.EvaluateConstant(const S: String;
-  var Output: String): Integer;
-begin
-  { This is about evaluating constants like 'app' and not [Code] variables }
-  FReplyString := '';
-  Result := SendCopyDataMessageStr(FDebugClientWnd, Handle,
-    CD_DebugClient_EvaluateConstantW, S);
-  if Result > 0 then
-    Output := FReplyString;
-end;
-
-function TCompileForm.EvaluateVariableEntry(const DebugEntry: PVariableDebugEntry;
-  var Output: String): Integer;
-begin
-  FReplyString := '';
-  Result := SendCopyDataMessage(FDebugClientWnd, Handle, CD_DebugClient_EvaluateVariableEntry,
-    DebugEntry, SizeOf(DebugEntry^));
-  if Result > 0 then
-    Output := FReplyString;
-end;
-
-procedure TCompileForm.RRunClick(Sender: TObject);
-begin
-  Go(smRun);
-end;
-
-procedure TCompileForm.RParametersClick(Sender: TObject);
-begin
-  ReadMRUParametersList;
-  InputQueryCombo('Run Parameters', 'Command line parameters for ' + DebugTargetStrings[dtSetup] +
-    ' and ' + DebugTargetStrings[dtUninstall] + ':', FRunParameters, FMRUParametersList);
-  if FRunParameters <> '' then
-    ModifyMRUParametersList(FRunParameters, True);
-end;
-
-procedure TCompileForm.RPauseClick(Sender: TObject);
-begin
-  if FDebugging and not FPaused then begin
-    if FStepMode <> smStepInto then begin
-      FStepMode := smStepInto;
-      UpdateCaption;
-    end
-    else
-      MsgBox('A pause is already pending.', SCompilerFormCaption, mbError,
-        MB_OK);
-  end;
-end;
-
-procedure TCompileForm.RRunToCursorClick(Sender: TObject);
-
-  function GetDebugEntryFromMemoAndLineNumber(Memo: TCompScintFileEdit; LineNumber: Integer;
-    var DebugEntry: TDebugEntry): Boolean;
-  var
-    I: Integer;
-  begin
-    Result := False;
-    for I := 0 to FDebugEntriesCount-1 do begin
-      if (FDebugEntries[I].FileIndex = Memo.CompilerFileIndex) and
-         (FDebugEntries[I].LineNumber = LineNumber) then begin
-        DebugEntry := FDebugEntries[I];
-        Result := True;
-        Break;
-      end;
-    end;
-  end;
-
-begin
-  CompileIfNecessary;
-  if not GetDebugEntryFromMemoAndLineNumber((FActiveMemo as TCompScintFileEdit), FActiveMemo.CaretLine, FRunToCursorPoint) then begin
-    MsgBox('No code was generated for the current line.', SCompilerFormCaption,
-      mbError, MB_OK);
-    Exit;
-  end;
-  Go(smRunToCursor);
-end;
-
-procedure TCompileForm.RStepIntoClick(Sender: TObject);
-begin
-  Go(smStepInto);
-end;
-
-procedure TCompileForm.RStepOutClick(Sender: TObject);
-begin
-  if FPausedAtCodeLine then
-    Go(smStepOut)
-  else
-    Go(smStepInto);
-end;
-
-procedure TCompileForm.RStepOverClick(Sender: TObject);
-begin
-  Go(smStepOver);
-end;
-
-procedure TCompileForm.RTerminateClick(Sender: TObject);
-var
-  S, Dir: String;
-begin
-  S := 'This will unconditionally terminate the running ' +
-       DebugTargetStrings[FDebugTarget] + ' process. Continue?';
-
-  if FDebugTarget = dtSetup then
-    S := S + #13#10#13#10'Note that if ' + DebugTargetStrings[FDebugTarget] + ' ' +
-         'is currently in the installation phase, any changes made to the ' +
-         'system thus far will not be undone, nor will uninstall data be written.';
-
-  if MsgBox(S, 'Terminate', mbConfirmation, MB_YESNO or MB_DEFBUTTON2) <> IDYES then
-    Exit;
-  CheckIfTerminated;
-  if FDebugging then begin
-    DebugLogMessage('*** Terminating process');
-    Win32Check(TerminateProcess(FDebugClientProcessHandle, 6));
-    if (WaitForSingleObject(FDebugClientProcessHandle, 5000) <> WAIT_TIMEOUT) and
-       (FTempDir <> '') then begin
-      Dir := FTempDir;
-      FTempDir := '';
-      DebugLogMessage('*** Removing left-over temporary directory: ' + Dir);
-      { Sleep for a bit to allow files to be unlocked by Windows,
-        otherwise it fails intermittently (with Hyper-Threading, at least) }
-      Sleep(50);
-      if not DeleteDirTree(Dir) and DirExists(Dir) then
-        DebugLogMessage('*** Failed to remove temporary directory');
-    end;
-    DebuggingStopped(True);
-  end;
-end;
-
-procedure TCompileForm.REvaluateClick(Sender: TObject);
-var
-  Output: String;
-begin
-  if InputQuery('Evaluate', 'Constant to evaluate (e.g., "{app}"):',
-     FLastEvaluateConstantText) then begin
-    case EvaluateConstant(FLastEvaluateConstantText, Output) of
-      1: MsgBox(Output, 'Evaluate Result', mbInformation, MB_OK);
-      2: MsgBox(Output, 'Evaluate Error', mbError, MB_OK);
-    else
-      MsgBox('An unknown error occurred.', 'Evaluate Error', mbError, MB_OK);
-    end;
-  end;
-end;
-
-procedure TCompileForm.CheckIfRunningTimerTimer(Sender: TObject);
-begin
-  { In cases of normal Setup termination, we receive a WM_Debugger_Goodbye
-    message. But in case we don't get that, use a timer to periodically check
-    if the process is no longer running. }
-  CheckIfTerminated;
-end;
-
-procedure TCompileForm.PListCopyClick(Sender: TObject);
-var
-  ListBox: TListBox;
-  Text: String;
-  I: Integer;
-begin
-  if CompilerOutputList.Visible then
-    ListBox := CompilerOutputList
-  else if DebugOutputList.Visible then
-    ListBox := DebugOutputList
-  else if DebugCallStackList.Visible then
-    ListBox := DebugCallStackList
-  else
-    ListBox := FindResultsList;
-  Text := '';
-  if ListBox.SelCount > 0 then begin
-    for I := 0 to ListBox.Items.Count-1 do begin
-      if ListBox.Selected[I] then begin
-        if Text <> '' then
-          Text := Text + SNewLine;
-        Text := Text + ListBox.Items[I];
-      end;
-    end;
-  end;
-  Clipboard.AsText := Text;
-end;
-
-procedure TCompileForm.PListSelectAllClick(Sender: TObject);
-var
-  ListBox: TListBox;
-  I: Integer;
-begin
-  if CompilerOutputList.Visible then
-    ListBox := CompilerOutputList
-  else if DebugOutputList.Visible then
-    ListBox := DebugOutputList
-  else if DebugCallStackList.Visible then
-    ListBox := DebugCallStackList
-  else
-    ListBox := FindResultsList;
-  ListBox.Items.BeginUpdate;
-  try
-    for I := 0 to ListBox.Items.Count-1 do
-      ListBox.Selected[I] := True;
-  finally
-    ListBox.Items.EndUpdate;
-  end;
-end;
-
-procedure TCompileForm.AppOnIdle(Sender: TObject; var Done: Boolean);
-begin
-  { For an explanation of this, see the comment where HandleMessage is called }
-  if FCompiling then
-    Done := False;
-
-  FBecameIdle := True;
-end;
-
-procedure TCompileForm.EGotoClick(Sender: TObject);
-var
-  S: String;
-  L: Integer;
-begin
-  S := IntToStr(FActiveMemo.CaretLine + 1);
-  if InputQuery('Go to Line', 'Line number:', S) then begin
-    L := StrToIntDef(S, Low(L));
-    if L <> Low(L) then
-      FActiveMemo.CaretLine := L - 1;
-  end;
-end;
-
-procedure TCompileForm.StatusBarDrawPanel(StatusBar: TStatusBar;
-  Panel: TStatusPanel; const Rect: TRect);
-var
-  R, BR: TRect;
-  W, ChunkCount: Integer;
-begin
-  case Panel.Index of
-    spCompileIcon:
-      if FCompiling then begin
-        ImageList_Draw(BuildImageList.Handle, FBuildAnimationFrame, StatusBar.Canvas.Handle,
-          Rect.Left + ((Rect.Right - Rect.Left) - BuildImageList.Width) div 2,
-          Rect.Top + ((Rect.Bottom - Rect.Top) - BuildImageList.Height) div 2, ILD_NORMAL);
-      end;
-    spCompileProgress:
-      if FCompiling and (FProgressMax > 0) then begin
-        R := Rect;
-        InflateRect(R, -2, -2);
-        if FProgressThemeData = 0 then begin
-          R.Right := R.Left + MulDiv(FProgress, R.Right - R.Left,
-            FProgressMax);
-          StatusBar.Canvas.Brush.Color := clHighlight;
-          StatusBar.Canvas.FillRect(R);
-        end else begin
-          DrawThemeBackground(FProgressThemeData, StatusBar.Canvas.Handle, PP_BAR, 0, R, nil);
-          BR := R;
-          GetThemeBackgroundContentRect(FProgressThemeData, StatusBar.Canvas.Handle, PP_BAR, 0, BR, @R);
-          IntersectClipRect(StatusBar.Canvas.Handle, R.Left, R.Top, R.Right, R.Bottom);
-          W := MulDiv(FProgress, R.Right - R.Left, FProgressMax);
-          ChunkCount := W div (FProgressChunkSize + FProgressSpaceSize);
-          if W mod (FProgressChunkSize + FProgressSpaceSize) > 0 then
-            Inc(ChunkCount);
-          R.Right := R.Left + FProgressChunkSize;
-          for W := 0 to ChunkCount - 1 do
-          begin
-            DrawThemeBackground(FProgressThemeData, StatusBar.Canvas.Handle, PP_CHUNK, 0, R, nil);
-            OffsetRect(R, FProgressChunkSize + FProgressSpaceSize, 0);
-          end;
-        end;
-      end;
-  end;
-end;
-
-procedure TCompileForm.InvalidateStatusPanel(const Index: Integer);
-var
-  R: TRect;
-begin
-  { For some reason, the VCL doesn't offer a method for this... }
-  if SendMessage(StatusBar.Handle, SB_GETRECT, Index, LPARAM(@R)) <> 0 then begin
-    InflateRect(R, -1, -1);
-    InvalidateRect(StatusBar.Handle, @R, True);
-  end;
-end;
-
-procedure TCompileForm.UpdateCompileStatusPanels(const AProgress,
-  AProgressMax: Cardinal; const ASecondsRemaining: Integer;
-  const ABytesCompressedPerSecond: Cardinal);
-var
-  T: DWORD;
-begin
-  { Icon panel }
-  T := GetTickCount;
-  if Cardinal(T - FLastAnimationTick) >= Cardinal(500) then begin
-    FLastAnimationTick := T;
-    InvalidateStatusPanel(spCompileIcon);
-    FBuildAnimationFrame := (FBuildAnimationFrame + 1) mod 4;
-    { Also update the status text twice a second }
-    if ASecondsRemaining >= 0 then
-      StatusBar.Panels[spExtraStatus].Text := Format(
-        ' Estimated time remaining: %.2d%s%.2d%s%.2d     Average KB/sec: %.0n',
-        [(ASecondsRemaining div 60) div 60, {$IFDEF IS_DXE}FormatSettings.{$ENDIF}TimeSeparator,
-         (ASecondsRemaining div 60) mod 60, {$IFDEF IS_DXE}FormatSettings.{$ENDIF}TimeSeparator,
-         ASecondsRemaining mod 60, ABytesCompressedPerSecond / 1024])
-    else
-      StatusBar.Panels[spExtraStatus].Text := '';
-  end;
-
-  { Progress panel and taskbar progress bar }
-  if (FProgress <> AProgress) or
-     (FProgressMax <> AProgressMax) then begin
-    FProgress := AProgress;
-    FProgressMax := AProgressMax;
-    InvalidateStatusPanel(spCompileProgress);
-    SetAppTaskbarProgressValue(AProgress, AProgressMax);
-  end;
-end;
-
-procedure TCompileForm.WMSettingChange(var Message: TMessage);
-begin
-  if (FTheme.Typ <> ttClassic) and (Win32MajorVersion >= 10) and (Message.LParam <> 0) and (StrIComp(PChar(Message.LParam), 'ImmersiveColorSet') = 0) then begin
-    FOptions.ThemeType := GetDefaultThemeType;
-    UpdateTheme;
-  end;
-end;
-
-procedure TCompileForm.WMThemeChanged(var Message: TMessage);
-begin
-  { Don't Run to Cursor into this function, it will interrupt up the theme change }
-  UpdateThemeData(True, True);
-  inherited;
-end;
-
-procedure TCompileForm.RTargetClick(Sender: TObject);
-var
-  NewTarget: TDebugTarget;
-begin
-  if (Sender = RTargetSetup) or (Sender = TargetSetupButton) then
-    NewTarget := dtSetup
-  else
-    NewTarget := dtUninstall;
-  if (FDebugTarget <> NewTarget) and (not FDebugging or AskToDetachDebugger) then
-    FDebugTarget := NewTarget;
-
-  { Update always even if the user decided not to switch so the states are restored }
-  UpdateTargetMenu;
-end;
-
-procedure TCompileForm.AppOnActivate(Sender: TObject);
-const
-  ReloadMessages: array[Boolean] of String = (
-    'The %s file has been modified outside of the source editor.' + SNewLine2 +
-      'Do you want to reload the file?',
-    'The %s file has been modified outside of the source editor. Changes have ' +
-      'also been made in the source editor.' + SNewLine2 + 'Do you want to ' +
-      'reload the file and lose the changes made in the source editor?');
-var
-  Memo: TCompScintFileEdit;
-  NewTime: TFileTime;
-  Changed: Boolean;
-begin
-  for Memo in FFileMemos do begin
-    if (Memo.Filename = '') or not Memo.Used then
-      Continue;
-
-    { See if the file has been modified outside the editor }
-    Changed := False;
-    if GetLastWriteTimeOfFile(Memo.Filename, @NewTime) then begin
-      if CompareFileTime(Memo.FileLastWriteTime, NewTime) <> 0 then begin
-        Memo.FileLastWriteTime := NewTime;
-        Changed := True;
-      end;
-    end;
-
-    { If it has been, offer to reload it }
-    if Changed then begin
-      if IsWindowEnabled(Application.Handle) then begin
-        if MsgBox(Format(ReloadMessages[Memo.Modified], [Memo.Filename]),
-           SCompilerFormCaption, mbConfirmation, MB_YESNO) = IDYES then
-          if ConfirmCloseFile(False) then begin
-            OpenFile(Memo, Memo.Filename, False);
-            if Memo = FMainMemo then
-              Break; { Reloading the main script will also reload all include files }
-          end;
-      end
-      else begin
-        { When a modal dialog is up, don't offer to reload the file. Probably
-          not a good idea since the dialog might be manipulating the file. }
-        MsgBox('The ' + Memo.Filename + ' file has been modified outside ' +
-          'of the source editor. You might want to reload it.',
-          SCompilerFormCaption, mbInformation, MB_OK);
-      end;
-    end;
-  end;
-end;
-
-procedure TCompileForm.CompilerOutputListDrawItem(Control: TWinControl;
-  Index: Integer; Rect: TRect; State: TOwnerDrawState);
-const
-  ThemeColors: array [TStatusMessageKind] of TThemeColor = (tcGreen, tcFore, tcOrange, tcRed);
-var
-  Canvas: TCanvas;
-  S: String;
-  StatusMessageKind: TStatusMessageKind;
-begin
-  Canvas := CompilerOutputList.Canvas;
-  S := CompilerOutputList.Items[Index];
-
-  Canvas.FillRect(Rect);
-  Inc(Rect.Left, 2);
-  if FOptions.ColorizeCompilerOutput and not (odSelected in State) then begin
-    StatusMessageKind := TStatusMessageKind(CompilerOutputList.Items.Objects[Index]);
-    Canvas.Font.Color := FTheme.Colors[ThemeColors[StatusMessageKind]];
-  end;
-  Canvas.TextOut(Rect.Left, Rect.Top, S);
-end;
-
-procedure TCompileForm.DebugOutputListDrawItem(Control: TWinControl;
-  Index: Integer; Rect: TRect; State: TOwnerDrawState);
-var
-  Canvas: TCanvas;
-  S: String;
-begin
-  Canvas := DebugOutputList.Canvas;
-  S := DebugOutputList.Items[Index];
-
-  Canvas.FillRect(Rect);
-  Inc(Rect.Left, 2);
-  if (S <> '') and (S[1] = #9) then
-    Canvas.TextOut(Rect.Left + FDebugLogListTimestampsWidth, Rect.Top, Copy(S, 2, Maxint))
-  else begin
-    if (Length(S) > 20) and (S[18] = '-') and (S[19] = '-') and (S[20] = ' ') then begin
-      { Draw lines that begin with '-- ' (like '-- File entry --') in bold }
-      Canvas.TextOut(Rect.Left, Rect.Top, Copy(S, 1, 17));
-      Canvas.Font.Style := [fsBold];
-      Canvas.TextOut(Rect.Left + FDebugLogListTimestampsWidth, Rect.Top, Copy(S, 18, Maxint));
-    end else
-      Canvas.TextOut(Rect.Left, Rect.Top, S);
-  end;
-end;
-
-procedure TCompileForm.DebugCallStackListDrawItem(Control: TWinControl; Index: Integer; Rect: TRect;
-  State: TOwnerDrawState);
-var
-  Canvas: TCanvas;
-  S: String;
-begin
-  Canvas := DebugCallStackList.Canvas;
-  S := DebugCallStackList.Items[Index];
-
-  Canvas.FillRect(Rect);
-  Inc(Rect.Left, 2);
-  Canvas.TextOut(Rect.Left, Rect.Top, S);
-end;
-
-procedure TCompileForm.FindResultsListDblClick(Sender: TObject);
-var
-  FindResult: TFindResult;
-  Memo: TCompScintFileEdit;
-  I: Integer;
-begin
-  I := FindResultsList.ItemIndex;
-  if I <> -1 then begin
-    FindResult := FindResultsList.Items.Objects[I] as TFindResult;
-    if FindResult <> nil then begin
-      for Memo in FFileMemos do begin
-        if Memo.Used and (PathCompare(Memo.Filename, FindResult.Filename) = 0) then begin
-          MoveCaretAndActivateMemo(Memo, FindResult.Line, True);
-          Memo.Selection := FindResult.Range;
-          ActiveControl := Memo;
-          Exit;
-        end;
-      end;
-      MsgBox('File not opened.', SCompilerFormCaption, mbError, MB_OK);
-    end;
-  end;
-end;
-
-procedure TCompileForm.FindResultsListDrawItem(Control: TWinControl; Index: Integer; Rect: TRect;
-  State: TOwnerDrawState);
-var
-  Canvas: TCanvas;
-  S, S2: String;
-  FindResult: TFindResult;
-  StartI, EndI: Integer;
-  SaveColor: TColor;
-begin
-  Canvas := FindResultsList.Canvas;
-  S := FindResultsList.Items[Index];
-  FindResult := FindResultsList.Items.Objects[Index] as TFindResult;
-
-  Canvas.FillRect(Rect);
-  Inc(Rect.Left, 2);
-  if FindResult = nil then begin
-    Canvas.Font.Style := [fsBold];
-    Canvas.TextOut(Rect.Left, Rect.Top, S);
-  end else if not (odSelected in State) then begin
-    StartI := FindResult.Range.StartPos - FindResult.LineStartPos + 1 + FindResult.PrefixStringLength;
-    EndI := FindResult.Range.EndPos - FindResult.LineStartPos + 1 + FindResult.PrefixStringLength;
-    if StartI > 1 then begin
-      Canvas.TextOut(Rect.Left, Rect.Top, Copy(S, 1, StartI-1));
-      Rect.Left := Canvas.PenPos.X;
-    end;
-    SaveColor := Canvas.Brush.Color;
-    if FTheme.Dark then
-      Canvas.Brush.Color := FTheme.Colors[tcRed]
-    else
-      Canvas.Brush.Color := FTheme.Colors[tcSelBack];
-    S2 := Copy(S, StartI, EndI-StartI);
-    Rect.Right := Rect.Left + Canvas.TextWidth(S2);
-    Canvas.TextRect(Rect, Rect.Left, Rect.Top, S2); { TextRect instead of TextOut to avoid a margin around the text }
-    if EndI <= Length(S) then begin
-      Canvas.Brush.Color := SaveColor;
-      S2 := Copy(S, EndI, MaxInt);
-      Rect.Left := Rect.Right;
-      Rect.Right := Rect.Left + Canvas.TextWidth(S2);
-      Canvas.TextRect(Rect, Rect.Left, Rect.Top, S2);
-    end;
-  end else
-    Canvas.TextOut(Rect.Left, Rect.Top, S)
-end;
-
-procedure TCompileForm.OutputTabSetClick(Sender: TObject);
-begin
-  case OutputTabSet.TabIndex of
-    tiCompilerOutput:
-      begin
-        CompilerOutputList.BringToFront;
-        CompilerOutputList.Visible := True;
-        DebugOutputList.Visible := False;
-        DebugCallStackList.Visible := False;
-        FindResultsList.Visible := False;
-      end;
-    tiDebugOutput:
-      begin
-        DebugOutputList.BringToFront;
-        DebugOutputList.Visible := True;
-        CompilerOutputList.Visible := False;
-        DebugCallStackList.Visible := False;
-        FindResultsList.Visible := False;
-      end;
-    tiDebugCallStack:
-      begin
-        DebugCallStackList.BringToFront;
-        DebugCallStackList.Visible := True;
-        CompilerOutputList.Visible := False;
-        DebugOutputList.Visible := False;
-        FindResultsList.Visible := False;
-      end;
-    tiFindResults:
-      begin
-        FindResultsList.BringToFront;
-        FindResultsList.Visible := True;
-        CompilerOutputList.Visible := False;
-        DebugOutputList.Visible := False;
-        DebugCallStackList.Visible := False;
-      end;
-  end;
-end;
-
-procedure TCompileForm.ToggleBreakPoint(Line: Integer);
-var
-  Memo: TCompScintFileEdit;
-  I: Integer;
-begin
-  Memo := FActiveMemo as TCompScintFileEdit;
-  I := Memo.BreakPoints.IndexOf(Line);
-  if I = -1 then
-    Memo.BreakPoints.Add(Line)
-  else
-    Memo.BreakPoints.Delete(I);
-  UpdateLineMarkers(Memo, Line);
-end;
-
-procedure TCompileForm.MemoMarginClick(Sender: TObject; MarginNumber: Integer;
-  Line: Integer);
-begin
-  if (MarginNumber = 1) and RToggleBreakPoint.Enabled then
-    ToggleBreakPoint(Line);
-end;
-
-procedure TCompileForm.RToggleBreakPointClick(Sender: TObject);
-begin
-  ToggleBreakPoint(FActiveMemo.CaretLine);
-end;
-
-procedure TCompileForm.MemoLinesInserted(Memo: TCompScintFileEdit; FirstLine, Count: integer);
-var
-  I, Line: Integer;
-begin
-  for I := 0 to FDebugEntriesCount-1 do
-    if (FDebugEntries[I].FileIndex = Memo.CompilerFileIndex) and
-       (FDebugEntries[I].LineNumber >= FirstLine) then
-      Inc(FDebugEntries[I].LineNumber, Count);
-
-  if Assigned(Memo.LineState) and (FirstLine < Memo.LineStateCount) then begin
-    { Grow FStateLine if necessary }
-    I := (Memo.LineStateCount + Count) - Memo.LineStateCapacity;
-    if I > 0 then begin
-      if I < LineStateGrowAmount then
-        I := LineStateGrowAmount;
-      ReallocMem(Memo.LineState, SizeOf(TLineState) * (Memo.LineStateCapacity + I));
-      Inc(Memo.LineStateCapacity, I);
-    end;
-    { Shift existing line states and clear the new ones }
-    for I := Memo.LineStateCount-1 downto FirstLine do
-      Memo.LineState[I + Count] := Memo.LineState[I];
-    for I := FirstLine to FirstLine + Count - 1 do
-      Memo.LineState[I] := lnUnknown;
-    Inc(Memo.LineStateCount, Count);
-  end;
-
-  if Memo.StepLine >= FirstLine then
-    Inc(Memo.StepLine, Count);
-  if Memo.ErrorLine >= FirstLine then
-    Inc(Memo.ErrorLine, Count);
-
-  for I := 0 to Memo.BreakPoints.Count-1 do begin
-    Line := Memo.BreakPoints[I];
-    if Line >= FirstLine then
-      Memo.BreakPoints[I] := Line + Count;
-  end;
-end;
-
-procedure TCompileForm.MemoLinesDeleted(Memo: TCompScintFileEdit; FirstLine, Count,
-  FirstAffectedLine: Integer);
-var
-  I, Line: Integer;
-  DebugEntry: PDebugEntry;
-begin
-  for I := 0 to FDebugEntriesCount-1 do begin
-    DebugEntry := @FDebugEntries[I];
-    if (DebugEntry.FileIndex = Memo.CompilerFileIndex) and
-       (DebugEntry.LineNumber >= FirstLine) then begin
-      if DebugEntry.LineNumber < FirstLine + Count then
-        DebugEntry.LineNumber := -1
-      else
-        Dec(DebugEntry.LineNumber, Count);
-    end;
-  end;
-
-  if Assigned(Memo.LineState) then begin
-    { Shift existing line states }
-    if FirstLine < Memo.LineStateCount - Count then begin
-      for I := FirstLine to Memo.LineStateCount - Count - 1 do
-        Memo.LineState[I] := Memo.LineState[I + Count];
-      Dec(Memo.LineStateCount, Count);
-    end
-    else begin
-      { There's nothing to shift because the last line(s) were deleted, or
-        line(s) past FLineStateCount }
-      if Memo.LineStateCount > FirstLine then
-        Memo.LineStateCount := FirstLine;
-    end;
-  end;
-
-  if Memo.StepLine >= FirstLine then begin
-    if Memo.StepLine < FirstLine + Count then
-      Memo.StepLine := -1
-    else
-      Dec(Memo.StepLine, Count);
-  end;
-  if Memo.ErrorLine >= FirstLine then begin
-    if Memo.ErrorLine < FirstLine + Count then
-      Memo.ErrorLine := -1
-    else
-      Dec(Memo.ErrorLine, Count);
-  end;
-
-  for I := Memo.BreakPoints.Count-1 downto 0 do begin
-    Line := Memo.BreakPoints[I];
-    if Line >= FirstLine then begin
-      if Line < FirstLine + Count then begin
-        Memo.BreakPoints.Delete(I);
-      end else begin
-        Line := Line - Count;
-        Memo.BreakPoints[I] := Line;
-      end;
-    end;
-  end;
-
-  { When lines are deleted, Scintilla insists on moving all of the deleted
-    lines' markers to the line on which the deletion started
-    (FirstAffectedLine). This is bad for us as e.g. it can result in the line
-    having two conflicting markers (or two of the same marker). There's no
-    way to stop it from doing that, or to easily tell which markers came from
-    which lines, so we simply delete and re-create all markers on the line. }
-  UpdateLineMarkers(Memo, FirstAffectedLine);
-end;
-
-procedure TCompileForm.UpdateLineMarkers(const AMemo: TCompScintFileEdit; const Line: Integer);
-var
-  NewMarker: Integer;
-begin
-  if Line >= AMemo.Lines.Count then
-    Exit;
-
-  NewMarker := -1;
-  if AMemo.BreakPoints.IndexOf(Line) <> -1 then begin
-    if AMemo.LineState = nil then
-      NewMarker := mmIconBreakpoint
-    else if (Line < AMemo.LineStateCount) and (AMemo.LineState[Line] <> lnUnknown) then
-      NewMarker := mmIconBreakpointGood
-    else
-      NewMarker := mmIconBreakpointBad;
-  end else begin
-    if Line < AMemo.LineStateCount then begin
-      case AMemo.LineState[Line] of
-        lnHasEntry: NewMarker := mmIconHasEntry;
-        lnEntryProcessed: NewMarker := mmIconEntryProcessed;
-      end;
-    end;
-  end;
-
-  { Delete all markers on the line. To flush out any possible duplicates,
-    even the markers we'll be adding next are deleted. }
-  if AMemo.GetMarkers(Line) <> [] then
-    AMemo.DeleteAllMarkersOnLine(Line);
-
-  if NewMarker <> -1 then
-    AMemo.AddMarker(Line, NewMarker);
-
-  if AMemo.StepLine = Line then
-    AMemo.AddMarker(Line, mmLineStep)
-  else if AMemo.ErrorLine = Line then
-    AMemo.AddMarker(Line, mmLineError)
-  else if NewMarker in [mmIconBreakpoint, mmIconBreakpointGood] then
-    AMemo.AddMarker(Line, mmLineBreakpoint)
-  else if NewMarker = mmIconBreakpointBad then
-    AMemo.AddMarker(Line, mmLineBreakpointBad);
-end;
-
-procedure TCompileForm.UpdateAllMemosLineMarkers;
-var
-  Memo: TCompScintFileEdit;
-  Line: Integer;
-begin
-  for Memo in FFileMemos do
-    if Memo.Used then
-      for Line := 0 to Memo.Lines.Count-1 do
-        UpdateLineMarkers(Memo, Line);
-end;
-
-procedure TCompileForm.UpdateBevel1Visibility;
-begin
-  Bevel1.Visible := (FTheme.Colors[tcMarginBack] = ToolBarPanel.Color) and not MemosTabSet.Visible;
-end;
-
-function TCompileForm.ToCurrentPPI(const XY: Integer): Integer;
-begin
-  Result := MulDiv(XY, CurrentPPI, 96);
-end;
-
-function TCompileForm.FromCurrentPPI(const XY: Integer): Integer;
-begin
-  Result := MulDiv(XY, 96, CurrentPPI);
-end;
-
-initialization
-  InitThemeLibrary;
-  InitHtmlHelpLibrary;
-  { For ClearType support, try to make the default font Microsoft Sans Serif }
-  if DefFontData.Name = 'MS Sans Serif' then
-    DefFontData.Name := AnsiString(GetPreferredUIFont);
-  CoInitialize(nil);
-finalization
-  CoUninitialize();
-end.
+unit CompForm;
+
+{
+  Inno Setup
+  Copyright (C) 1997-2024 Jordan Russell
+  Portions by Martijn Laan
+  For conditions of distribution and use, see LICENSE.TXT.
+
+  Compiler form
+}
+
+{x$DEFINE STATICCOMPILER}
+{ For debugging purposes, remove the 'x' to have it link the compiler code
+  into this program and not depend on ISCmplr.dll. Also see Compile's
+  STATICPREPROC. }
+
+{$I VERSION.INC}
+
+{$IFDEF STATICCOMPILER}
+{$R ISCmplr.images.res}
+{$ENDIF}
+
+interface
+
+uses
+  Windows, Messages, SysUtils, Classes, Contnrs, Graphics, Controls, Forms, Dialogs, CommDlg,
+  Generics.Collections, UIStateForm, StdCtrls, ExtCtrls, Menus, Buttons, ComCtrls, CommCtrl,
+  ScintInt, ScintEdit, ScintStylerInnoSetup, NewTabSet, ModernColors, CompScintEdit,
+  DebugStruct, CompInt, UxTheme, ImageList, ImgList, ToolWin, CompFunc,
+  VirtualImageList, BaseImageCollection, ImageCollection;
+
+const
+  WM_StartCommandLineCompile = WM_USER + $1000;
+  WM_StartCommandLineWizard = WM_USER + $1001;
+  WM_StartNormally = WM_USER + $1002;
+
+type
+  PDebugEntryArray = ^TDebugEntryArray;
+  TDebugEntryArray = array[0..0] of TDebugEntry;
+  PVariableDebugEntryArray = ^TVariableDebugEntryArray;
+  TVariableDebugEntryArray = array[0..0] of TVariableDebugEntry;
+  TStepMode = (smRun, smStepInto, smStepOver, smStepOut, smRunToCursor);
+  TDebugTarget = (dtSetup, dtUninstall);
+
+const
+  DebugTargetStrings: array[TDebugTarget] of String = ('Setup', 'Uninstall');
+
+type
+  TStatusMessageKind = (smkStartEnd, smkNormal, smkWarning, smkError);
+
+  TIncludedFile = class
+    Filename: String;
+    CompilerFileIndex: Integer;
+    LastWriteTime: TFileTime;
+    HasLastWriteTime: Boolean;
+    Memo: TCompScintFileEdit;
+  end;
+
+  TIncludedFiles = TObjectList<TIncludedFile>;
+
+  TFindResult = class
+    Filename: String;
+    Line, LineStartPos: Integer;
+    Range: TScintRange;
+    PrefixStringLength: Integer;
+  end;
+
+  TFindResults = TObjectList<TFindResult>;
+
+  TCompileForm = class(TUIStateForm)
+    MainMenu1: TMainMenu;
+    FMenu: TMenuItem;
+    FNewMainFile: TMenuItem;
+    FOpenMainFile: TMenuItem;
+    FSave: TMenuItem;
+    FSaveMainFileAs: TMenuItem;
+    N1: TMenuItem;
+    BCompile: TMenuItem;
+    N2: TMenuItem;
+    FExit: TMenuItem;
+    EMenu: TMenuItem;
+    EUndo: TMenuItem;
+    N3: TMenuItem;
+    ECut: TMenuItem;
+    ECopy: TMenuItem;
+    EPaste: TMenuItem;
+    EDelete: TMenuItem;
+    N4: TMenuItem;
+    ESelectAll: TMenuItem;
+    VMenu: TMenuItem;
+    EFind: TMenuItem;
+    EFindNext: TMenuItem;
+    EReplace: TMenuItem;
+    HMenu: TMenuItem;
+    HDoc: TMenuItem;
+    N6: TMenuItem;
+    HAbout: TMenuItem;
+    FMRUMainFilesSep: TMenuItem;
+    VCompilerOutput: TMenuItem;
+    FindDialog: TFindDialog;
+    ReplaceDialog: TReplaceDialog;
+    StatusPanel: TPanel;
+    CompilerOutputList: TListBox;
+    SplitPanel: TPanel;
+    HWebsite: TMenuItem;
+    VToolbar: TMenuItem;
+    TInsertFileListField: TMenuItem;
+    TOptions: TMenuItem;
+    HFaq: TMenuItem;
+    StatusBar: TStatusBar;
+    BodyPanel: TPanel;
+    VStatusBar: TMenuItem;
+    ERedo: TMenuItem;
+    RMenu: TMenuItem;
+    RStepInto: TMenuItem;
+    RStepOver: TMenuItem;
+    N5: TMenuItem;
+    RRun: TMenuItem;
+    RRunToCursor: TMenuItem;
+    N10: TMenuItem;
+    REvaluate: TMenuItem;
+    CheckIfRunningTimer: TTimer;
+    RPause: TMenuItem;
+    RParameters: TMenuItem;
+    ListPopupMenu: TPopupMenu;
+    PListCopy: TMenuItem;
+    HISPPSep: TMenuItem;
+    N12: TMenuItem;
+    BStopCompile: TMenuItem;
+    HISPPDoc: TMenuItem;
+    N13: TMenuItem;
+    EGoto: TMenuItem;
+    RTerminate: TMenuItem;
+    BMenu: TMenuItem;
+    BLowPriority: TMenuItem;
+    HDonate: TMenuItem;
+    N14: TMenuItem;
+    HPSWebsite: TMenuItem;
+    N15: TMenuItem;
+    RTargetSetup: TMenuItem;
+    RTargetUninstall: TMenuItem;
+    OutputTabSet: TNewTabSet;
+    DebugOutputList: TListBox;
+    VDebugOutput: TMenuItem;
+    VHide: TMenuItem;
+    N11: TMenuItem;
+    TMenu: TMenuItem;
+    TAddRemovePrograms: TMenuItem;
+    RToggleBreakPoint: TMenuItem;
+    HWhatsNew: TMenuItem;
+    TGenerateGUID: TMenuItem;
+    TSignTools: TMenuItem;
+    N16: TMenuItem;
+    HExamples: TMenuItem;
+    N17: TMenuItem;
+    BOpenOutputFolder: TMenuItem;
+    N8: TMenuItem;
+    VZoom: TMenuItem;
+    VZoomIn: TMenuItem;
+    VZoomOut: TMenuItem;
+    N9: TMenuItem;
+    VZoomReset: TMenuItem;
+    N18: TMenuItem;
+    ECompleteWord: TMenuItem;
+    N19: TMenuItem;
+    FSaveEncoding: TMenuItem;
+    FSaveEncodingAuto: TMenuItem;
+    FSaveEncodingUTF8: TMenuItem;
+    ToolBar: TToolBar;
+    NewMainFileButton: TToolButton;
+    OpenMainFileButton: TToolButton;
+    SaveButton: TToolButton;
+    ToolButton4: TToolButton;
+    CompileButton: TToolButton;
+    StopCompileButton: TToolButton;
+    ToolButton7: TToolButton;
+    RunButton: TToolButton;
+    PauseButton: TToolButton;
+    ToolButton10: TToolButton;
+    TargetSetupButton: TToolButton;
+    TargetUninstallButton: TToolButton;
+    ToolButton13: TToolButton;
+    HelpButton: TToolButton;
+    Bevel1: TBevel;
+    BuildImageList: TImageList;
+    TerminateButton: TToolButton;
+    LightToolBarImageCollection: TImageCollection;
+    DarkToolBarImageCollection: TImageCollection;
+    ToolBarVirtualImageList: TVirtualImageList;
+    PListSelectAll: TMenuItem;
+    DebugCallStackList: TListBox;
+    VDebugCallStack: TMenuItem;
+    TInsertMsgBox: TMenuItem;
+    ToolBarPanel: TPanel;
+    HMailingList: TMenuItem;
+    MemosTabSet: TNewTabSet; { First tab is the main memo, last tab is the preprocessor output memo }
+    FSaveAll: TMenuItem;
+    RStepOut: TMenuItem;
+    VNextTab: TMenuItem;
+    VPreviousTab: TMenuItem;
+    N20: TMenuItem;
+    HShortcutsDoc: TMenuItem;
+    N21: TMenuItem;
+    EFindPrevious: TMenuItem;
+    FindResultsList: TListBox;
+    VFindResults: TMenuItem;
+    EFindInFiles: TMenuItem;
+    FindInFilesDialog: TFindDialog;
+    FPrint: TMenuItem;
+    N22: TMenuItem;
+    PrintDialog: TPrintDialog;
+    FSaveEncodingUTF8NoPreamble: TMenuItem;
+    N23: TMenuItem;
+    procedure FormCloseQuery(Sender: TObject; var CanClose: Boolean);
+    procedure FExitClick(Sender: TObject);
+    procedure FOpenMainFileClick(Sender: TObject);
+    procedure EUndoClick(Sender: TObject);
+    procedure EMenuClick(Sender: TObject);
+    procedure ECutClick(Sender: TObject);
+    procedure ECopyClick(Sender: TObject);
+    procedure EPasteClick(Sender: TObject);
+    procedure EDeleteClick(Sender: TObject);
+    procedure FSaveClick(Sender: TObject);
+    procedure ESelectAllClick(Sender: TObject);
+    procedure FNewMainFileClick(Sender: TObject);
+    procedure FNewMainFileUserWizardClick(Sender: TObject);
+    procedure HDocClick(Sender: TObject);
+    procedure BCompileClick(Sender: TObject);
+    procedure FMenuClick(Sender: TObject);
+    procedure FMRUClick(Sender: TObject);
+    procedure VCompilerOutputClick(Sender: TObject);
+    procedure HAboutClick(Sender: TObject);
+    procedure EFindClick(Sender: TObject);
+    procedure FindDialogFind(Sender: TObject);
+    procedure EReplaceClick(Sender: TObject);
+    procedure ReplaceDialogReplace(Sender: TObject);
+    procedure EFindNextOrPreviousClick(Sender: TObject);
+    procedure SplitPanelMouseMove(Sender: TObject; Shift: TShiftState; X,
+      Y: Integer);
+    procedure VMenuClick(Sender: TObject);
+    procedure HWebsiteClick(Sender: TObject);
+    procedure VToolbarClick(Sender: TObject);
+    procedure TOptionsClick(Sender: TObject);
+    procedure HFaqClick(Sender: TObject);
+    procedure HPSWebsiteClick(Sender: TObject);
+    procedure HISPPDocClick(Sender: TObject);
+    procedure VStatusBarClick(Sender: TObject);
+    procedure ERedoClick(Sender: TObject);
+    procedure StatusBarResize(Sender: TObject);
+    procedure RStepIntoClick(Sender: TObject);
+    procedure RStepOverClick(Sender: TObject);
+    procedure RRunToCursorClick(Sender: TObject);
+    procedure RRunClick(Sender: TObject);
+    procedure REvaluateClick(Sender: TObject);
+    procedure CheckIfRunningTimerTimer(Sender: TObject);
+    procedure RPauseClick(Sender: TObject);
+    procedure RParametersClick(Sender: TObject);
+    procedure PListCopyClick(Sender: TObject);
+    procedure BStopCompileClick(Sender: TObject);
+    procedure HMenuClick(Sender: TObject);
+    procedure EGotoClick(Sender: TObject);
+    procedure RTerminateClick(Sender: TObject);
+    procedure BMenuClick(Sender: TObject);
+    procedure BLowPriorityClick(Sender: TObject);
+    procedure StatusBarDrawPanel(StatusBar: TStatusBar;
+      Panel: TStatusPanel; const Rect: TRect);
+    procedure HDonateClick(Sender: TObject);
+    procedure RTargetClick(Sender: TObject);
+    procedure DebugOutputListDrawItem(Control: TWinControl; Index: Integer;
+      Rect: TRect; State: TOwnerDrawState);
+    procedure OutputTabSetClick(Sender: TObject);
+    procedure VHideClick(Sender: TObject);
+    procedure VDebugOutputClick(Sender: TObject);
+    procedure FormResize(Sender: TObject);
+    procedure TAddRemoveProgramsClick(Sender: TObject);
+    procedure RToggleBreakPointClick(Sender: TObject);
+    procedure HWhatsNewClick(Sender: TObject);
+    procedure TGenerateGUIDClick(Sender: TObject);
+    procedure TSignToolsClick(Sender: TObject);
+    procedure HExamplesClick(Sender: TObject);
+    procedure BOpenOutputFolderClick(Sender: TObject);
+    procedure FormKeyDown(Sender: TObject; var Key: Word;
+      Shift: TShiftState);
+    procedure VZoomInClick(Sender: TObject);
+    procedure VZoomOutClick(Sender: TObject);
+    procedure VZoomResetClick(Sender: TObject);
+    procedure ECompleteWordClick(Sender: TObject);
+    procedure FSaveEncodingItemClick(Sender: TObject);
+    procedure CompilerOutputListDrawItem(Control: TWinControl; Index: Integer;
+      Rect: TRect; State: TOwnerDrawState);
+    procedure FormAfterMonitorDpiChanged(Sender: TObject; OldDPI,
+      NewDPI: Integer);
+    procedure PListSelectAllClick(Sender: TObject);
+    procedure DebugCallStackListDrawItem(Control: TWinControl; Index: Integer; Rect: TRect;
+      State: TOwnerDrawState);
+    procedure VDebugCallStackClick(Sender: TObject);
+    procedure HMailingListClick(Sender: TObject);
+    procedure TInsertMsgBoxClick(Sender: TObject);
+    procedure MemosTabSetClick(Sender: TObject);
+    procedure FSaveAllClick(Sender: TObject);
+    procedure RStepOutClick(Sender: TObject);
+    procedure TMenuClick(Sender: TObject);
+    procedure VNextTabClick(Sender: TObject);
+    procedure VPreviousTabClick(Sender: TObject);
+    procedure HShortcutsDocClick(Sender: TObject);
+    procedure VFindResultsClick(Sender: TObject);
+    procedure EFindInFilesClick(Sender: TObject);
+    procedure FindInFilesDialogFind(Sender: TObject);
+    procedure FindResultsListDrawItem(Control: TWinControl; Index: Integer; Rect: TRect;
+      State: TOwnerDrawState);
+    procedure FindResultsListDblClick(Sender: TObject);
+    procedure FPrintClick(Sender: TObject);
+    procedure TInsertFileListFieldClick(Sender: TObject);
+  private
+    { Private declarations }
+    FMemos: TList<TCompScintEdit>;                      { FMemos[0] is the main memo and FMemos[1] the preprocessor output memo - also see MemosTabSet comment above }
+    FMainMemo: TCompScintFileEdit;                      { Doesn't change }
+    FPreprocessorOutputMemo: TCompScintEdit;            { Doesn't change }
+    FFileMemos: TList<TCompScintFileEdit>;              { All memos except FPreprocessorOutputMemo }
+    FActiveMemo: TCompScintEdit;                        { Changes depending on user input }
+    FErrorMemo, FStepMemo: TCompScintFileEdit;          { These change depending on user input }
+    FMemosStyler: TInnoSetupStyler;                     { Single styler for all memos }
+    FCompilerVersion: PCompilerVersionInfo;
+    FMRUMainFilesMenuItems: array[0..MRUListMaxCount-1] of TMenuItem;
+    FMRUMainFilesList: TStringList;
+    FMRUParametersList: TStringList;
+    FOptions: record
+      ShowStartupForm: Boolean;
+      UseWizard: Boolean;
+      Autosave: Boolean;
+      MakeBackups: Boolean;
+      FullPathInTitleBar: Boolean;
+      UndoAfterSave: Boolean;
+      PauseOnDebuggerExceptions: Boolean;
+      RunAsDifferentUser: Boolean;
+      AutoComplete: Boolean;
+      UseSyntaxHighlighting: Boolean;
+      ColorizeCompilerOutput: Boolean;
+      UnderlineErrors: Boolean;
+      CursorPastEOL: Boolean;
+      TabWidth: Integer;
+      UseTabCharacter: Boolean;
+      WordWrap: Boolean;
+      AutoIndent: Boolean;
+      IndentationGuides: Boolean;
+      LowPriorityDuringCompile: Boolean;
+      GutterLineNumbers: Boolean;
+      ThemeType: TThemeType;
+      ShowPreprocessorOutput: Boolean;
+      OpenIncludedFiles: Boolean;
+    end;
+    FOptionsLoaded: Boolean;
+    FTheme: TTheme;
+    FSignTools: TStringList;
+    FFindResults: TFindResults;
+    FCompiling: Boolean;
+    FCompileWantAbort: Boolean;
+    FBecameIdle: Boolean;
+    FModifiedAnySinceLastCompile, FModifiedAnySinceLastCompileAndGo: Boolean;
+    FDebugEntries: PDebugEntryArray;
+    FDebugEntriesCount: Integer;
+    FVariableDebugEntries: PVariableDebugEntryArray;
+    FVariableDebugEntriesCount: Integer;
+    FCompiledCodeText: AnsiString;
+    FCompiledCodeDebugInfo: AnsiString;
+    FDebugClientWnd: HWND;
+    FProcessHandle, FDebugClientProcessHandle: THandle;
+    FDebugTarget: TDebugTarget;
+    FCompiledExe, FUninstExe, FTempDir: String;
+    FPreprocessorOutput: String;
+    FIncludedFiles: TIncludedFiles;
+    FLoadingIncludedFiles: Boolean;
+    FDebugging: Boolean;
+    FStepMode: TStepMode;
+    FPaused, FPausedAtCodeLine: Boolean;
+    FRunToCursorPoint: TDebugEntry;
+    FReplyString: String;
+    FDebuggerException: String;
+    FRunParameters: String;
+    FLastFindOptions: TFindOptions;
+    FLastFindText: String;
+    FLastReplaceText: String;
+    FLastEvaluateConstantText: String;
+    FSavePriorityClass: DWORD;
+    FBuildAnimationFrame: Cardinal;
+    FLastAnimationTick: DWORD;
+    FProgress, FProgressMax: Cardinal;
+    FProgressThemeData: HTHEME;
+    FProgressChunkSize, FProgressSpaceSize: Integer;
+    FDebugLogListTimestampsWidth: Integer;
+    FOnPendingSquiggly: Boolean;
+    FPendingSquigglyCaretPos: Integer;
+    FCallStackCount: Cardinal;
+    FDevMode, FDevNames: HGLOBAL;
+    class procedure AppOnException(Sender: TObject; E: Exception);
+    procedure AppOnActivate(Sender: TObject);
+    procedure AppOnIdle(Sender: TObject; var Done: Boolean);
+    function AskToDetachDebugger: Boolean;
+    procedure BringToForeground;
+    procedure CheckIfTerminated;
+    procedure CompileFile(AFilename: String; const ReadFromFile: Boolean);
+    procedure CompileIfNecessary;
+    function ConfirmCloseFile(const PromptToSave: Boolean): Boolean;
+    procedure DebuggingStopped(const WaitForTermination: Boolean);
+    procedure DebugLogMessage(const S: String);
+    procedure DebugShowCallStack(const CallStack: String; const CallStackCount: Cardinal);
+    procedure DestroyDebugInfo;
+    procedure DetachDebugger;
+    function EvaluateConstant(const S: String; var Output: String): Integer;
+    function EvaluateVariableEntry(const DebugEntry: PVariableDebugEntry;
+      var Output: String): Integer;
+    procedure FindNext;
+    function FromCurrentPPI(const XY: Integer): Integer;
+    procedure Go(AStepMode: TStepMode);
+    procedure HideError;
+    procedure InitializeFindText(Dlg: TFindDialog);
+    function InitializeFileMemo(const Memo: TCompScintFileEdit; const PopupMenu: TPopupMenu): TCompScintFileEdit;
+    function InitializeMainMemo(const Memo: TCompScintFileEdit; const PopupMenu: TPopupMenu): TCompScintFileEdit;
+    function InitializeMemoBase(const Memo: TCompScintEdit; const PopupMenu: TPopupMenu): TCompScintEdit;
+    function InitializeNonFileMemo(const Memo: TCompScintEdit; const PopupMenu: TPopupMenu): TCompScintEdit;
+    procedure InitiateAutoComplete(const Key: AnsiChar);
+    procedure InvalidateStatusPanel(const Index: Integer);
+    procedure LoadKnownIncludedFilesAndUpdateMemos(const AFilename: String);
+    procedure MemoChange(Sender: TObject; const Info: TScintEditChangeInfo);
+    procedure MemoCharAdded(Sender: TObject; Ch: AnsiChar);
+    procedure MainMemoDropFiles(Sender: TObject; X, Y: Integer; AFiles: TStrings);
+    procedure MemoHintShow(Sender: TObject; var Info: TScintHintInfo);
+    procedure MemoKeyDown(Sender: TObject; var Key: Word; Shift: TShiftState);
+    procedure MemoKeyPress(Sender: TObject; var Key: Char);
+    procedure MemoLinesDeleted(Memo: TCompScintFileEdit; FirstLine, Count, FirstAffectedLine: Integer);
+    procedure MemoLinesInserted(Memo: TCompScintFileEdit; FirstLine, Count: integer);
+    procedure MemoMarginClick(Sender: TObject; MarginNumber: Integer;
+      Line: Integer);
+    procedure MemoModifiedChange(Sender: TObject);
+    function MemoToTabIndex(const AMemo: TCompScintEdit): Integer;
+    procedure MemoUpdateUI(Sender: TObject);
+    procedure ModifyMRUMainFilesList(const AFilename: String; const AddNewItem: Boolean);
+    procedure ModifyMRUParametersList(const AParameter: String; const AddNewItem: Boolean);
+    procedure MoveCaretAndActivateMemo(const AMemo: TCompScintEdit; const LineNumber: Integer; const AlwaysResetColumn: Boolean);
+    procedure NewMainFile;
+    procedure NewMainFileUsingWizard;
+    procedure OpenFile(AMemo: TCompScintFileEdit; AFilename: String; const MainMemoAddToRecentDocs: Boolean);
+    procedure OpenMRUMainFile(const AFilename: String);
+    procedure ParseDebugInfo(DebugInfo: Pointer);
+    procedure ReadMRUMainFilesList;
+    procedure ReadMRUParametersList;
+    procedure ResetAllMemosLineState;
+    procedure StartProcess;
+    function SaveFile(const AMemo: TCompScintFileEdit; const SaveAs: Boolean): Boolean;
+    procedure SaveKnownIncludedFiles(const AFilename: String);
+    procedure SetErrorLine(const AMemo: TCompScintFileEdit; const ALine: Integer);
+    procedure SetStatusPanelVisible(const AVisible: Boolean);
+    procedure SetStepLine(const AMemo: TCompScintFileEdit; ALine: Integer);
+    procedure ShowOpenMainFileDialog(const Examples: Boolean);
+    procedure StatusMessage(const Kind: TStatusMessageKind; const S: String);
+    procedure StoreLastFindOptions(Sender: TObject);
+    procedure SyncEditorOptions;
+    procedure SyncZoom;
+    function ToCurrentPPI(const XY: Integer): Integer;
+    procedure ToggleBreakPoint(Line: Integer);
+    procedure UpdateAllMemosLineMarkers;
+    procedure UpdateBevel1Visibility;
+    procedure UpdateCaption;
+    procedure UpdateCaretPosPanel;
+    procedure UpdateCompileStatusPanels(const AProgress, AProgressMax: Cardinal;
+      const ASecondsRemaining: Integer; const ABytesCompressedPerSecond: Cardinal);
+    procedure UpdateEditModePanel;
+    procedure UpdatePreprocMemos;
+    procedure UpdateLineMarkers(const AMemo: TCompScintFileEdit; const Line: Integer);
+    procedure UpdateMemosTabSetVisibility;
+    procedure UpdateModifiedPanel;
+    procedure UpdateNewMainFileButtons;
+    procedure UpdateOutputTabSetListsItemHeightAndDebugTimeWidth;
+    procedure UpdateRunMenu;
+    procedure UpdateSaveMenuItemAndButton;
+    procedure UpdateTargetMenu;
+    procedure UpdateTheme;
+    procedure UpdateThemeData(const Close, Open: Boolean);
+    procedure UpdateStatusPanelHeight(H: Integer);
+    procedure WMCopyData(var Message: TWMCopyData); message WM_COPYDATA;
+    procedure WMDebuggerHello(var Message: TMessage); message WM_Debugger_Hello;
+    procedure WMDebuggerGoodbye(var Message: TMessage); message WM_Debugger_Goodbye;
+    procedure WMDebuggerQueryVersion(var Message: TMessage); message WM_Debugger_QueryVersion;
+    procedure GetMemoAndDebugEntryFromMessage(Kind, Index: Integer; var Memo: TCompScintFileEdit;
+      var DebugEntry: PDebugEntry);
+    procedure DebuggerStepped(var Message: TMessage; const Intermediate: Boolean);
+    procedure WMDebuggerStepped(var Message: TMessage); message WM_Debugger_Stepped;
+    procedure WMDebuggerSteppedIntermediate(var Message: TMessage); message WM_Debugger_SteppedIntermediate;
+    procedure WMDebuggerException(var Message: TMessage); message WM_Debugger_Exception;
+    procedure WMDebuggerSetForegroundWindow(var Message: TMessage); message WM_Debugger_SetForegroundWindow;
+    procedure WMDebuggerCallStackCount(var Message: TMessage); message WM_Debugger_CallStackCount;
+    procedure WMStartCommandLineCompile(var Message: TMessage); message WM_StartCommandLineCompile;
+    procedure WMStartCommandLineWizard(var Message: TMessage); message WM_StartCommandLineWizard;
+    procedure WMStartNormally(var Message: TMessage); message WM_StartNormally;
+    procedure WMSettingChange(var Message: TMessage); message WM_SETTINGCHANGE;
+    procedure WMThemeChanged(var Message: TMessage); message WM_THEMECHANGED;
+{$IFDEF IS_D4}
+  protected
+    procedure WndProc(var Message: TMessage); override;
+{$ENDIF}
+  public
+    { Public declarations }
+    constructor Create(AOwner: TComponent); override;
+    destructor Destroy; override;
+{$IFDEF IS_D5}
+    function IsShortCut(var Message: TWMKey): Boolean; override;
+{$ENDIF}
+  end;
+
+var
+  CompileForm: TCompileForm;
+  CommandLineFilename, CommandLineWizardName: String;
+  CommandLineCompile: Boolean;
+  CommandLineWizard: Boolean;
+
+implementation
+
+uses
+  ActiveX, Clipbrd, ShellApi, ShlObj, IniFiles, Registry, Consts, Types, UITypes, Math, WideStrUtils,
+  PathFunc, CmnFunc, CmnFunc2, FileClass, CompMsgs, TmSchema, BrowseFunc,
+  HtmlHelpFunc, TaskbarProgressFunc,
+  {$IFDEF STATICCOMPILER} Compile, {$ENDIF}
+  CompOptions, CompStartup, CompWizard, CompSignTools, CompTypes, CompInputQueryCombo,
+  CompMessageBoxDesigner, CompFileListWin;
+
+{$R *.DFM}
+
+const
+  { Memos }
+  MaxMemos = 12; { Includes the main and preprocessor output memo's }
+  FirstIncludedFilesMemoIndex = 1; { This is an index into FFileMemos }
+
+  { Status bar panel indexes }
+  spCaretPos = 0;
+  spModified = 1;
+  spEditMode = 2;
+  spCompileIcon = 3;
+  spCompileProgress = 4;
+  spExtraStatus = 5;
+
+  { Output tab set indexes }
+  tiCompilerOutput = 0;
+  tiDebugOutput = 1;
+  tiDebugCallStack = 2;
+  tiFindResults = 3;
+
+  LineStateGrowAmount = 4000;
+
+{ TCompileFormMemoPopupMenu }
+
+type
+  TCompileFormMemoPopupMenu = class(TPopupMenu)
+  public
+    procedure Popup(X, Y: Integer); override;
+  end;
+
+procedure TCompileFormMemoPopupMenu.Popup(X, Y: Integer);
+var
+  Form: TCompileForm;
+begin
+  { Show the existing Edit menu }
+  Form := Owner as TCompileForm;
+  TrackPopupMenu(Form.EMenu.Handle, TPM_RIGHTBUTTON, X, Y, 0, Form.Handle, nil);
+end;
+
+{ TCompileForm }
+
+function TCompileForm.InitializeMemoBase(const Memo: TCompScintEdit; const PopupMenu: TPopupMenu): TCompScintEdit;
+begin
+  Memo.Align := alClient;
+  Memo.AutoCompleteFontName := Font.Name;
+  Memo.AutoCompleteFontSize := Font.Size;
+  Memo.CodePage := CP_UTF8;
+  Memo.Font.Name := 'Courier New';
+  Memo.Font.Size := 10;
+  Memo.ShowHint := True;
+  Memo.Styler := FMemosStyler;
+  Memo.PopupMenu := PopupMenu;
+  Memo.OnChange := MemoChange;
+  Memo.OnCharAdded := MemoCharAdded;
+  Memo.OnHintShow := MemoHintShow;
+  Memo.OnKeyDown := MemoKeyDown;
+  Memo.OnKeyPress := MemoKeyPress;
+  Memo.OnMarginClick := MemoMarginClick;
+  Memo.OnModifiedChange := MemoModifiedChange;
+  Memo.OnUpdateUI := MemoUpdateUI;
+  Memo.Parent := BodyPanel;
+  Memo.SetAutoCompleteSeparator(InnoSetupStylerWordListSeparator);
+  Memo.SetWordChars(Memo.GetDefaultWordChars+'#{}[]');
+  Memo.Theme := FTheme;
+  Memo.Visible := False;
+  Result := Memo;
+end;
+
+function TCompileForm.InitializeFileMemo(const Memo: TCompScintFileEdit; const PopupMenu: TPopupMenu): TCompScintFileEdit;
+begin
+  InitializeMemoBase(Memo, PopupMenu);
+  Memo.CompilerFileIndex := UnknownCompilerFileIndex;
+  Memo.ErrorLine := -1;
+  Memo.StepLine := -1;
+  Result := Memo;
+end;
+
+function TCompileForm.InitializeMainMemo(const Memo: TCompScintFileEdit; const PopupMenu: TPopupMenu): TCompScintFileEdit;
+begin
+  InitializeFileMemo(Memo, PopupMenu);
+  Memo.AcceptDroppedFiles := True;
+  Memo.CompilerFileIndex := -1;
+  Memo.OnDropFiles := MainMemoDropFiles;
+  Memo.Used := True;
+  Result := Memo;
+end;
+
+function TCompileForm.InitializeNonFileMemo(const Memo: TCompScintEdit; const PopupMenu: TPopupMenu): TCompScintEdit;
+begin
+  InitializeMemoBase(Memo, PopupMenu);
+  Memo.ReadOnly := True;
+  Result := Memo;
+end;
+
+constructor TCompileForm.Create(AOwner: TComponent);
+
+  procedure ReadConfig;
+  var
+    Ini: TConfigIniFile;
+    WindowPlacement: TWindowPlacement;
+    I: Integer;
+    Memo: TCompScintEdit;
+  begin
+    Ini := TConfigIniFile.Create;
+    try
+      { Menu check boxes state }
+      Toolbar.Visible := Ini.ReadBool('Options', 'ShowToolbar', True);
+      StatusBar.Visible := Ini.ReadBool('Options', 'ShowStatusBar', True);
+      FOptions.LowPriorityDuringCompile := Ini.ReadBool('Options', 'LowPriorityDuringCompile', False);
+
+      { Configuration options }
+      FOptions.ShowStartupForm := Ini.ReadBool('Options', 'ShowStartupForm', True);
+      FOptions.UseWizard := Ini.ReadBool('Options', 'UseWizard', True);
+      FOptions.Autosave := Ini.ReadBool('Options', 'Autosave', False);
+      FOptions.MakeBackups := Ini.ReadBool('Options', 'MakeBackups', False);
+      FOptions.FullPathInTitleBar := Ini.ReadBool('Options', 'FullPathInTitleBar', False);
+      FOptions.UndoAfterSave := Ini.ReadBool('Options', 'UndoAfterSave', True);
+      FOptions.PauseOnDebuggerExceptions := Ini.ReadBool('Options', 'PauseOnDebuggerExceptions', True);
+      FOptions.RunAsDifferentUser := Ini.ReadBool('Options', 'RunAsDifferentUser', False);
+      FOptions.AutoComplete := Ini.ReadBool('Options', 'AutoComplete', True);
+      FOptions.UseSyntaxHighlighting := Ini.ReadBool('Options', 'UseSynHigh', True);
+      FOptions.ColorizeCompilerOutput := Ini.ReadBool('Options', 'ColorizeCompilerOutput', True);
+      FOptions.UnderlineErrors := Ini.ReadBool('Options', 'UnderlineErrors', True);
+      FOptions.CursorPastEOL := Ini.ReadBool('Options', 'EditorCursorPastEOL', True);
+      FOptions.TabWidth := Ini.ReadInteger('Options', 'TabWidth', 2);
+      FOptions.UseTabCharacter := Ini.ReadBool('Options', 'UseTabCharacter', False);
+      FOptions.WordWrap := Ini.ReadBool('Options', 'WordWrap', False);
+      FOptions.AutoIndent := Ini.ReadBool('Options', 'AutoIndent', True);
+      FOptions.IndentationGuides := Ini.ReadBool('Options', 'IndentationGuides', True);
+      FOptions.GutterLineNumbers := Ini.ReadBool('Options', 'GutterLineNumbers', False);
+      FOptions.ShowPreprocessorOutput := Ini.ReadBool('Options', 'ShowPreprocessorOutput', True);
+      FOptions.OpenIncludedFiles := Ini.ReadBool('Options', 'OpenIncludedFiles', True);
+      I := Ini.ReadInteger('Options', 'ThemeType', Ord(GetDefaultThemeType));
+      if (I >= 0) and (I <= Ord(High(TThemeType))) then
+        FOptions.ThemeType := TThemeType(I);
+      FMainMemo.Font.Name := Ini.ReadString('Options', 'EditorFontName', FMainMemo.Font.Name);
+      FMainMemo.Font.Size := Ini.ReadInteger('Options', 'EditorFontSize', FMainMemo.Font.Size);
+      FMainMemo.Font.Charset := Ini.ReadInteger('Options', 'EditorFontCharset', FMainMemo.Font.Charset);
+      FMainMemo.Zoom := Ini.ReadInteger('Options', 'Zoom', 0);
+      for Memo in FMemos do begin
+        if Memo <> FMainMemo then begin
+          Memo.Font := FMainMemo.Font;
+          Memo.Zoom := FMainMemo.Zoom;
+        end;
+      end;
+      SyncEditorOptions;
+      UpdateNewMainFileButtons;
+      UpdateTheme;
+
+      { Window state }
+      WindowPlacement.length := SizeOf(WindowPlacement);
+      GetWindowPlacement(Handle, @WindowPlacement);
+      WindowPlacement.showCmd := SW_HIDE;  { the form isn't Visible yet }
+      WindowPlacement.rcNormalPosition.Left := Ini.ReadInteger('State',
+        'WindowLeft', WindowPlacement.rcNormalPosition.Left);
+      WindowPlacement.rcNormalPosition.Top := Ini.ReadInteger('State',
+        'WindowTop', WindowPlacement.rcNormalPosition.Top);
+      WindowPlacement.rcNormalPosition.Right := Ini.ReadInteger('State',
+        'WindowRight', WindowPlacement.rcNormalPosition.Left + Width);
+      WindowPlacement.rcNormalPosition.Bottom := Ini.ReadInteger('State',
+        'WindowBottom', WindowPlacement.rcNormalPosition.Top + Height);
+      SetWindowPlacement(Handle, @WindowPlacement);
+      { Note: Must set WindowState *after* calling SetWindowPlacement, since
+        TCustomForm.WMSize resets WindowState }
+      if Ini.ReadBool('State', 'WindowMaximized', False) then
+        WindowState := wsMaximized;
+      { Note: Don't call UpdateStatusPanelHeight here since it clips to the
+        current form height, which hasn't been finalized yet }
+
+      StatusPanel.Height := ToCurrentPPI(Ini.ReadInteger('State', 'StatusPanelHeight',
+        (10 * FromCurrentPPI(DebugOutputList.ItemHeight) + 4) + FromCurrentPPI(OutputTabSet.Height)));
+    finally
+      Ini.Free;
+    end;
+    FOptionsLoaded := True;
+  end;
+
+var
+  I: Integer;
+  NewItem: TMenuItem;
+  PopupMenu: TPopupMenu;
+  Memo: TCompScintEdit;
+begin
+  inherited;
+
+  {$IFNDEF STATICCOMPILER}
+  FCompilerVersion := ISDllGetVersion;
+  {$ELSE}
+  FCompilerVersion := ISGetVersion;
+  {$ENDIF}
+
+  FModifiedAnySinceLastCompile := True;
+
+  InitFormFont(Self);
+
+  { For some reason, if AutoScroll=False is set on the form Delphi ignores the
+    'poDefault' Position setting }
+  AutoScroll := False;
+
+  { Append the shortcut key text to the Edit items. Don't actually set the
+    ShortCut property because we don't want the key combinations having an
+    effect when Memo doesn't have the focus. }
+  SetFakeShortCut(EUndo, Ord('Z'), [ssCtrl]);
+  SetFakeShortCut(ERedo, Ord('Y'), [ssCtrl]);
+  SetFakeShortCut(ECut, Ord('X'), [ssCtrl]);
+  SetFakeShortCut(ECopy, Ord('C'), [ssCtrl]);
+  SetFakeShortCut(EPaste, Ord('V'), [ssCtrl]);
+  SetFakeShortCut(ESelectAll, Ord('A'), [ssCtrl]);
+  SetFakeShortCut(EDelete, VK_DELETE, []);
+  SetFakeShortCut(ECompleteWord, VK_RIGHT, [ssAlt]);
+  SetFakeShortCutText(VZoomIn, SmkcCtrl + 'Num +');    { These zoom shortcuts are handled by Scintilla and only support the active memo, unlike the menu items which work on all memos }
+  SetFakeShortCutText(VZoomOut, SmkcCtrl + 'Num -');
+  SetFakeShortCutText(VZoomReset, SmkcCtrl + 'Num /');
+  { Use fake Esc shortcut for Stop Compile so it doesn't conflict with the
+    editor's autocompletion list }
+  SetFakeShortCut(BStopCompile, VK_ESCAPE, []);
+
+{$IFNDEF IS_D103RIO}
+  { TStatusBar needs manual scaling before Delphi 10.3 Rio }
+  StatusBar.Height := ToPPI(StatusBar.Height);
+  for I := 0 to StatusBar.Panels.Count-1 do
+    StatusBar.Panels[I].Width := ToPPI(StatusBar.Panels[I].Width);
+{$ENDIF}
+
+  PopupMenu := TCompileFormMemoPopupMenu.Create(Self);
+
+  FMemosStyler := TInnoSetupStyler.Create(Self);
+  FMemosStyler.ISPPInstalled := ISPPInstalled;
+  FTheme := TTheme.Create;
+  FMemos := TList<TCompScintEdit>.Create;
+  FMainMemo := InitializeMainMemo(TCompScintFileEdit.Create(Self), PopupMenu);
+  FMemos.Add(FMainMemo);
+  FPreprocessorOutputMemo := InitializeNonFileMemo(TCompScintEdit.Create(Self), PopupMenu);
+  FMemos.Add(FPreprocessorOutputMemo);
+  for I := FMemos.Count to MaxMemos-1 do
+    FMemos.Add(InitializeFileMemo(TCompScintFileEdit.Create(Self), PopupMenu));
+  FFileMemos := TList<TCompScintFileEdit>.Create;
+  for Memo in FMemos do
+    if Memo is TCompScintFileEdit then
+      FFileMemos.Add(TCompScintFileEdit(Memo));
+  FActiveMemo := FMainMemo;
+  FActiveMemo.Visible := True;
+  FErrorMemo := FMainMemo;
+  FStepMemo := FMainMemo;
+  FMemosStyler.Theme := FTheme;
+
+  UpdateOutputTabSetListsItemHeightAndDebugTimeWidth;
+
+  Application.HintShortPause := 0;
+  Application.OnException := AppOnException;
+  Application.OnActivate := AppOnActivate;
+  Application.OnIdle := AppOnIdle;
+
+  FMRUMainFilesList := TStringList.Create;
+  for I := 0 to High(FMRUMainFilesMenuItems) do begin
+    NewItem := TMenuItem.Create(Self);
+    NewItem.OnClick := FMRUClick;
+    FMenu.Insert(FMenu.IndexOf(FMRUMainFilesSep), NewItem);
+    FMRUMainFilesMenuItems[I] := NewItem;
+  end;
+  FMRUParametersList := TStringList.Create;
+
+  FSignTools := TStringList.Create;
+  FFindResults := TFindResults.Create;
+
+  FIncludedFiles := TIncludedFiles.Create;
+  UpdatePreprocMemos;
+
+  FDebugTarget := dtSetup;
+  UpdateTargetMenu;
+
+  UpdateCaption;
+
+  UpdateThemeData(False, True);
+
+  if CommandLineCompile then begin
+    ReadSignTools(FSignTools);
+    PostMessage(Handle, WM_StartCommandLineCompile, 0, 0)
+  end else if CommandLineWizard then begin
+    { Stop Delphi from showing the compiler form }
+    Application.ShowMainForm := False;
+    { Show wizard form later }
+    PostMessage(Handle, WM_StartCommandLineWizard, 0, 0);
+  end else begin
+    ReadConfig;
+    ReadSignTools(FSignTools);
+    PostMessage(Handle, WM_StartNormally, 0, 0);
+  end;
+end;
+
+destructor TCompileForm.Destroy;
+
+  procedure SaveConfig;
+  var
+    Ini: TConfigIniFile;
+    WindowPlacement: TWindowPlacement;
+  begin
+    Ini := TConfigIniFile.Create;
+    try
+      { Theme state }
+      Ini.WriteInteger('Options', 'ThemeType', Ord(FOptions.ThemeType));  { Also see TOptionsClick }
+
+      { Menu check boxes state }
+      Ini.WriteBool('Options', 'ShowToolbar', Toolbar.Visible);
+      Ini.WriteBool('Options', 'ShowStatusBar', StatusBar.Visible);
+      Ini.WriteBool('Options', 'LowPriorityDuringCompile', FOptions.LowPriorityDuringCompile);
+
+      { Window state }
+      WindowPlacement.length := SizeOf(WindowPlacement);
+      GetWindowPlacement(Handle, @WindowPlacement);
+      Ini.WriteInteger('State', 'WindowLeft', WindowPlacement.rcNormalPosition.Left);
+      Ini.WriteInteger('State', 'WindowTop', WindowPlacement.rcNormalPosition.Top);
+      Ini.WriteInteger('State', 'WindowRight', WindowPlacement.rcNormalPosition.Right);
+      Ini.WriteInteger('State', 'WindowBottom', WindowPlacement.rcNormalPosition.Bottom);
+      Ini.WriteBool('State', 'WindowMaximized', WindowState = wsMaximized);
+      Ini.WriteInteger('State', 'StatusPanelHeight', FromCurrentPPI(StatusPanel.Height));
+
+      { Zoom state }
+      Ini.WriteInteger('Options', 'Zoom', FMainMemo.Zoom); { Only saves the main memo's zoom }
+    finally
+      Ini.Free;
+    end;
+  end;
+
+begin
+  UpdateThemeData(True, False);
+
+  Application.OnActivate := nil;
+  Application.OnIdle := nil;
+
+  if FOptionsLoaded and not (CommandLineCompile or CommandLineWizard) then
+    SaveConfig;
+
+  if FDevMode <> 0 then
+    GlobalFree(FDevMode);
+  if FDevNames <> 0 then
+    GlobalFree(FDevNames);
+
+  FTheme.Free;
+  DestroyDebugInfo;
+  FIncludedFiles.Free;
+  FFindResults.Free;
+  FSignTools.Free;
+  FMRUParametersList.Free;
+  FMRUMainFilesList.Free;
+  FFileMemos.Free;
+  FMemos.Free;
+
+  inherited;
+end;
+
+class procedure TCompileForm.AppOnException(Sender: TObject; E: Exception);
+begin
+  AppMessageBox(PChar(AddPeriod(E.Message)), SCompilerFormCaption,
+    MB_OK or MB_ICONSTOP);
+end;
+
+procedure TCompileForm.FormAfterMonitorDpiChanged(Sender: TObject; OldDPI,
+  NewDPI: Integer);
+begin
+  UpdateOutputTabSetListsItemHeightAndDebugTimeWidth;
+  UpdateStatusPanelHeight(StatusPanel.Height);
+end;
+
+procedure TCompileForm.FormCloseQuery(Sender: TObject;
+  var CanClose: Boolean);
+begin
+  if IsWindowEnabled(Application.Handle) then
+    CanClose := ConfirmCloseFile(True)
+  else
+    { CloseQuery is also called by the VCL when a WM_QUERYENDSESSION message
+      is received. Don't display message box if a modal dialog is already
+      displayed. }
+    CanClose := False;
+end;
+
+procedure TCompileForm.FormKeyDown(Sender: TObject; var Key: Word;
+  Shift: TShiftState);
+begin
+  if ShortCut(Key, Shift) = VK_ESCAPE then begin
+    if BStopCompile.Enabled then
+      BStopCompileClick(Self);
+  end
+  else if (Key = VK_F6) and not(ssAlt in Shift) then begin
+    { Toggle focus between panes }
+    Key := 0;
+    if ActiveControl <> FActiveMemo then
+      ActiveControl := FActiveMemo
+    else if StatusPanel.Visible then begin
+      case OutputTabSet.TabIndex of
+        tiCompilerOutput: ActiveControl := CompilerOutputList;
+        tiDebugOutput: ActiveControl := DebugOutputList;
+        tiDebugCallStack: ActiveControl := DebugCallStackList;
+        tiFindResults: ActiveControl := FindResultsList;
+      end;
+    end;
+  end;
+end;
+
+procedure TCompileForm.FormResize(Sender: TObject);
+begin
+  { Make sure the status panel's height is decreased if necessary in response
+    to the form's height decreasing }
+  if StatusPanel.Visible then
+    UpdateStatusPanelHeight(StatusPanel.Height);
+end;
+
+{$IFDEF IS_D4}
+procedure TCompileForm.WndProc(var Message: TMessage);
+begin
+  { Without this, the status bar's owner drawn panels sometimes get corrupted and show
+    menu items instead. See:
+    http://groups.google.com/group/borland.public.delphi.vcl.components.using/browse_thread/thread/e4cb6c3444c70714 }
+  with Message do
+    case Msg of
+      WM_DRAWITEM:
+        with PDrawItemStruct(Message.LParam)^ do
+          if (CtlType = ODT_MENU) and not IsMenu(hwndItem) then
+            CtlType := ODT_STATIC;
+    end;
+  inherited 
+end;
+{$ENDIF}
+
+{$IFDEF IS_D5}
+function TCompileForm.IsShortCut(var Message: TWMKey): Boolean;
+begin
+  { Key messages are forwarded by the VCL to the main form for ShortCut
+    processing. In Delphi 5+, however, this happens even when a TFindDialog
+    is active, causing Ctrl+V/Esc/etc. to be intercepted by the main form.
+    Work around this by always returning False when not Active. }
+  if Active then
+    Result := inherited IsShortCut(Message)
+  else
+    Result := False;
+end;
+{$ENDIF}
+
+procedure TCompileForm.UpdateCaption;
+var
+  NewCaption: String;
+begin
+  if FMainMemo.Filename = '' then
+    NewCaption := GetFileTitle(FMainMemo.Filename)
+  else begin
+    if FOptions.FullPathInTitleBar then
+      NewCaption := FMainMemo.Filename
+    else
+      NewCaption := GetDisplayFilename(FMainMemo.Filename);
+  end;
+  NewCaption := NewCaption + ' - ' + SCompilerFormCaption + ' ' +
+    String(FCompilerVersion.Version);
+  if FCompiling then
+    NewCaption := NewCaption + '  [Compiling]'
+  else if FDebugging then begin
+    if not FPaused then
+      NewCaption := NewCaption + '  [Running]'
+    else
+      NewCaption := NewCaption + '  [Paused]';
+  end;
+  Caption := NewCaption;
+  if not CommandLineWizard then
+    Application.Title := NewCaption;
+end;
+
+procedure TCompileForm.UpdateNewMainFileButtons;
+begin
+  if FOptions.UseWizard then begin
+    FNewMainFile.Caption := '&New...';
+    FNewMainFile.OnClick := FNewMainFileUserWizardClick;
+    NewMainFileButton.OnClick := FNewMainFileUserWizardClick;
+  end else begin
+    FNewMainFile.Caption := '&New';
+    FNewMainFile.OnClick := FNewMainFileClick;
+    NewMainFileButton.OnClick := FNewMainFileClick;
+  end;
+end;
+
+procedure TCompileForm.TInsertFileListFieldClick(Sender: TObject);
+var
+  CFLWForm: TCFLWForm;
+begin
+  CFLWForm := TCFLWForm.Create(Application);
+  try
+    if CFLWForm.ShowModal = mrOk then
+      FActiveMemo.SelText := CFLWForm.Text;
+  finally
+    CFLWForm.Free;
+  end;
+end;
+
+procedure TCompileForm.NewMainFile;
+var
+  Memo: TCompScintFileEdit;
+begin
+  HideError;
+  FUninstExe := '';
+  if FDebugTarget <> dtSetup then begin
+    FDebugTarget := dtSetup;
+    UpdateTargetMenu;
+  end;
+  for Memo in FFileMemos do
+    if Memo.Used then
+      Memo.BreakPoints.Clear;
+  DestroyDebugInfo;
+
+  FMainMemo.Filename := '';
+  UpdateCaption;
+  FMainMemo.SaveEncoding := seUTF8;
+  FMainMemo.Lines.Clear;
+  FModifiedAnySinceLastCompile := True;
+  FPreprocessorOutput := '';
+  FIncludedFiles.Clear;
+  UpdatePreprocMemos;
+  FMainMemo.ClearUndo;
+end;
+
+procedure TCompileForm.LoadKnownIncludedFilesAndUpdateMemos(const AFilename: String);
+var
+  Strings: TStringList;
+  IncludedFile: TIncludedFile;
+  I: Integer;
+begin
+  if FIncludedFiles.Count <> 0 then
+    raise Exception.Create('FIncludedFiles.Count <> 0'); { NewMainFile should have been called }
+
+  try
+    if AFilename <> '' then begin
+      Strings := TStringList.Create;
+      try
+        LoadKnownIncludedFiles(AFilename, Strings);
+        if Strings.Count > 0 then begin
+          try
+            for I := 0 to Strings.Count-1 do begin
+              IncludedFile := TIncludedFile.Create;
+              IncludedFile.Filename := Strings[I];
+              IncludedFile.CompilerFileIndex := UnknownCompilerFileIndex;
+              IncludedFile.HasLastWriteTime := GetLastWriteTimeOfFile(IncludedFile.Filename,
+                @IncludedFile.LastWriteTime);
+              FIncludedFiles.Add(IncludedFile);
+            end;
+          finally
+            UpdatePreprocMemos;
+          end;
+        end;
+      finally
+        Strings.Free;
+      end;
+    end;
+  except
+    { Ignore any exceptions. }
+  end;
+end;
+
+procedure TCompileForm.SaveKnownIncludedFiles(const AFilename: String);
+var
+  Strings: TStringList;
+  IncludedFile: TIncludedFile;
+begin
+  try
+    if AFilename <> '' then begin
+      Strings := TStringList.Create;
+      try
+        for IncludedFile in FIncludedFiles do
+          Strings.Add(IncludedFile.Filename);
+        CompFunc.SaveKnownIncludedFiles(AFilename, Strings);
+      finally
+        Strings.Free;
+      end;
+    end;
+  except
+    { Handle exceptions locally; failure to save the includes list should not be
+      a fatal error. }
+    Application.HandleException(Self);
+  end;
+end;
+
+procedure TCompileForm.NewMainFileUsingWizard;
+var
+  WizardForm: TWizardForm;
+  SaveEnabled: Boolean;
+begin
+  WizardForm := TWizardForm.Create(Application);
+  try
+    SaveEnabled := Enabled;
+    if CommandLineWizard then begin
+      WizardForm.WizardName := CommandLineWizardName;
+      { Must disable CompileForm even though it isn't shown, otherwise
+        menu keyboard shortcuts (such as Ctrl+O) still work }
+      Enabled := False;
+    end;
+    try
+      if WizardForm.ShowModal <> mrOk then
+        Exit;
+    finally
+      Enabled := SaveEnabled;
+    end;
+
+    if CommandLineWizard then begin
+      SaveTextToFile(CommandLineFileName, WizardForm.ResultScript, seUtf8);
+    end else begin
+      NewMainFile;
+      FMainMemo.Lines.Text := WizardForm.ResultScript;
+      FMainMemo.ClearUndo;
+      if WizardForm.Result = wrComplete then begin
+        FMainMemo.ForceModifiedState;
+        if MsgBox('Would you like to compile the new script now?', SCompilerFormCaption, mbConfirmation, MB_YESNO) = IDYES then
+          BCompileClick(Self);
+      end;
+    end;
+  finally
+    WizardForm.Free;
+  end;
+end;
+
+procedure TCompileForm.OpenFile(AMemo: TCompScintFileEdit; AFilename: String;
+  const MainMemoAddToRecentDocs: Boolean);
+
+  function GetStreamSaveEncoding(const Stream: TStream): TSaveEncoding;
+  var
+    Buf: array[0..2] of Byte;
+  begin
+    Result := seAuto;
+    var StreamSize := Stream.Size;
+    var CappedSize: Integer;
+    if StreamSize > High(Integer) then
+      CappedSize := High(Integer)
+    else
+      CappedSize := Integer(StreamSize);
+    if (CappedSize >= SizeOf(Buf)) and (Stream.Read(Buf, SizeOf(Buf)) = SizeOf(Buf)) and
+       (Buf[0] = $EF) and (Buf[1] = $BB) and (Buf[2] = $BF) then
+      Result := seUTF8
+    else begin
+      Stream.Seek(0, soFromBeginning);
+      var S: AnsiString;
+      SetLength(S, CappedSize);
+      SetLength(S, Stream.Read(S[1], CappedSize));
+      if IsUTF8String(S) then
+        Result := seUTF8NoPreamble;
+    end;
+  end;
+
+  function GetEncoding(const SaveEncoding: TSaveEncoding): TEncoding;
+  begin
+    if SaveEncoding in [seUTF8, seUTF8NoPreamble] then
+      Result := TEncoding.UTF8
+    else
+      Result := nil;
+  end;
+
+var
+  Stream: TFileStream;
+begin
+  AFilename := PathExpand(AFilename);
+
+  Stream := TFileStream.Create(AFilename, fmOpenRead or fmShareDenyNone);
+  try
+    if AMemo = FMainMemo then
+      NewMainFile;
+    GetFileTime(Stream.Handle, nil, nil, @AMemo.FileLastWriteTime);
+    AMemo.SaveEncoding := GetStreamSaveEncoding(Stream);
+    Stream.Seek(0, soFromBeginning);
+    AMemo.Lines.LoadFromStream(Stream, GetEncoding(AMemo.SaveEncoding));
+  finally
+    Stream.Free;
+  end;
+  AMemo.ClearUndo;
+  if AMemo = FMainMemo then begin
+    AMemo.Filename := AFilename;
+    UpdateCaption;
+    ModifyMRUMainFilesList(AFilename, True);
+    if MainMemoAddToRecentDocs then
+      AddFileToRecentDocs(AFilename);
+    LoadKnownIncludedFilesAndUpdateMemos(AFilename);
+  end;
+end;
+
+procedure TCompileForm.OpenMRUMainFile(const AFilename: String);
+{ Same as OpenFile, but offers to remove the file from the MRU list if it
+  cannot be opened }
+begin
+  try
+    OpenFile(FMainMemo, AFilename, True);
+  except
+    Application.HandleException(Self);
+    if MsgBoxFmt('There was an error opening the file. Remove it from the list?',
+       [AFilename], SCompilerFormCaption, mbError, MB_YESNO) = IDYES then begin
+      ModifyMRUMainFilesList(AFilename, False);
+      DeleteKnownIncludedFiles(AFilename);
+    end;
+  end;
+end;
+
+function TCompileForm.SaveFile(const AMemo: TCompScintFileEdit; const SaveAs: Boolean): Boolean;
+
+  procedure SaveMemoTo(const FN: String);
+  var
+    TempFN, BackupFN: String;
+    Buf: array[0..4095] of Char;
+  begin
+    { Save to a temporary file; don't overwrite existing files in place. This
+      way, if the system crashes or the disk runs out of space during the save,
+      the existing file will still be intact. }
+    if GetTempFileName(PChar(PathExtractDir(FN)), 'iss', 0, Buf) = 0 then
+      raise Exception.CreateFmt('Error creating file (code %d). Could not save file',
+        [GetLastError]);
+    TempFN := Buf;
+    try
+      SaveTextToFile(TempFN, AMemo.Lines.Text, AMemo.SaveEncoding);
+
+      { Back up existing file if needed }
+      if FOptions.MakeBackups and NewFileExists(FN) then begin
+        BackupFN := PathChangeExt(FN, '.~is');
+        DeleteFile(BackupFN);
+        if not RenameFile(FN, BackupFN) then
+          raise Exception.Create('Error creating backup file. Could not save file');
+      end;
+
+      { Delete existing file }
+      if not DeleteFile(FN) and (GetLastError <> ERROR_FILE_NOT_FOUND) then
+        raise Exception.CreateFmt('Error removing existing file (code %d). Could not save file',
+          [GetLastError]);
+    except
+      DeleteFile(TempFN);
+      raise;
+    end;
+    { Rename temporary file.
+      Note: This is outside the try..except because we already deleted the
+      existing file, and don't want the temp file also deleted in the unlikely
+      event that the rename fails. }
+    if not RenameFile(TempFN, FN) then
+      raise Exception.CreateFmt('Error renaming temporary file (code %d). Could not save file',
+        [GetLastError]);
+    GetLastWriteTimeOfFile(FN, @AMemo.FileLastWriteTime);
+  end;
+
+var
+  FN: String;
+begin
+  Result := False;
+  if SaveAs or (AMemo.Filename = '') then begin
+    if AMemo <> FMainMemo then
+      raise Exception.Create('Internal error: AMemo <> FMainMemo');
+    FN := AMemo.Filename;
+    if not NewGetSaveFileName('', FN, '', SCompilerOpenFilter, 'iss', Handle) then Exit;
+    FN := PathExpand(FN);
+    SaveMemoTo(FN);
+    AMemo.Filename := FN;
+    UpdateCaption;
+  end else
+    SaveMemoTo(AMemo.Filename);
+  AMemo.SetSavePoint;
+  if not FOptions.UndoAfterSave then
+    AMemo.ClearUndo;
+  Result := True;
+  if AMemo = FMainMemo then begin
+    ModifyMRUMainFilesList(AMemo.Filename, True);
+    SaveKnownIncludedFiles(AMemo.Filename);
+  end;
+end;
+
+function TCompileForm.ConfirmCloseFile(const PromptToSave: Boolean): Boolean;
+
+  function PromptToSaveMemo(const AMemo: TCompScintFileEdit): Boolean;
+  var
+    FileTitle: String;
+  begin
+    Result := True;
+    if AMemo.Modified then begin
+      FileTitle := GetFileTitle(AMemo.Filename);
+      case MsgBox('The text in the ' + FileTitle + ' file has changed.'#13#10#13#10 +
+         'Do you want to save the changes?', SCompilerFormCaption, mbError,
+         MB_YESNOCANCEL) of
+        IDYES: Result := SaveFile(AMemo, False);
+        IDNO: ;
+      else
+        Result := False;
+      end;
+    end;
+  end;
+
+var
+  Memo: TCompScintFileEdit;
+begin
+  if FCompiling then begin
+    MsgBox('Please stop the compile process before performing this command.',
+      SCompilerFormCaption, mbError, MB_OK);
+    Result := False;
+    Exit;
+  end;
+  if FDebugging and not AskToDetachDebugger then begin
+    Result := False;
+    Exit;
+  end;
+  Result := True;
+  if PromptToSave then begin
+    for Memo in FFileMemos do begin
+      if Memo.Used then begin
+        Result := PromptToSaveMemo(Memo);
+        if not Result then
+          Exit;
+      end;
+    end;
+  end;
+end;
+
+procedure TCompileForm.ReadMRUMainFilesList;
+begin
+  try
+    ReadMRUList(FMRUMainFilesList, 'ScriptFileHistoryNew', 'History');
+  except
+    { Ignore any exceptions. }
+  end;
+end;
+
+procedure TCompileForm.ModifyMRUMainFilesList(const AFilename: String;
+  const AddNewItem: Boolean);
+begin
+  { Load most recent items first, just in case they've changed }
+  try
+    ReadMRUMainFilesList;
+  except
+    { Ignore any exceptions. }
+  end;
+  try
+    ModifyMRUList(FMRUMainFilesList, 'ScriptFileHistoryNew', 'History', AFileName, AddNewItem, @PathCompare);
+  except
+    { Handle exceptions locally; failure to save the MRU list should not be
+      a fatal error. }
+    Application.HandleException(Self);
+  end;
+end;
+
+procedure TCompileForm.ReadMRUParametersList;
+begin
+  try
+    ReadMRUList(FMRUParametersList, 'ParametersHistory', 'History');
+  except
+    { Ignore any exceptions. }
+  end;
+end;
+
+procedure TCompileForm.ModifyMRUParametersList(const AParameter: String;
+  const AddNewItem: Boolean);
+begin
+  { Load most recent items first, just in case they've changed }
+  try
+    ReadMRUParametersList;
+  except
+    { Ignore any exceptions. }
+  end;
+  try
+    ModifyMRUList(FMRUParametersList, 'ParametersHistory', 'History', AParameter, AddNewItem, @CompareText);
+  except
+    { Handle exceptions locally; failure to save the MRU list should not be
+      a fatal error. }
+    Application.HandleException(Self);
+  end;
+end;
+
+procedure TCompileForm.StatusMessage(const Kind: TStatusMessageKind; const S: String);
+begin
+  AddLines(CompilerOutputList, S, TObject(Kind), False, alpNone, 0);
+  CompilerOutputList.Update;
+end;
+
+procedure TCompileForm.DebugLogMessage(const S: String);
+begin
+  AddLines(DebugOutputList, S, nil, True, alpTimestamp, FDebugLogListTimestampsWidth);
+  DebugOutputList.Update;
+end;
+
+procedure TCompileForm.DebugShowCallStack(const CallStack: String; const CallStackCount: Cardinal);
+begin
+  DebugCallStackList.Clear;
+  AddLines(DebugCallStackList, CallStack, nil, True, alpCountdown, FCallStackCount-1);
+  DebugCallStackList.Items.Insert(0, '*** [Code] Call Stack');
+  DebugCallStackList.Update;
+end;
+
+type
+  PAppData = ^TAppData;
+  TAppData = record
+    Form: TCompileForm;
+    Filename: String;
+    Lines: TStringList;
+    CurLineNumber: Integer;
+    CurLine: String;
+    OutputExe: String;
+    DebugInfo: Pointer;
+    ErrorMsg: String;
+    ErrorFilename: String;
+    ErrorLine: Integer;
+    Aborted: Boolean;
+  end;
+
+function CompilerCallbackProc(Code: Integer; var Data: TCompilerCallbackData;
+  AppData: Longint): Integer; stdcall;
+
+  procedure DecodeIncludedFilenames(P: PChar; const IncludedFiles: TIncludedFiles);
+  var
+    IncludedFile: TIncludedFile;
+    I: Integer;
+  begin
+    IncludedFiles.Clear;
+    if P = nil then
+      Exit;
+    I := 0;
+    while P^ <> #0 do begin
+      if not IsISPPBuiltins(P) then begin
+        IncludedFile := TIncludedFile.Create;
+        IncludedFile.Filename := P;
+        IncludedFile.CompilerFileIndex := I;
+        IncludedFile.HasLastWriteTime := GetLastWriteTimeOfFile(IncludedFile.Filename,
+          @IncludedFile.LastWriteTime);
+        IncludedFiles.Add(IncludedFile);
+      end;
+      Inc(P, StrLen(P) + 1);
+      Inc(I);
+    end;
+  end;
+
+begin
+  Result := iscrSuccess;
+  with PAppData(AppData)^ do
+    case Code of
+      iscbReadScript:
+        begin
+          if Data.Reset then
+            CurLineNumber := 0;
+          if CurLineNumber < Lines.Count then begin
+            CurLine := Lines[CurLineNumber];
+            Data.LineRead := PChar(CurLine);
+            Inc(CurLineNumber);
+          end;
+        end;
+      iscbNotifyStatus:
+        if Data.Warning then
+          Form.StatusMessage(smkWarning, Data.StatusMsg)
+        else
+          Form.StatusMessage(smkNormal, Data.StatusMsg);
+      iscbNotifyIdle:
+        begin
+          Form.UpdateCompileStatusPanels(Data.CompressProgress,
+            Data.CompressProgressMax, Data.SecondsRemaining,
+            Data.BytesCompressedPerSecond);
+          { We have to use HandleMessage instead of ProcessMessages so that
+            Application.Idle is called. Otherwise, Flat TSpeedButton's don't
+            react to the mouse being moved over them.
+            Unfortunately, HandleMessage by default calls WaitMessage. To avoid
+            this we have an Application.OnIdle handler which sets Done to False
+            while compiling is in progress - see AppOnIdle.
+            The GetQueueStatus check below is just an optimization; calling
+            HandleMessage when there are no messages to process wastes CPU. }
+          if GetQueueStatus(QS_ALLINPUT) <> 0 then begin
+            Form.FBecameIdle := False;
+            repeat
+              Application.HandleMessage;
+              { AppOnIdle sets FBecameIdle to True when it's called, which
+                indicates HandleMessage didn't find any message to process }
+            until Form.FBecameIdle;
+          end;
+          if Form.FCompileWantAbort then
+            Result := iscrRequestAbort;
+        end;
+      iscbNotifyPreproc:
+        begin
+          Form.FPreprocessorOutput := TrimRight(Data.PreprocessedScript);
+          DecodeIncludedFilenames(Data.IncludedFilenames, Form.FIncludedFiles); { Also stores last write time }
+          Form.SaveKnownIncludedFiles(Filename);
+        end;
+      iscbNotifySuccess:
+        begin
+          OutputExe := Data.OutputExeFilename;
+          if Form.FCompilerVersion.BinVersion >= $3000001 then begin
+            DebugInfo := AllocMem(Data.DebugInfoSize);
+            Move(Data.DebugInfo^, DebugInfo^, Data.DebugInfoSize);
+          end else
+            DebugInfo := nil;
+        end;
+      iscbNotifyError:
+        begin
+          if Assigned(Data.ErrorMsg) then
+            ErrorMsg := Data.ErrorMsg
+          else
+            Aborted := True;
+          ErrorFilename := Data.ErrorFilename;
+          ErrorLine := Data.ErrorLine;
+        end;
+    end;
+end;
+
+procedure TCompileForm.CompileFile(AFilename: String; const ReadFromFile: Boolean);
+
+  function GetMemoFromErrorFilename(const ErrorFilename: String): TCompScintFileEdit;
+  var
+    Memo: TCompScintFileEdit;
+  begin
+    if ErrorFilename = '' then
+      Result := FMainMemo
+    else begin
+      if FOptions.OpenIncludedFiles then begin
+        for Memo in FFileMemos do begin
+          if Memo.Used and (PathCompare(Memo.Filename, ErrorFilename) = 0) then begin
+            Result := Memo;
+            Exit;
+          end;
+        end;
+      end;
+      Result := nil;
+    end;
+  end;
+
+var
+  SourcePath, S, Options: String;
+  Params: TCompileScriptParamsEx;
+  AppData: TAppData;
+  StartTime, ElapsedTime, ElapsedSeconds: DWORD;
+  I: Integer;
+  Memo: TCompScintFileEdit;
+  OldActiveMemo: TCompScintEdit;
+begin
+  if FCompiling then begin
+    { Shouldn't get here, but just in case... }
+    MsgBox('A compile is already in progress.', SCompilerFormCaption, mbError, MB_OK);
+    Abort;
+  end;
+
+  if not ReadFromFile then begin
+    if FOptions.OpenIncludedFiles then begin
+      { Included files must always be saved since they're not read from the editor by the compiler }
+      for Memo in FFileMemos do begin
+        if (Memo <> FMainMemo) and Memo.Used and Memo.Modified then begin
+          if FOptions.Autosave then begin
+            if not SaveFile(Memo, False) then
+              Abort;
+          end else begin
+            case MsgBox('The text in the ' + Memo.Filename + ' file has changed and must be saved before compiling.'#13#10#13#10 +
+               'Save the changes and continue?', SCompilerFormCaption, mbError,
+               MB_YESNO) of
+              IDYES:
+                if not SaveFile(Memo, False) then
+                  Abort;
+            else
+              Abort;
+            end;
+          end;
+        end;
+      end;
+    end;
+    { Save main file if requested }
+    if FOptions.Autosave and FMainMemo.Modified then begin
+      if not SaveFile(FMainMemo, False) then
+        Abort;
+    end else if FMainMemo.Filename = '' then begin
+      case MsgBox('Would you like to save the script before compiling?' +
+         SNewLine2 + 'If you answer No, the compiled installation will be ' +
+         'placed under your My Documents folder by default.',
+         SCompilerFormCaption, mbConfirmation, MB_YESNOCANCEL) of
+        IDYES:
+          if not SaveFile(FMainMemo, False) then
+            Abort;
+        IDNO: ;
+      else
+        Abort;
+      end;
+    end;
+    AFilename := FMainMemo.Filename;
+  end; {else: Command line compile, AFilename already set. }
+
+  DestroyDebugInfo;
+  OldActiveMemo := FActiveMemo;
+  AppData.Lines := TStringList.Create;
+  try
+    FBuildAnimationFrame := 0;
+    FProgress := 0;
+    FProgressMax := 0;
+
+    FActiveMemo.CancelAutoComplete;
+    FActiveMemo.Cursor := crAppStart;
+    FActiveMemo.SetCursorID(999);  { hack to keep it from overriding Cursor }
+    CompilerOutputList.Cursor := crAppStart;
+    for Memo in FFileMemos do
+      Memo.ReadOnly := True;
+    UpdateEditModePanel;
+    HideError;
+    CompilerOutputList.Clear;
+    SendMessage(CompilerOutputList.Handle, LB_SETHORIZONTALEXTENT, 0, 0);
+    DebugOutputList.Clear;
+    SendMessage(DebugOutputList.Handle, LB_SETHORIZONTALEXTENT, 0, 0);
+    DebugCallStackList.Clear;
+    SendMessage(DebugCallStackList.Handle, LB_SETHORIZONTALEXTENT, 0, 0);
+    OutputTabSet.TabIndex := tiCompilerOutput;
+    SetStatusPanelVisible(True);
+
+    SourcePath := GetSourcePath(AFilename);
+
+    FillChar(Params, SizeOf(Params), 0);
+    Params.Size := SizeOf(Params);
+    Params.CompilerPath := nil;
+    Params.SourcePath := PChar(SourcePath);
+    Params.CallbackProc := CompilerCallbackProc;
+    Pointer(Params.AppData) := @AppData;
+    Options := '';
+    for I := 0 to FSignTools.Count-1 do
+      Options := Options + AddSignToolParam(FSignTools[I]);
+    Params.Options := PChar(Options);
+
+    AppData.Form := Self;
+    AppData.CurLineNumber := 0;
+    AppData.Aborted := False;
+    I := ReadScriptLines(AppData.Lines, ReadFromFile, AFilename, FMainMemo);
+    if I <> -1 then begin
+      if not ReadFromFile then begin
+        MoveCaretAndActivateMemo(FMainMemo, I, False);
+        SetErrorLine(FMainMemo, I);
+      end;
+      raise Exception.CreateFmt(SCompilerIllegalNullChar, [I + 1]);
+    end;
+
+    StartTime := GetTickCount;
+    StatusMessage(smkStartEnd, Format(SCompilerStatusStarting, [TimeToStr(Time)]));
+    StatusMessage(smkStartEnd, '');
+    FCompiling := True;
+    FCompileWantAbort := False;
+    UpdateRunMenu;
+    UpdateCaption;
+    SetLowPriority(FOptions.LowPriorityDuringCompile, FSavePriorityClass);
+
+    AppData.Filename := AFilename;
+
+    {$IFNDEF STATICCOMPILER}
+    if ISDllCompileScript(Params) <> isceNoError then begin
+    {$ELSE}
+    if ISCompileScript(Params, False) <> isceNoError then begin
+    {$ENDIF}
+      StatusMessage(smkError, SCompilerStatusErrorAborted);
+      if not ReadFromFile and (AppData.ErrorLine > 0) then begin
+        Memo := GetMemoFromErrorFilename(AppData.ErrorFilename);
+        if Memo <> nil then begin
+          { Move the caret to the line number the error occurred on }
+          MoveCaretAndActivateMemo(Memo, AppData.ErrorLine - 1, False);
+          SetErrorLine(Memo, AppData.ErrorLine - 1);
+        end;
+      end;
+      if not AppData.Aborted then begin
+        S := '';
+        if AppData.ErrorFilename <> '' then
+          S := 'File: ' + AppData.ErrorFilename + SNewLine2;
+        if AppData.ErrorLine > 0 then
+          S := S + Format('Line %d:' + SNewLine, [AppData.ErrorLine]);
+        S := S + AppData.ErrorMsg;
+        SetAppTaskbarProgressState(tpsError);
+        MsgBox(S, 'Compiler Error', mbCriticalError, MB_OK)
+      end;
+      Abort;
+    end;
+    ElapsedTime := GetTickCount - StartTime;
+    ElapsedSeconds := ElapsedTime div 1000;
+    StatusMessage(smkStartEnd, Format(SCompilerStatusFinished, [TimeToStr(Time),
+      Format('%.2u%s%.2u%s%.3u', [ElapsedSeconds div 60, {$IFDEF IS_DXE}FormatSettings.{$ENDIF}TimeSeparator,
+        ElapsedSeconds mod 60, {$IFDEF IS_DXE}FormatSettings.{$ENDIF}DecimalSeparator, ElapsedTime mod 1000])]));
+  finally
+    AppData.Lines.Free;
+    FCompiling := False;
+    SetLowPriority(False, FSavePriorityClass);
+    OldActiveMemo.Cursor := crDefault;
+    OldActiveMemo.SetCursorID(SC_CURSORNORMAL);
+    CompilerOutputList.Cursor := crDefault;
+    for Memo in FFileMemos do
+      Memo.ReadOnly := False;
+    UpdateEditModePanel;
+    UpdateRunMenu;
+    UpdateCaption;
+    UpdatePreprocMemos;
+    if AppData.DebugInfo <> nil then begin
+      ParseDebugInfo(AppData.DebugInfo); { Must be called after UpdateIncludedFilesMemos }
+      FreeMem(AppData.DebugInfo);
+    end;
+    InvalidateStatusPanel(spCompileIcon);
+    InvalidateStatusPanel(spCompileProgress);
+    SetAppTaskbarProgressState(tpsNoProgress);
+    StatusBar.Panels[spExtraStatus].Text := '';
+  end;
+  FCompiledExe := AppData.OutputExe;
+  FModifiedAnySinceLastCompile := False;
+  FModifiedAnySinceLastCompileAndGo := False;
+end;
+
+procedure TCompileForm.SyncEditorOptions;
+const
+  SquigglyStyles: array[Boolean] of Integer = (INDIC_HIDDEN, INDIC_SQUIGGLE);
+var
+  Memo: TCompScintEdit;
+begin
+  for Memo in FMemos do begin
+    Memo.UseStyleAttributes := FOptions.UseSyntaxHighlighting;
+    Memo.Call(SCI_INDICSETSTYLE, inSquiggly, SquigglyStyles[FOptions.UnderlineErrors]);
+
+    if FOptions.CursorPastEOL then
+      Memo.VirtualSpaceOptions := [svsRectangularSelection, svsUserAccessible]
+    else
+      Memo.VirtualSpaceOptions := [];
+    Memo.FillSelectionToEdge := FOptions.CursorPastEOL;
+
+    Memo.TabWidth := FOptions.TabWidth;
+    Memo.UseTabCharacter := FOptions.UseTabCharacter;
+
+    Memo.WordWrap := FOptions.WordWrap;
+
+    if FOptions.IndentationGuides then
+      Memo.IndentationGuides := sigLookBoth
+    else
+      Memo.IndentationGuides := sigNone;
+
+    Memo.LineNumbers := FOptions.GutterLineNumbers;
+  end;
+end;
+
+procedure TCompileForm.FMenuClick(Sender: TObject);
+
+  function DoubleAmp(const S: String): String;
+  var
+    I: Integer;
+  begin
+    Result := S;
+    I := 1;
+    while I <= Length(Result) do begin
+      if Result[I] = '&' then begin
+        Inc(I);
+        Insert('&', Result, I);
+        Inc(I);
+      end
+      else
+        Inc(I, PathCharLength(S, I));
+    end;
+  end;
+
+var
+  I: Integer;
+begin
+  FSaveMainFileAs.Enabled := FActiveMemo = FMainMemo;
+  FSaveEncoding.Enabled := FSave.Enabled; { FSave.Enabled is kept up-to-date by UpdateSaveMenuItemAndButton }
+  FSaveEncodingAuto.Checked := FSaveEncoding.Enabled and ((FActiveMemo as TCompScintFileEdit).SaveEncoding = seAuto);
+  FSaveEncodingUTF8.Checked := FSaveEncoding.Enabled and ((FActiveMemo as TCompScintFileEdit).SaveEncoding = seUTF8);
+  FSaveEncodingUTF8NoPreamble.Checked := FSaveEncoding.Enabled and ((FActiveMemo as TCompScintFileEdit).SaveEncoding = seUTF8NoPreamble);
+  FSaveAll.Visible := FOptions.OpenIncludedFiles;
+  ReadMRUMainFilesList;
+  FMRUMainFilesSep.Visible := FMRUMainFilesList.Count <> 0;
+  for I := 0 to High(FMRUMainFilesMenuItems) do
+    with FMRUMainFilesMenuItems[I] do begin
+      if I < FMRUMainFilesList.Count then begin
+        Visible := True;
+        Caption := '&' + IntToStr((I+1) mod 10) + ' ' + DoubleAmp(FMRUMainFilesList[I]);
+      end
+      else
+        Visible := False;
+    end;
+end;
+
+procedure TCompileForm.FNewMainFileClick(Sender: TObject);
+begin
+  if ConfirmCloseFile(True) then
+    NewMainFile;
+end;
+
+procedure TCompileForm.FNewMainFileUserWizardClick(Sender: TObject);
+begin
+  if ConfirmCloseFile(True) then
+    NewMainFileUsingWizard;
+end;
+
+procedure TCompileForm.ShowOpenMainFileDialog(const Examples: Boolean);
+var
+  InitialDir, FileName: String;
+begin
+  if Examples then begin
+    InitialDir := PathExtractPath(NewParamStr(0)) + 'Examples';
+    Filename := PathExtractPath(NewParamStr(0)) + 'Examples\Example1.iss';
+  end
+  else begin
+    InitialDir := PathExtractDir(FMainMemo.Filename);
+    Filename := '';
+  end;
+  if ConfirmCloseFile(True) then
+    if NewGetOpenFileName('', FileName, InitialDir, SCompilerOpenFilter, 'iss', Handle) then
+      OpenFile(FMainMemo, Filename, False);
+end;
+
+procedure TCompileForm.FOpenMainFileClick(Sender: TObject);
+begin
+  ShowOpenMainFileDialog(False);
+end;
+
+procedure TCompileForm.FSaveClick(Sender: TObject);
+begin
+  SaveFile((FActiveMemo as TCompScintFileEdit), Sender = FSaveMainFileAs);
+end;
+
+procedure TCompileForm.FSaveEncodingItemClick(Sender: TObject);
+begin
+  if Sender = FSaveEncodingUTF8  then
+    (FActiveMemo as TCompScintFileEdit).SaveEncoding := seUTF8
+  else if Sender = FSaveEncodingUTF8NoPreamble  then
+    (FActiveMemo as TCompScintFileEdit).SaveEncoding := seUTF8NoPreamble
+  else
+    (FActiveMemo as TCompScintFileEdit).SaveEncoding := seAuto;
+end;
+
+procedure TCompileForm.FSaveAllClick(Sender: TObject);
+var
+  Memo: TCompScintFileEdit;
+begin
+  for Memo in FFileMemos do
+    if Memo.Used and Memo.Modified then
+      SaveFile(Memo, False);
+end;
+
+procedure TCompileForm.FPrintClick(Sender: TObject);
+
+  procedure SetupNonDarkPrintStyler(var PrintStyler: TInnoSetupStyler; var PrintTheme: TTheme;
+    var OldStyler: TScintCustomStyler; var OldTheme: TTheme);
+  begin
+    { Not the most pretty code, would ideally make a copy of FActiveMemo and print that instead or
+      somehow convince Scintilla to use different print styles but don't know of a good way to do
+      either. Using SC_PRINT_COLOURONWHITE doesn't help, this gives white on white in dark mode. }
+    PrintStyler := TInnoSetupStyler.Create(nil);
+    PrintTheme := TTheme.Create;
+    PrintStyler.ISPPInstalled := ISPPInstalled;
+    PrintStyler.Theme := PrintTheme;
+    if not FTheme.Dark then
+      PrintTheme.Typ := FTheme.Typ
+    else
+      PrintTheme.Typ := ttModernLight;
+    OldStyler := FActiveMemo.Styler;
+    OldTheme := FActiveMemo.Theme;
+    FActiveMemo.Styler := PrintStyler;
+    FActiveMemo.Theme := PrintTheme;
+    FActiveMemo.UpdateThemeColorsAndStyleAttributes;
+  end;
+
+  procedure DeinitPrintStyler(const PrintStyler: TInnoSetupStyler; const PrintTheme: TTheme;
+    const OldStyler: TScintCustomStyler; const OldTheme: TTheme);
+  begin
+    if (OldStyler <> nil) or (OldTheme <> nil) then begin
+      if OldStyler <> nil then
+        FActiveMemo.Styler := OldStyler;
+      if OldTheme <> nil then
+        FActiveMemo.Theme := OldTheme;
+      FActiveMemo.UpdateThemeColorsAndStyleAttributes;
+    end;
+    PrintTheme.Free;
+    PrintStyler.Free;
+  end;
+
+var
+  PrintStyler: TInnoSetupStyler;
+  OldStyler: TScintCustomStyler;
+  PrintTheme, OldTheme: TTheme;
+  PrintMemo: TCompScintEdit;
+  HeaderMemo: TCompScintFileEdit;
+  FileTitle, S: String;
+  pdlg: TPrintDlg;
+  crange: TScintRange;
+  startPos, endPos: Integer;
+  hdc: Windows.HDC;
+  rectMargins, rectPhysMargins, rectSetup, rcw: TRect;
+  ptPage, ptDpi: TPoint;
+  headerLineHeight, footerLineHeight: Integer;
+  fontHeader, fontFooter: HFONT;
+  tm: TTextMetric;
+  di: TDocInfo;
+  lengthDoc, lengthDocMax, lengthPrinted: Integer;
+  frPrint: TScintRangeToFormat;
+  pageNum: Integer;
+  printPage: Boolean;
+  ta: UINT;
+  sHeader, sFooter: String;
+  pen, penOld: HPEN;
+begin
+  if FActiveMemo is TCompScintFileEdit then
+    HeaderMemo := TCompScintFileEdit(FActiveMemo)
+  else
+    HeaderMemo := FMainMemo;
+  sHeader := HeaderMemo.Filename;
+  FileTitle := GetFileTitle(HeaderMemo.Filename);
+  if HeaderMemo <> FActiveMemo then begin
+    S := ' - ' + MemosTabSet.Tabs[MemoToTabIndex(FActiveMemo)];
+    sHeader := Format('%s  %s', [sHeader, S]);
+    FileTitle := Format('%s %s', [FileTitle, S]);
+  end;
+  sHeader := Format('%s - %s', [sHeader, DateTimeToStr(Now())]);
+
+  { Based on Scintilla 2.22's SciTEWin::Print }
+  
+  ZeroMemory(@pdlg, SizeOf(pdlg));
+  pdlg.lStructSize := SizeOf(pdlg);
+  pdlg.hwndOwner := Handle;
+  pdlg.hInstance := hInstance;
+  pdlg.Flags := PD_USEDEVMODECOPIES or PD_ALLPAGES or PD_RETURNDC;
+  pdlg.nFromPage := 1;
+  pdlg.nToPage := 1;
+  pdlg.nMinPage := 1;
+  pdlg.nMaxPage := $ffff; // We do not know how many pages in the document until the printer is selected and the paper size is known.
+  pdlg.nCopies := 1;
+  pdlg.hDC := 0;
+  pdlg.hDevMode := FDevMode;
+  pdlg.hDevNames := FDevNames;
+
+  // See if a range has been selected
+  crange := FActiveMemo.Selection;
+  startPos := crange.StartPos;
+  endPos := crange.EndPos;
+
+  if startPos = endPos then
+    pdlg.Flags := pdlg.Flags or PD_NOSELECTION
+  else
+    pdlg.Flags := pdlg.Flags or PD_SELECTION;
+
+(*
+  if (!showDialog) {
+    // Don't display dialog box, just use the default printer and options
+    pdlg.Flags |= PD_RETURNDEFAULT;
+  }
+*)
+
+  if not PrintDlg(pdlg) then
+    Exit;
+
+  PrintStyler := nil;
+  PrintTheme := nil;
+  OldStyler := nil;
+  OldTheme := nil;
+  try
+    if FTheme.Dark then
+      SetupNonDarkPrintStyler(PrintStyler, PrintTheme, OldStyler, OldTheme);
+
+    FDevMode := pdlg.hDevMode;
+    FDevNames := pdlg.hDevNames;
+
+    hdc := pdlg.hDC;
+
+    // Get printer resolution
+    ptDpi.x := GetDeviceCaps(hdc, LOGPIXELSX);    // dpi in X direction
+    ptDpi.y := GetDeviceCaps(hdc, LOGPIXELSY);    // dpi in Y direction
+
+    // Start by getting the physical page size (in device units).
+    ptPage.x := GetDeviceCaps(hdc, PHYSICALWIDTH);   // device units
+    ptPage.y := GetDeviceCaps(hdc, PHYSICALHEIGHT);  // device units
+
+    // Get the dimensions of the unprintable
+    // part of the page (in device units).
+    rectPhysMargins.left := GetDeviceCaps(hdc, PHYSICALOFFSETX);
+    rectPhysMargins.top := GetDeviceCaps(hdc, PHYSICALOFFSETY);
+
+    // To get the right and lower unprintable area,
+    // we take the entire width and height of the paper and
+    // subtract everything else.
+    rectPhysMargins.right := ptPage.x                       // total paper width
+                             - GetDeviceCaps(hdc, HORZRES)  // printable width
+                             - rectPhysMargins.left;        // left unprintable margin
+
+    rectPhysMargins.bottom := ptPage.y                      // total paper height
+                              - GetDeviceCaps(hdc, VERTRES) // printable height
+                              - rectPhysMargins.top;        // right unprintable margin
+
+    // At this point, rectPhysMargins contains the widths of the
+    // unprintable regions on all four sides of the page in device units.
+
+  (*
+    // Take in account the page setup given by the user (if one value is not null)
+    if (pagesetupMargin.left != 0 || pagesetupMargin.right != 0 ||
+            pagesetupMargin.top != 0 || pagesetupMargin.bottom != 0) {
+      GUI::Rectangle rectSetup;
+
+      // Convert the hundredths of millimeters (HiMetric) or
+      // thousandths of inches (HiEnglish) margin values
+      // from the Page Setup dialog to device units.
+      // (There are 2540 hundredths of a mm in an inch.)
+
+      TCHAR localeInfo[3];
+      GetLocaleInfo(LOCALE_USER_DEFAULT, LOCALE_IMEASURE, localeInfo, 3);
+
+      if (localeInfo[0] == '0') { // Metric system. '1' is US System   *)
+        rectSetup.left := MulDiv(500 {pagesetupMargin.left}, ptDpi.x, 2540);
+        rectSetup.top := MulDiv(500 {pagesetupMargin.top}, ptDpi.y, 2540);
+        rectSetup.right := MulDiv(500 {pagesetupMargin.right}, ptDpi.x, 2540);
+        rectSetup.bottom  := MulDiv(500 {pagesetupMargin.bottom}, ptDpi.y, 2540);
+      (* } else {
+        rectSetup.left  = MulDiv(pagesetupMargin.left, ptDpi.x, 1000);
+        rectSetup.top = MulDiv(pagesetupMargin.top, ptDpi.y, 1000);
+        rectSetup.right = MulDiv(pagesetupMargin.right, ptDpi.x, 1000);
+        rectSetup.bottom  = MulDiv(pagesetupMargin.bottom, ptDpi.y, 1000);
+      } *)
+
+      // Don't reduce margins below the minimum printable area
+      rectMargins.left := Max(rectPhysMargins.left, rectSetup.left);
+      rectMargins.top := Max(rectPhysMargins.top, rectSetup.top);
+      rectMargins.right := Max(rectPhysMargins.right, rectSetup.right);
+      rectMargins.bottom := Max(rectPhysMargins.bottom, rectSetup.bottom);
+  (*
+    } else {
+      rectMargins := rectPhysMargins;
+    }
+  *)
+
+    // rectMargins now contains the values used to shrink the printable
+    // area of the page.
+
+    // Convert device coordinates into logical coordinates
+    DPtoLP(hdc, rectMargins, 2);
+    DPtoLP(hdc, rectPhysMargins, 2);
+
+    // Convert page size to logical units and we're done!
+    DPtoLP(hdc, ptPage, 1);
+
+    headerLineHeight := MulDiv(9, ptDpi.y, 72);
+    fontHeader := CreateFont(headerLineHeight, 0, 0, 0, FW_REGULAR, 1, 0, 0, 0, 0, 0, 0, 0, PChar(FActiveMemo.Font.Name));
+    SelectObject(hdc, fontHeader);
+    GetTextMetrics(hdc, &tm);
+    headerLineHeight := tm.tmHeight + tm.tmExternalLeading;
+
+    footerLineHeight := MulDiv(9, ptDpi.y, 72);
+    fontFooter := CreateFont(footerLineHeight, 0, 0, 0, FW_REGULAR, 0, 0, 0, 0, 0, 0, 0, 0, PChar(FActiveMemo.Font.Name));
+    SelectObject(hdc, fontFooter);
+    GetTextMetrics(hdc, &tm);
+    footerLineHeight := tm.tmHeight + tm.tmExternalLeading;
+
+    ZeroMemory(@di, SizeOf(di));
+    di.cbSize := SizeOf(di);
+    di.lpszDocName  := PChar(FileTitle);
+    di.lpszOutput := nil;
+    di.lpszDatatype := nil;
+    di.fwType := 0;
+
+    if StartDoc(hdc, &di) < 0 then begin
+      DeleteDC(hdc);
+      DeleteObject(fontHeader);
+      DeleteObject(fontFooter);
+      MsgBox('Can not start printer document.', SCompilerFormCaption, mbError, MB_OK);
+      Exit;
+    end;
+
+    lengthDoc := FActiveMemo.GetRawTextLength;
+    lengthDocMax := lengthDoc;
+    lengthPrinted := 0;
+
+    // Requested to print selection
+    if (pdlg.Flags and PD_SELECTION) <> 0 then begin
+      if startPos > endPos then begin
+        lengthPrinted := endPos;
+        lengthDoc := startPos;
+      end else begin
+        lengthPrinted := startPos;
+        lengthDoc := endPos;
+      end;
+
+      if lengthPrinted < 0 then
+        lengthPrinted := 0;
+      if lengthDoc > lengthDocMax then
+        lengthDoc := lengthDocMax;
+    end;
+
+    // We must subtract the physical margins from the printable area
+    frPrint.hdc := hdc;
+    frPrint.hdcTarget := hdc;
+    frPrint.rc.left := rectMargins.left - rectPhysMargins.left;
+    frPrint.rc.top := rectMargins.top - rectPhysMargins.top;
+    frPrint.rc.right := ptPage.x - rectMargins.right - rectPhysMargins.left;
+    frPrint.rc.bottom := ptPage.y - rectMargins.bottom - rectPhysMargins.top;
+    frPrint.rcPage.left := 0;
+    frPrint.rcPage.top := 0;
+    frPrint.rcPage.right := ptPage.x - rectPhysMargins.left - rectPhysMargins.right - 1;
+    frPrint.rcPage.bottom := ptPage.y - rectPhysMargins.top - rectPhysMargins.bottom - 1;
+    frPrint.rc.top := frPrint.rc.top + headerLineHeight + headerLineHeight div 2;
+    frPrint.rc.bottom := frPrint.rc.bottom - (footerLineHeight + footerLineHeight div 2);
+
+    // Print each page
+    pageNum := 1;
+
+    while lengthPrinted < lengthDoc do begin
+      printPage := ((pdlg.Flags and PD_PAGENUMS) = 0) or
+                   ((pageNum >= pdlg.nFromPage) and (pageNum <= pdlg.nToPage));
+
+      sFooter := Format('- %d -', [pageNum]);
+
+      if printPage then begin
+        StartPage(hdc);
+
+        SetTextColor(hdc, clBlack);
+        SetBkColor(hdc, clWhite);
+        SelectObject(hdc, fontHeader);
+        ta := SetTextAlign(hdc, TA_BOTTOM);
+        rcw := Rect(frPrint.rc.left, frPrint.rc.top - headerLineHeight - headerLineHeight div 2,
+                    frPrint.rc.right, frPrint.rc.top - headerLineHeight div 2);
+        rcw.bottom := rcw.top + headerLineHeight;
+        ExtTextOut(hdc, frPrint.rc.left + 5, frPrint.rc.top - headerLineHeight div 2,
+                   ETO_OPAQUE, rcw, sHeader, Length(sHeader), nil);
+        SetTextAlign(hdc, ta);
+        pen := CreatePen(0, 1, clBlack);
+        penOld := SelectObject(hdc, pen);
+        MoveToEx(hdc, frPrint.rc.left, frPrint.rc.top - headerLineHeight div 4, nil);
+        LineTo(hdc, frPrint.rc.right, frPrint.rc.top - headerLineHeight div 4);
+        SelectObject(hdc, penOld);
+        DeleteObject(pen);
+      end;
+
+      frPrint.chrg.StartPos := lengthPrinted;
+      frPrint.chrg.EndPos := lengthDoc;
+
+      lengthPrinted := FActiveMemo.FormatRange(printPage, @frPrint);
+
+      if printPage then begin
+        SetTextColor(hdc, clBlack);
+        SetBkColor(hdc, clWhite);
+        SelectObject(hdc, fontFooter);
+        ta := SetTextAlign(hdc, TA_TOP);
+        rcw := Rect(frPrint.rc.left, frPrint.rc.bottom + footerLineHeight div 2,
+                    frPrint.rc.right, frPrint.rc.bottom + footerLineHeight + footerLineHeight div 2);
+        ExtTextOut(hdc, frPrint.rc.left + 5, frPrint.rc.bottom + footerLineHeight div 2,
+                   ETO_OPAQUE, rcw, sFooter, Length(sFooter), nil);
+        SetTextAlign(hdc, ta);
+        pen := CreatePen(0, 1, clBlack);
+        penOld := SelectObject(hdc, pen);
+        MoveToEx(hdc, frPrint.rc.left, frPrint.rc.bottom + footerLineHeight div 4, nil);
+        LineTo(hdc, frPrint.rc.right, frPrint.rc.bottom + footerLineHeight div 4);
+        SelectObject(hdc, penOld);
+        DeleteObject(pen);
+
+        EndPage(hdc);
+      end;
+      Inc(pageNum);
+
+      if ((pdlg.Flags and PD_PAGENUMS) <> 0) and (pageNum > pdlg.nToPage) then
+        Break;
+    end;
+
+    FActiveMemo.FormatRange(False, nil);
+
+    EndDoc(hdc);
+    DeleteDC(hdc);
+    DeleteObject(fontHeader);
+    DeleteObject(fontFooter);
+  finally
+    DeinitPrintStyler(PrintStyler, PrintTheme, OldStyler, OldTheme);
+  end;
+end;
+
+procedure TCompileForm.FMRUClick(Sender: TObject);
+var
+  I: Integer;
+begin
+  if ConfirmCloseFile(True) then
+    for I := 0 to High(FMRUMainFilesMenuItems) do
+      if FMRUMainFilesMenuItems[I] = Sender then begin
+        OpenMRUMainFile(FMRUMainFilesList[I]);
+        Break;
+      end;
+end;
+
+procedure TCompileForm.FExitClick(Sender: TObject);
+begin
+  Close;
+end;
+
+procedure TCompileForm.EMenuClick(Sender: TObject);
+var
+  MemoHasFocus, MemoIsReadOnly: Boolean;
+begin
+  MemoHasFocus := FActiveMemo.Focused;
+  MemoIsReadOnly := FActiveMemo.ReadOnly;
+  EUndo.Enabled := MemoHasFocus and FActiveMemo.CanUndo;
+  ERedo.Enabled := MemoHasFocus and FActiveMemo.CanRedo;
+  ECut.Enabled := MemoHasFocus and not MemoIsReadOnly and FActiveMemo.SelAvail;
+  ECopy.Enabled := MemoHasFocus and FActiveMemo.SelAvail;
+  EPaste.Enabled := MemoHasFocus and not MemoIsReadOnly and Clipboard.HasFormat(CF_TEXT);
+  EDelete.Enabled := MemoHasFocus and FActiveMemo.SelAvail;
+  ESelectAll.Enabled := MemoHasFocus;
+  EFind.Enabled := MemoHasFocus;
+  EFindNext.Enabled := MemoHasFocus;
+  EFindPrevious.Enabled := MemoHasFocus;
+  EReplace.Enabled := MemoHasFocus and not MemoIsReadOnly;
+  EGoto.Enabled := MemoHasFocus;
+  ECompleteWord.Enabled := MemoHasFocus and not MemoIsReadOnly;
+end;
+
+procedure TCompileForm.EUndoClick(Sender: TObject);
+begin
+  FActiveMemo.Undo;
+end;
+
+procedure TCompileForm.ERedoClick(Sender: TObject);
+begin
+  FActiveMemo.Redo;
+end;
+
+procedure TCompileForm.ECutClick(Sender: TObject);
+begin
+  FActiveMemo.CutToClipboard;
+end;
+
+procedure TCompileForm.ECopyClick(Sender: TObject);
+begin
+  FActiveMemo.CopyToClipboard;
+end;
+
+procedure TCompileForm.EPasteClick(Sender: TObject);
+begin
+  FActiveMemo.PasteFromClipboard;
+end;
+
+
+procedure TCompileForm.EDeleteClick(Sender: TObject);
+begin
+  FActiveMemo.ClearSelection;
+end;
+
+procedure TCompileForm.ESelectAllClick(Sender: TObject);
+begin
+  FActiveMemo.SelectAll;
+end;
+
+procedure TCompileForm.ECompleteWordClick(Sender: TObject);
+begin
+  InitiateAutoComplete(#0);
+end;
+
+procedure TCompileForm.VMenuClick(Sender: TObject);
+begin
+  VZoomIn.Enabled := (FActiveMemo.Zoom < 20);
+  VZoomOut.Enabled := (FActiveMemo.Zoom > -10);
+  VZoomReset.Enabled := (FActiveMemo.Zoom <> 0);
+  VToolbar.Checked := Toolbar.Visible;
+  VStatusBar.Checked := StatusBar.Visible;
+  VNextTab.Enabled := MemosTabSet.Visible and (MemosTabSet.Tabs.Count > 1);
+  VPreviousTab.Enabled := VNextTab.Enabled;
+  VHide.Checked := not StatusPanel.Visible;
+  VCompilerOutput.Checked := StatusPanel.Visible and (OutputTabSet.TabIndex = tiCompilerOutput);
+  VDebugOutput.Checked := StatusPanel.Visible and (OutputTabSet.TabIndex = tiDebugOutput);
+  VDebugCallStack.Checked := StatusPanel.Visible and (OutputTabSet.TabIndex = tiDebugCallStack);
+  VFindResults.Checked := StatusPanel.Visible and (OutputTabSet.TabIndex = tiFindResults);
+end;
+
+procedure TCompileForm.VNextTabClick(Sender: TObject);
+var
+  NewTabIndex: Integer;
+begin
+  NewTabIndex := MemosTabSet.TabIndex+1;
+  if NewTabIndex >= MemosTabSet.Tabs.Count then
+    NewTabIndex := 0;
+  MemosTabSet.TabIndex := NewTabIndex;
+end;
+
+procedure TCompileForm.VPreviousTabClick(Sender: TObject);
+var
+  NewTabIndex: Integer;
+begin
+  NewTabIndex := MemosTabSet.TabIndex-1;
+  if NewTabIndex < 0 then
+    NewTabIndex := MemosTabSet.Tabs.Count-1;
+  MemosTabSet.TabIndex := NewTabIndex;
+end;
+
+procedure TCompileForm.SyncZoom;
+var
+  Memo: TCompScintEdit;
+begin
+  { The zoom shortcuts are handled by Scintilla and may cause different zoom levels per memo. This
+    function sets the zoom of all memo's to the zoom of the active memo to make zoom in synch again. }
+  for Memo in FMemos do
+    if Memo <> FActiveMemo then
+      Memo.Zoom := FActiveMemo.Zoom;
+end;
+
+procedure TCompileForm.VZoomInClick(Sender: TObject);
+var
+  Memo: TCompScintEdit;
+begin
+  SyncZoom;
+  for Memo in FMemos do
+    Memo.ZoomIn;
+end;
+
+procedure TCompileForm.VZoomOutClick(Sender: TObject);
+var
+  Memo: TCompScintEdit;
+begin
+  SyncZoom;
+  for Memo in FMemos do
+    Memo.ZoomOut;
+end;
+
+procedure TCompileForm.VZoomResetClick(Sender: TObject);
+var
+  Memo: TCompScintEdit;
+begin
+  for Memo in FMemos do
+    Memo.Zoom := 0;
+end;
+
+procedure TCompileForm.VToolbarClick(Sender: TObject);
+begin
+  Toolbar.Visible := not Toolbar.Visible;
+end;
+
+procedure TCompileForm.VStatusBarClick(Sender: TObject);
+begin
+  StatusBar.Visible := not StatusBar.Visible;
+end;
+
+procedure TCompileForm.SetStatusPanelVisible(const AVisible: Boolean);
+var
+  CaretWasInView: Boolean;
+begin
+  if StatusPanel.Visible <> AVisible then begin
+    CaretWasInView := FActiveMemo.IsPositionInViewVertically(FActiveMemo.CaretPosition);
+    if AVisible then begin
+      { Ensure the status panel height isn't out of range before showing }
+      UpdateStatusPanelHeight(StatusPanel.Height);
+      SplitPanel.Top := ClientHeight;
+      StatusPanel.Top := ClientHeight;
+    end
+    else begin
+      if StatusPanel.ContainsControl(ActiveControl) then
+        ActiveControl := FActiveMemo;
+    end;
+    SplitPanel.Visible := AVisible;
+    StatusPanel.Visible := AVisible;
+    if AVisible and CaretWasInView then begin
+      { If the caret was in view, make sure it still is }
+      FActiveMemo.ScrollCaretIntoView;
+    end;
+  end;
+end;
+
+procedure TCompileForm.VHideClick(Sender: TObject);
+begin
+  SetStatusPanelVisible(False);
+end;
+
+procedure TCompileForm.VCompilerOutputClick(Sender: TObject);
+begin
+  OutputTabSet.TabIndex := tiCompilerOutput;
+  SetStatusPanelVisible(True);
+end;
+
+procedure TCompileForm.VDebugOutputClick(Sender: TObject);
+begin
+  OutputTabSet.TabIndex := tiDebugOutput;
+  SetStatusPanelVisible(True);
+end;
+
+procedure TCompileForm.VDebugCallStackClick(Sender: TObject);
+begin
+  OutputTabSet.TabIndex := tiDebugCallStack;
+  SetStatusPanelVisible(True);
+end;
+
+procedure TCompileForm.VFindResultsClick(Sender: TObject);
+begin
+  OutputTabSet.TabIndex := tiFindResults;
+  SetStatusPanelVisible(True);
+end;
+
+procedure TCompileForm.BMenuClick(Sender: TObject);
+begin
+  BLowPriority.Checked := FOptions.LowPriorityDuringCompile;
+  BOpenOutputFolder.Enabled := (FCompiledExe <> '');
+end;
+
+procedure TCompileForm.BCompileClick(Sender: TObject);
+begin
+  CompileFile('', False);
+end;
+
+procedure TCompileForm.BStopCompileClick(Sender: TObject);
+begin
+  SetAppTaskbarProgressState(tpsPaused);
+  try
+    if MsgBox('Are you sure you want to abort the compile?', SCompilerFormCaption,
+       mbConfirmation, MB_YESNO or MB_DEFBUTTON2) <> IDNO then
+      FCompileWantAbort := True;
+  finally
+    SetAppTaskbarProgressState(tpsNormal);
+  end;
+end;
+
+procedure TCompileForm.BLowPriorityClick(Sender: TObject);
+begin
+  FOptions.LowPriorityDuringCompile := not FOptions.LowPriorityDuringCompile;
+  { If a compile is already in progress, change the priority now }
+  if FCompiling then
+    SetLowPriority(FOptions.LowPriorityDuringCompile, FSavePriorityClass);
+end;
+
+procedure TCompileForm.BOpenOutputFolderClick(Sender: TObject);
+var
+  Dir: String;
+begin
+  Dir := GetWinDir;
+  ShellExecute(Application.Handle, 'open', PChar(AddBackslash(Dir) + 'explorer.exe'),
+    PChar(Format('/select,"%s"', [FCompiledExe])), PChar(Dir), SW_SHOW);
+end;
+
+procedure TCompileForm.HMenuClick(Sender: TObject);
+begin
+  HISPPDoc.Visible := NewFileExists(PathExtractPath(NewParamStr(0)) + 'ispp.chm');
+  HISPPSep.Visible := HISPPDoc.Visible;
+end;
+
+procedure TCompileForm.HShortcutsDocClick(Sender: TObject);
+begin
+  if Assigned(HtmlHelp) then
+    HtmlHelp(GetDesktopWindow, PChar(GetHelpFile), HH_DISPLAY_TOPIC, Cardinal(PChar('topic_compformshortcuts.htm')));
+end;
+
+procedure TCompileForm.HDocClick(Sender: TObject);
+begin
+  if Assigned(HtmlHelp) then
+    HtmlHelp(GetDesktopWindow, PChar(GetHelpFile), HH_DISPLAY_TOPIC, 0);
+end;
+
+procedure TCompileForm.MemoKeyDown(Sender: TObject; var Key: Word;
+  Shift: TShiftState);
+var
+  S, HelpFile: String;
+  KLink: THH_AKLINK;
+begin
+  if Key = VK_F1 then begin
+    HelpFile := GetHelpFile;
+    if Assigned(HtmlHelp) then begin
+      HtmlHelp(GetDesktopWindow, PChar(HelpFile), HH_DISPLAY_TOPIC, 0);
+      S := FActiveMemo.WordAtCursor;
+      if S <> '' then begin
+        FillChar(KLink, SizeOf(KLink), 0);
+        KLink.cbStruct := SizeOf(KLink);
+        KLink.pszKeywords := PChar(S);
+        KLink.fIndexOnFail := True;
+        HtmlHelp(GetDesktopWindow, PChar(HelpFile), HH_KEYWORD_LOOKUP, DWORD(@KLink));
+      end;
+    end;
+  end
+  else if (Key = VK_RIGHT) and (Shift * [ssShift, ssAlt, ssCtrl] = [ssAlt]) then begin
+    InitiateAutoComplete(#0);
+    Key := 0;
+  end;
+end;
+
+procedure TCompileForm.MemoKeyPress(Sender: TObject; var Key: Char);
+begin
+  if (Key = ' ') and (GetKeyState(VK_CONTROL) < 0) then begin
+    InitiateAutoComplete(#0);
+    Key := #0;
+  end;
+end;
+
+procedure TCompileForm.HExamplesClick(Sender: TObject);
+begin
+  ShellExecute(Application.Handle, 'open',
+    PChar(PathExtractPath(NewParamStr(0)) + 'Examples'), nil, nil, SW_SHOW);
+end;
+
+procedure TCompileForm.HFaqClick(Sender: TObject);
+begin
+  ShellExecute(Application.Handle, 'open',
+    PChar(PathExtractPath(NewParamStr(0)) + 'isfaq.url'), nil, nil, SW_SHOW);
+end;
+
+procedure TCompileForm.HWhatsNewClick(Sender: TObject);
+begin
+  ShellExecute(Application.Handle, 'open',
+    PChar(PathExtractPath(NewParamStr(0)) + 'whatsnew.htm'), nil, nil, SW_SHOW);
+end;
+
+procedure TCompileForm.HWebsiteClick(Sender: TObject);
+begin
+  ShellExecute(Application.Handle, 'open', 'https://jrsoftware.org/isinfo.php', nil,
+    nil, SW_SHOW);
+end;
+
+procedure TCompileForm.HMailingListClick(Sender: TObject);
+begin
+  OpenMailingListSite;
+end;
+
+procedure TCompileForm.HPSWebsiteClick(Sender: TObject);
+begin
+  ShellExecute(Application.Handle, 'open', 'http://www.remobjects.com/ps', nil,
+    nil, SW_SHOW);
+end;
+
+procedure TCompileForm.HISPPDocClick(Sender: TObject);
+begin
+  if Assigned(HtmlHelp) then
+    HtmlHelp(GetDesktopWindow, PChar(GetHelpFile + '::/hh_isppredirect.xhtm'), HH_DISPLAY_TOPIC, 0);
+end;
+
+procedure TCompileForm.HDonateClick(Sender: TObject);
+begin
+  OpenDonateSite;
+end;
+
+procedure TCompileForm.HAboutClick(Sender: TObject);
+var
+  S: String;
+begin
+  { Removing the About box or modifying any existing text inside it is a
+    violation of the Inno Setup license agreement; see LICENSE.TXT.
+    However, adding additional lines to the About box is permitted, as long as
+    they are placed below the original copyright notice. }
+  S := FCompilerVersion.Title + ' Compiler version ' +
+    String(FCompilerVersion.Version) + SNewLine;
+  if FCompilerVersion.Title <> 'Inno Setup' then
+    S := S + (SNewLine + 'Based on Inno Setup' + SNewLine);
+  S := S + ('Copyright (C) 1997-2024 Jordan Russell' + SNewLine +
+    'Portions Copyright (C) 2000-2024 Martijn Laan' + SNewLine +
+    'All rights reserved.' + SNewLine2 +
+    'Inno Setup home page:' + SNewLine +
+    'https://www.innosetup.com/' + SNewLine2 +
+    'RemObjects Pascal Script home page:' + SNewLine +
+    'https://www.remobjects.com/ps' + SNewLine2 +
+    'Refer to LICENSE.TXT for conditions of distribution and use.');
+  MsgBox(S, 'About ' + FCompilerVersion.Title, mbInformation, MB_OK);
+end;
+
+procedure TCompileForm.WMStartCommandLineCompile(var Message: TMessage);
+var
+  Code: Integer;
+begin
+  UpdateStatusPanelHeight(ClientHeight);
+  Code := 0;
+  try
+    try
+      CompileFile(CommandLineFilename, True);
+    except
+      Code := 2;
+      Application.HandleException(Self);
+    end;
+  finally
+    Halt(Code);
+  end;
+end;
+
+procedure TCompileForm.WMStartCommandLineWizard(var Message: TMessage);
+var
+  Code: Integer;
+begin
+  Code := 0;
+  try
+    try
+      NewMainFileUsingWizard;
+    except
+      Code := 2;
+      Application.HandleException(Self);
+    end;
+  finally
+    Halt(Code);
+  end;
+end;
+
+procedure TCompileForm.WMStartNormally(var Message: TMessage);
+
+  procedure ShowStartupForm;
+  var
+    StartupForm: TStartupForm;
+    Ini: TConfigIniFile;
+  begin
+    ReadMRUMainFilesList;
+    StartupForm := TStartupForm.Create(Application);
+    try
+      StartupForm.MRUFilesList := FMRUMainFilesList;
+      StartupForm.StartupCheck.Checked := not FOptions.ShowStartupForm;
+      if StartupForm.ShowModal = mrOK then begin
+        if FOptions.ShowStartupForm <> not StartupForm.StartupCheck.Checked then begin
+          FOptions.ShowStartupForm := not StartupForm.StartupCheck.Checked;
+          Ini := TConfigIniFile.Create;
+          try
+            Ini.WriteBool('Options', 'ShowStartupForm', FOptions.ShowStartupForm);
+          finally
+            Ini.Free;
+          end;
+        end;
+        case StartupForm.Result of
+          srEmpty:
+            FNewMainFileClick(Self);
+          srWizard:
+            FNewMainFileUserWizardClick(Self);
+          srOpenFile:
+            if ConfirmCloseFile(True) then
+              OpenMRUMainFile(StartupForm.ResultMainFileName);
+          srOpenDialog:
+            ShowOpenMainFileDialog(False);
+          srOpenDialogExamples:
+            ShowOpenMainFileDialog(True);
+        end;
+      end;
+    finally
+      StartupForm.Free;
+    end;
+  end;
+
+begin
+  if CommandLineFilename = '' then begin
+    if FOptions.ShowStartupForm then
+      ShowStartupForm;
+  end else
+    OpenFile(FMainMemo, CommandLineFilename, False);
+end;
+
+procedure TCompileForm.MemosTabSetClick(Sender: TObject);
+
+  { Also see MemoToTabIndex }
+  function TabIndexToMemoIndex(const TabIndex, MaxTabIndex: Integer): Integer;
+  begin
+    if TabIndex = 0 then
+      Result := 0 { First tab displays the main memo which is FMemos[0] }
+    else if FPreprocessorOutputMemo.Used and (TabIndex = MaxTabIndex) then
+      Result := 1 { Last tab displays the preprocessor output memo which is FMemos[1] }
+    else
+      Result := TabIndex+1; { Other tabs display include files which start second tab but at FMemos[2] }
+  end;
+
+var
+  Memo: TCompScintEdit;
+  TabIndex, MaxTabIndex: Integer;
+begin
+  FActiveMemo.CancelAutoComplete;
+
+  MaxTabIndex := MemosTabSet.Tabs.Count-1;
+  for TabIndex := 0 to MaxTabIndex do begin
+    Memo := FMemos[TabIndexToMemoIndex(TabIndex, MaxTabIndex)];
+    Memo.Visible := (TabIndex = MemosTabSet.TabIndex);
+    if Memo.Visible then begin
+      FActiveMemo := Memo;
+      ActiveControl := Memo;
+    end;
+  end;
+  UpdateSaveMenuItemAndButton;
+  UpdateRunMenu;
+  UpdateCaretPosPanel;
+  UpdateEditModePanel;
+  UpdateModifiedPanel;
+end;
+
+procedure TCompileForm.InitializeFindText(Dlg: TFindDialog);
+var
+  S: String;
+begin
+  S := FActiveMemo.SelText;
+  if (S <> '') and (Pos(#13, S) = 0) and (Pos(#10, S) = 0) then
+    Dlg.FindText := S
+  else
+    Dlg.FindText := FLastFindText;
+end;
+
+procedure TCompileForm.EFindClick(Sender: TObject);
+begin
+  ReplaceDialog.CloseDialog;
+  if FindDialog.Handle = 0 then
+    InitializeFindText(FindDialog);
+  if (Sender = EFind) or (Sender = EFindNext) then
+    FindDialog.Options := FindDialog.Options + [frDown]
+  else
+    FindDialog.Options := FindDialog.Options - [frDown];
+  FindDialog.Execute;
+end;
+
+procedure TCompileForm.EFindInFilesClick(Sender: TObject);
+begin
+  InitializeFindText(FindInFilesDialog);
+  FindInFilesDialog.Execute;
+end;
+
+procedure TCompileForm.EFindNextOrPreviousClick(Sender: TObject);
+begin
+  if FLastFindText = '' then
+    EFindClick(Sender)
+  else begin
+    if Sender = EFindNext then
+      FLastFindOptions := FLastFindOptions + [frDown]
+    else
+      FLastFindOptions := FLastFindOptions - [frDown];
+    FindNext;
+  end;
+end;
+
+procedure TCompileForm.FindNext;
+var
+  StartPos, EndPos: Integer;
+  Range: TScintRange;
+begin
+  if frDown in FLastFindOptions then begin
+    StartPos := FActiveMemo.Selection.EndPos;
+    EndPos := FActiveMemo.RawTextLength;
+  end
+  else begin
+    StartPos := FActiveMemo.Selection.StartPos;
+    EndPos := 0;
+  end;
+  if FActiveMemo.FindText(StartPos, EndPos, FLastFindText,
+     FindOptionsToSearchOptions(FLastFindOptions), Range) then
+    FActiveMemo.Selection := Range
+  else
+    MsgBoxFmt('Cannot find "%s"', [FLastFindText], SCompilerFormCaption,
+      mbInformation, MB_OK);
+end;
+
+procedure TCompileForm.StoreLastFindOptions(Sender: TObject);
+begin
+  with Sender as TFindDialog do begin
+    FLastFindOptions := Options;
+    FLastFindText := FindText;
+  end;
+end;
+
+procedure TCompileForm.FindDialogFind(Sender: TObject);
+begin
+  { This event handler is shared between FindDialog & ReplaceDialog }
+  
+  { Save a copy of the current text so that InitializeFindText doesn't
+    mess up the operation of Edit | Find Next }
+  StoreLastFindOptions(Sender);
+  FindNext;
+end;
+
+procedure TCompileForm.FindInFilesDialogFind(Sender: TObject);
+var
+  Memo: TCompScintFileEdit;
+  Hits, FileHits, Files, StartPos, EndPos, Line: Integer;
+  Range: TScintRange;
+  FindResult: TFindResult;
+  Prefix: String;
+begin
+  StoreLastFindOptions(Sender);
+
+  FindResultsList.Clear;
+  SendMessage(FindResultsList.Handle, LB_SETHORIZONTALEXTENT, 0, 0);
+  FFindResults.Clear;
+
+  Hits := 0;
+  Files := 0;
+
+  for Memo in FFileMemos do begin
+    if Memo.Used then begin
+      StartPos := 0;
+      EndPos := Memo.RawTextLength;
+      FileHits := 0;
+      while (StartPos < EndPos) and
+            Memo.FindText(StartPos, EndPos, FLastFindText,
+              FindOptionsToSearchOptions(FLastFindOptions), Range) do begin
+        Line := Memo.GetLineFromPosition(Range.StartPos);
+        Prefix := Format('  Line %d: ', [Line+1]);
+        FindResult := TFindResult.Create;
+        FindResult.Filename := Memo.Filename;
+        FindResult.Line := Line;
+        FindResult.LineStartPos := Memo.GetPositionFromLine(Line);
+        FindResult.Range := Range;
+        FindResult.PrefixStringLength := Length(Prefix);
+        FFindResults.Add(FindResult);
+        FindResultsList.Items.AddObject(Prefix + Memo.Lines[Line], FindResult);
+        Inc(FileHits);
+        StartPos := Range.EndPos;
+      end;
+      Inc(Files);
+      if FileHits > 0 then begin
+        Inc(Hits, FileHits);
+        FindResultsList.Items.Insert(FindResultsList.Count-FileHits, Format('%s (%d hits):', [Memo.Filename, FileHits]));
+      end;
+    end;
+  end;
+
+  FindResultsList.Items.Insert(0, Format('Find "%s" (%d hits in %d files)', [FindInFilesDialog.FindText, Hits, Files]));
+
+  FindInFilesDialog.CloseDialog;
+
+  OutputTabSet.TabIndex := tiFindResults;
+  SetStatusPanelVisible(True);
+end;
+
+procedure TCompileForm.EReplaceClick(Sender: TObject);
+begin
+  FindDialog.CloseDialog;
+  if ReplaceDialog.Handle = 0 then begin
+    InitializeFindText(ReplaceDialog);
+    ReplaceDialog.ReplaceText := FLastReplaceText;
+  end;
+  ReplaceDialog.Execute;
+end;
+
+procedure TCompileForm.ReplaceDialogReplace(Sender: TObject);
+var
+  ReplaceCount, Pos: Integer;
+  Range, NewRange: TScintRange;
+begin
+  FLastFindOptions := ReplaceDialog.Options;
+  FLastFindText := ReplaceDialog.FindText;
+  FLastReplaceText := ReplaceDialog.ReplaceText;
+
+  if frReplaceAll in FLastFindOptions then begin
+    ReplaceCount := 0;
+    FActiveMemo.BeginUndoAction;
+    try
+      Pos := 0;
+      while FActiveMemo.FindText(Pos, FActiveMemo.RawTextLength, FLastFindText,
+         FindOptionsToSearchOptions(FLastFindOptions), Range) do begin
+        NewRange := FActiveMemo.ReplaceTextRange(Range.StartPos, Range.EndPos, FLastReplaceText);
+        Pos := NewRange.EndPos;
+        Inc(ReplaceCount);
+      end;
+    finally
+      FActiveMemo.EndUndoAction;
+    end;
+    if ReplaceCount = 0 then
+      MsgBoxFmt('Cannot find "%s"', [FLastFindText], SCompilerFormCaption,
+        mbInformation, MB_OK)
+    else
+      MsgBoxFmt('%d occurrence(s) replaced.', [ReplaceCount], SCompilerFormCaption,
+        mbInformation, MB_OK);
+  end
+  else begin
+    if FActiveMemo.SelTextEquals(FLastFindText, frMatchCase in FLastFindOptions) then
+      FActiveMemo.SelText := FLastReplaceText;
+    FindNext;
+  end;
+end;
+
+procedure TCompileForm.UpdateStatusPanelHeight(H: Integer);
+var
+  MinHeight, MaxHeight: Integer;
+begin
+  MinHeight := (3 * DebugOutputList.ItemHeight + ToCurrentPPI(4)) + OutputTabSet.Height;
+  MaxHeight := BodyPanel.ClientHeight - ToCurrentPPI(48) - SplitPanel.Height;
+  if H > MaxHeight then H := MaxHeight;
+  if H < MinHeight then H := MinHeight;
+  StatusPanel.Height := H;
+end;
+
+procedure TCompileForm.UpdateOutputTabSetListsItemHeightAndDebugTimeWidth;
+begin
+  CompilerOutputList.Canvas.Font.Assign(CompilerOutputList.Font);
+  CompilerOutputList.ItemHeight := CompilerOutputList.Canvas.TextHeight('0') + 1;
+
+  DebugOutputList.Canvas.Font.Assign(DebugOutputList.Font);
+  FDebugLogListTimestampsWidth := DebugOutputList.Canvas.TextWidth(Format('[00%s00%s00%s000]   ', [FormatSettings.TimeSeparator, FormatSettings.TimeSeparator, FormatSettings.DecimalSeparator]));
+  DebugOutputList.ItemHeight := DebugOutputList.Canvas.TextHeight('0') + 1;
+
+  DebugCallStackList.Canvas.Font.Assign(DebugCallStackList.Font);
+  DebugCallStackList.ItemHeight := DebugCallStackList.Canvas.TextHeight('0') + 1;
+
+  FindResultsList.Canvas.Font.Assign(FindResultsList.Font);
+  FindResultsList.ItemHeight := FindResultsList.Canvas.TextHeight('0') + 1;
+end;
+
+procedure TCompileForm.SplitPanelMouseMove(Sender: TObject;
+  Shift: TShiftState; X, Y: Integer);
+begin
+  if (ssLeft in Shift) and StatusPanel.Visible then begin
+    UpdateStatusPanelHeight(BodyPanel.ClientToScreen(Point(0, 0)).Y -
+      SplitPanel.ClientToScreen(Point(0, Y)).Y +
+      BodyPanel.ClientHeight - (SplitPanel.Height div 2));
+  end;
+end;
+
+procedure TCompileForm.TMenuClick(Sender: TObject);
+var
+  MemoIsReadOnly: Boolean;
+begin
+  MemoIsReadOnly := FActiveMemo.ReadOnly;
+  TGenerateGUID.Enabled := not MemoIsReadOnly;
+  TInsertMsgBox.Enabled := not MemoIsReadOnly;
+end;
+
+procedure TCompileForm.TAddRemoveProgramsClick(Sender: TObject);
+begin
+  StartAddRemovePrograms;
+end;
+
+procedure TCompileForm.TGenerateGUIDClick(Sender: TObject);
+begin
+  if MsgBox('The generated GUID will be inserted into the editor at the cursor position. Continue?',
+     SCompilerFormCaption, mbConfirmation, MB_YESNO) = IDYES then
+    FActiveMemo.SelText := GenerateGuid;
+end;
+
+procedure TCompileForm.TInsertMsgBoxClick(Sender: TObject);
+var
+  MsgBoxForm: TMBDForm;
+begin
+  MsgBoxForm := TMBDForm.Create(Application);
+  try
+    if MsgBoxForm.ShowModal = mrOk then
+      FActiveMemo.SelText := MsgBoxForm.Text;
+  finally
+    MsgBoxForm.Free;
+  end;
+end;
+
+procedure TCompileForm.TSignToolsClick(Sender: TObject);
+var
+  SignToolsForm: TSignToolsForm;
+  Ini: TConfigIniFile;
+  I: Integer;
+begin
+  SignToolsForm := TSignToolsForm.Create(Application);
+  try
+    SignToolsForm.SignTools := FSignTools;
+
+    if SignToolsForm.ShowModal <> mrOK then
+      Exit;
+
+    FSignTools.Assign(SignToolsForm.SignTools);
+
+    { Save new options }
+    Ini := TConfigIniFile.Create;
+    try
+      Ini.EraseSection('SignTools');
+      for I := 0 to FSignTools.Count-1 do
+        Ini.WriteString('SignTools', 'SignTool' + IntToStr(I), FSignTools[I]);
+    finally
+      Ini.Free;
+    end;
+  finally
+    SignToolsForm.Free;
+  end;
+end;
+
+procedure TCompileForm.TOptionsClick(Sender: TObject);
+var
+  OptionsForm: TOptionsForm;
+  Ini: TConfigIniFile;
+  Memo: TCompScintEdit;
+begin
+  OptionsForm := TOptionsForm.Create(Application);
+  try
+    OptionsForm.StartupCheck.Checked := FOptions.ShowStartupForm;
+    OptionsForm.WizardCheck.Checked := FOptions.UseWizard;
+    OptionsForm.AutosaveCheck.Checked := FOptions.Autosave;
+    OptionsForm.BackupCheck.Checked := FOptions.MakeBackups;
+    OptionsForm.FullPathCheck.Checked := FOptions.FullPathInTitleBar;
+    OptionsForm.UndoAfterSaveCheck.Checked := FOptions.UndoAfterSave;
+    OptionsForm.PauseOnDebuggerExceptionsCheck.Checked := FOptions.PauseOnDebuggerExceptions;
+    OptionsForm.RunAsDifferentUserCheck.Checked := FOptions.RunAsDifferentUser;
+    OptionsForm.AutoCompleteCheck.Checked := FOptions.AutoComplete;
+    OptionsForm.UseSynHighCheck.Checked := FOptions.UseSyntaxHighlighting;
+    OptionsForm.ColorizeCompilerOutputCheck.Checked := FOptions.ColorizeCompilerOutput;
+    OptionsForm.UnderlineErrorsCheck.Checked := FOptions.UnderlineErrors;
+    OptionsForm.CursorPastEOLCheck.Checked := FOptions.CursorPastEOL;
+    OptionsForm.TabWidthEdit.Text := IntToStr(FOptions.TabWidth);
+    OptionsForm.UseTabCharacterCheck.Checked := FOptions.UseTabCharacter;
+    OptionsForm.WordWrapCheck.Checked := FOptions.WordWrap;
+    OptionsForm.AutoIndentCheck.Checked := FOptions.AutoIndent;
+    OptionsForm.IndentationGuidesCheck.Checked := FOptions.IndentationGuides;
+    OptionsForm.GutterLineNumbersCheck.Checked := FOptions.GutterLineNumbers;
+    OptionsForm.ShowPreprocessorOutputCheck.Checked := FOptions.ShowPreprocessorOutput;
+    OptionsForm.OpenIncludedFilesCheck.Checked := FOptions.OpenIncludedFiles;
+    OptionsForm.ThemeComboBox.ItemIndex := Ord(FOptions.ThemeType);
+    OptionsForm.FontPanel.Font.Assign(FMainMemo.Font);
+    OptionsForm.FontPanel.ParentBackground := False;
+    OptionsForm.FontPanel.Color := FMainMemo.Color;
+
+    if OptionsForm.ShowModal <> mrOK then
+      Exit;
+
+    FOptions.ShowStartupForm := OptionsForm.StartupCheck.Checked;
+    FOptions.UseWizard := OptionsForm.WizardCheck.Checked;
+    FOptions.Autosave := OptionsForm.AutosaveCheck.Checked;
+    FOptions.MakeBackups := OptionsForm.BackupCheck.Checked;
+    FOptions.FullPathInTitleBar := OptionsForm.FullPathCheck.Checked;
+    FOptions.UndoAfterSave := OptionsForm.UndoAfterSaveCheck.Checked;
+    FOptions.PauseOnDebuggerExceptions := OptionsForm.PauseOnDebuggerExceptionsCheck.Checked;
+    FOptions.RunAsDifferentUser := OptionsForm.RunAsDifferentUserCheck.Checked;
+    FOptions.AutoComplete := OptionsForm.AutoCompleteCheck.Checked;
+    FOptions.UseSyntaxHighlighting := OptionsForm.UseSynHighCheck.Checked;
+    FOptions.ColorizeCompilerOutput := OptionsForm.ColorizeCompilerOutputCheck.Checked;
+    FOptions.UnderlineErrors := OptionsForm.UnderlineErrorsCheck.Checked;
+    FOptions.CursorPastEOL := OptionsForm.CursorPastEOLCheck.Checked;
+    FOptions.TabWidth := StrToInt(OptionsForm.TabWidthEdit.Text);
+    FOptions.UseTabCharacter := OptionsForm.UseTabCharacterCheck.Checked;
+    FOptions.WordWrap := OptionsForm.WordWrapCheck.Checked;
+    FOptions.AutoIndent := OptionsForm.AutoIndentCheck.Checked;
+    FOptions.IndentationGuides := OptionsForm.IndentationGuidesCheck.Checked;
+    FOptions.GutterLineNumbers := OptionsForm.GutterLineNumbersCheck.Checked;
+    FOptions.ShowPreprocessorOutput := OptionsForm.ShowPreprocessorOutputCheck.Checked;
+    FOptions.OpenIncludedFiles := OptionsForm.OpenIncludedFilesCheck.Checked;
+    FOptions.ThemeType := TThemeType(OptionsForm.ThemeComboBox.ItemIndex);
+    
+    UpdateCaption;
+    UpdatePreprocMemos;
+    for Memo in FMemos do begin
+      { Move caret to start of line to ensure it doesn't end up in the middle
+        of a double-byte character if the code page changes from SBCS to DBCS }
+      Memo.CaretLine := Memo.CaretLine;
+      Memo.Font.Assign(OptionsForm.FontPanel.Font);
+    end;
+    SyncEditorOptions;
+    UpdateNewMainFileButtons;
+    UpdateTheme;
+
+    { Save new options }
+    Ini := TConfigIniFile.Create;
+    try
+      Ini.WriteBool('Options', 'ShowStartupForm', FOptions.ShowStartupForm);
+      Ini.WriteBool('Options', 'UseWizard', FOptions.UseWizard);
+      Ini.WriteBool('Options', 'Autosave', FOptions.Autosave);
+      Ini.WriteBool('Options', 'MakeBackups', FOptions.MakeBackups);
+      Ini.WriteBool('Options', 'FullPathInTitleBar', FOptions.FullPathInTitleBar);
+      Ini.WriteBool('Options', 'UndoAfterSave', FOptions.UndoAfterSave);
+      Ini.WriteBool('Options', 'PauseOnDebuggerExceptions', FOptions.PauseOnDebuggerExceptions);
+      Ini.WriteBool('Options', 'RunAsDifferentUser', FOptions.RunAsDifferentUser);
+      Ini.WriteBool('Options', 'AutoComplete', FOptions.AutoComplete);
+      Ini.WriteBool('Options', 'UseSynHigh', FOptions.UseSyntaxHighlighting);
+      Ini.WriteBool('Options', 'ColorizeCompilerOutput', FOptions.ColorizeCompilerOutput);
+      Ini.WriteBool('Options', 'UnderlineErrors', FOptions.UnderlineErrors);
+      Ini.WriteBool('Options', 'EditorCursorPastEOL', FOptions.CursorPastEOL);
+      Ini.WriteInteger('Options', 'TabWidth', FOptions.TabWidth);
+      Ini.WriteBool('Options', 'UseTabCharacter', FOptions.UseTabCharacter);
+      Ini.WriteBool('Options', 'WordWrap', FOptions.WordWrap);
+      Ini.WriteBool('Options', 'AutoIndent', FOptions.AutoIndent);
+      Ini.WriteBool('Options', 'IndentationGuides', FOptions.IndentationGuides);
+      Ini.WriteBool('Options', 'GutterLineNumbers', FOptions.GutterLineNumbers);
+      Ini.WriteBool('Options', 'ShowPreprocessorOutput', FOptions.ShowPreprocessorOutput);
+      Ini.WriteBool('Options', 'OpenIncludedFiles', FOptions.OpenIncludedFiles);
+      Ini.WriteInteger('Options', 'ThemeType', Ord(FOptions.ThemeType)); { Also see Destroy }
+      Ini.WriteString('Options', 'EditorFontName', FMainMemo.Font.Name);
+      Ini.WriteInteger('Options', 'EditorFontSize', FMainMemo.Font.Size);
+      Ini.WriteInteger('Options', 'EditorFontCharset', FMainMemo.Font.Charset);
+    finally
+      Ini.Free;
+    end;
+  finally
+    OptionsForm.Free;
+  end;
+end;
+
+{ Also see TabIndexToMemoIndex }
+function TCompileForm.MemoToTabIndex(const AMemo: TCompScintEdit): Integer;
+begin
+  if AMemo = FMainMemo then
+    Result := 0 { First tab displays the main memo  }
+  else if AMemo = FPreprocessorOutputMemo then begin
+    if not FPreprocessorOutputMemo.Used then
+      raise Exception.Create('not FPreprocessorOutputMemo.Used');
+    Result := MemosTabSet.Tabs.Count-1 { Last tab displays the preprocessor output memo }
+  end else
+    Result := FFileMemos.IndexOf(AMemo as TCompScintFileEdit) { Other tabs display include files which start second tab }
+end;
+
+procedure TCompileForm.MoveCaretAndActivateMemo(const AMemo: TCompScintEdit; const LineNumber: Integer;
+  const AlwaysResetColumn: Boolean);
+var
+  Pos: Integer;
+begin
+  { Move caret }
+  if AlwaysResetColumn or (AMemo.CaretLine <> LineNumber) then
+    Pos := AMemo.GetPositionFromLine(LineNumber)
+  else
+    Pos := AMemo.CaretPosition;
+
+  { If the line isn't in view, scroll so that it's in the center }
+  if not AMemo.IsPositionInViewVertically(Pos) then
+    AMemo.TopLine := AMemo.GetVisibleLineFromDocLine(LineNumber) -
+      (AMemo.LinesInWindow div 2);
+
+  AMemo.CaretPosition := Pos;
+
+  { Activate memo }
+  MemosTabSet.TabIndex := MemoToTabIndex(AMemo);
+end;
+
+procedure TCompileForm.SetErrorLine(const AMemo: TCompScintFileEdit; const ALine: Integer);
+var
+  OldLine: Integer;
+begin
+  if AMemo <> FErrorMemo then begin
+    SetErrorLine(FErrorMemo, -1);
+    FErrorMemo := AMemo;
+  end;
+
+  if FErrorMemo.ErrorLine <> ALine then begin
+    OldLine := FErrorMemo.ErrorLine;
+    FErrorMemo.ErrorLine := ALine;
+    if OldLine >= 0 then
+      UpdateLineMarkers(FErrorMemo, OldLine);
+    if FErrorMemo.ErrorLine >= 0 then begin
+      FErrorMemo.ErrorCaretPosition := FErrorMemo.CaretPosition;
+      UpdateLineMarkers(FErrorMemo, FErrorMemo.ErrorLine);
+    end;
+  end;
+end;
+
+procedure TCompileForm.SetStepLine(const AMemo: TCompScintFileEdit; ALine: Integer);
+var
+  OldLine: Integer;
+begin
+  if AMemo <> FStepMemo then begin
+    SetStepLine(FStepMemo, -1);
+    FStepMemo := AMemo;
+  end;
+
+  if FStepMemo.StepLine <> ALine then begin
+    OldLine := FStepMemo.StepLine;
+    FStepMemo.StepLine := ALine;
+    if OldLine >= 0 then
+      UpdateLineMarkers(FStepMemo, OldLine);
+    if FStepMemo.StepLine >= 0 then
+      UpdateLineMarkers(FStepMemo, FStepMemo.StepLine);
+  end;
+end;
+
+procedure TCompileForm.HideError;
+begin
+  SetErrorLine(FErrorMemo, -1);
+  if not FCompiling then
+    StatusBar.Panels[spExtraStatus].Text := '';
+end;
+
+procedure TCompileForm.UpdateCaretPosPanel;
+begin
+  StatusBar.Panels[spCaretPos].Text := Format('%4d:%4d', [FActiveMemo.CaretLine + 1,
+    FActiveMemo.CaretColumnExpanded + 1]);
+end;
+
+procedure TCompileForm.UpdateEditModePanel;
+const
+  InsertText: array[Boolean] of String = ('Overwrite', 'Insert');
+begin
+  if FActiveMemo.ReadOnly then
+    StatusBar.Panels[spEditMode].Text := 'Read only'
+  else
+    StatusBar.Panels[spEditMode].Text := InsertText[FActiveMemo.InsertMode];
+end;
+
+procedure TCompileForm.UpdateMemosTabSetVisibility;
+begin
+  MemosTabSet.Visible := FPreprocessorOutputMemo.Used or FFileMemos[FirstIncludedFilesMemoIndex].Used;
+  if not MemosTabSet.Visible then
+    MemosTabSet.TabIndex := 0; { For next time }
+end;
+
+procedure TCompileForm.UpdateModifiedPanel;
+begin
+  if FActiveMemo.Modified then
+    StatusBar.Panels[spModified].Text := 'Modified'
+  else
+    StatusBar.Panels[spModified].Text := '';
+end;
+
+procedure TCompileForm.UpdatePreprocMemos;
+
+  procedure UpdatePreprocessorOutputMemo(const NewTabs, NewHints: TStringList);
+  begin
+    if FOptions.ShowPreprocessorOutput and (FPreprocessorOutput <> '') and
+       not SameStr(TrimRight(FMainMemo.Lines.Text), FPreprocessorOutput) then begin
+      NewTabs.Add('Preprocessor Output');
+      NewHints.Add('');
+      FPreprocessorOutputMemo.ReadOnly := False;
+      try
+        FPreprocessorOutputMemo.Lines.Text := FPreprocessorOutput;
+        FPreprocessorOutputMemo.ClearUndo;
+      finally
+        FPreprocessorOutputMemo.ReadOnly := True;
+      end;
+      FPreprocessorOutputMemo.Used := True;
+    end else begin
+      FPreprocessorOutputMemo.Used := False;
+      FPreprocessorOutputMemo.Visible := False;
+    end;
+  end;
+
+  procedure UpdateIncludedFilesMemos(const NewTabs, NewHints: TStringList);
+  var
+    IncludedFile: TIncludedFile;
+    I, NextMemoIndex, NewTabIndex: Integer;
+  begin
+    if FOptions.OpenIncludedFiles and (FIncludedFiles.Count > 0) then begin
+      NextMemoIndex := FirstIncludedFilesMemoIndex;
+      FLoadingIncludedFiles := True;
+      try
+        for IncludedFile in FIncludedFiles do begin
+          IncludedFile.Memo := FFileMemos[NextMemoIndex];
+          try
+            if not IncludedFile.Memo.Used or
+              ((PathCompare(IncludedFile.Memo.Filename, IncludedFile.Filename) <> 0) or
+                not IncludedFile.HasLastWriteTime or
+                (CompareFileTime(IncludedFile.Memo.FileLastWriteTime, IncludedFile.LastWriteTime) <> 0)) then begin
+              IncludedFile.Memo.Filename := IncludedFile.Filename;
+              IncludedFile.Memo.CompilerFileIndex := IncludedFile.CompilerFileIndex;
+              IncludedFile.Memo.BreakPoints.Clear;
+              OpenFile(IncludedFile.Memo, IncludedFile.Filename, False); { Also updates FileLastWriteTime }
+              IncludedFile.Memo.Used := True;
+            end else if IncludedFile.Memo.CompilerFileIndex = UnknownCompilerFileIndex then begin
+             { Previously the included file came from the history }
+              IncludedFile.Memo.CompilerFileIndex := IncludedFile.CompilerFileIndex;
+            end;
+            NewTabIndex := 1+NextMemoIndex-FirstIncludedFilesMemoIndex;
+            NewTabs.Insert(NewTabIndex, PathExtractName(IncludedFile.Filename));
+            NewHints.Insert(NewTabIndex, GetFileTitle(IncludedFile.Filename));
+
+            Inc(NextMemoIndex);
+            if NextMemoIndex = FFileMemos.Count then
+              Break; { We're out of memos :( }
+          except on E: Exception do
+            begin
+              StatusMessage(smkWarning, 'Failed to open included file: ' + E.Message);
+              IncludedFile.Memo := nil;
+            end;
+          end;
+        end;
+      finally
+        FLoadingIncludedFiles := False;
+      end;
+      { Hide any remaining memos }
+      for I := NextMemoIndex to FFileMemos.Count-1 do begin
+        FFileMemos[I].BreakPoints.Clear;
+        FFileMemos[I].Used := False;
+        FFileMemos[I].Visible := False;
+      end;
+    end else begin
+      for I := FirstIncludedFilesMemoIndex to FFileMemos.Count-1 do begin
+        FFileMemos[I].BreakPoints.Clear;
+        FFileMemos[I].Used := False;
+        FFileMemos[I].Visible := False;
+      end;
+      for IncludedFile in FIncludedFiles do
+        IncludedFile.Memo := nil;
+    end;
+  end;
+
+var
+  NewTabs, NewHints: TStringList;
+  I, SaveTabIndex: Integer;
+  SaveTabName: String;
+begin
+  NewTabs := nil;
+  NewHints := nil;
+  try
+    NewTabs := TStringList.Create;
+    NewTabs.Add(MemosTabSet.Tabs[0]); { 'Main Script' }
+    NewHints := TStringList.Create;
+    NewHints.Add(GetFileTitle(FMainMemo.Filename));
+
+    UpdatePreprocessorOutputMemo(NewTabs, NewHints);
+    UpdateIncludedFilesMemos(NewTabs, NewHints);
+
+    { Set new tabs, try keep same file open }
+    SaveTabIndex := MemosTabSet.TabIndex;
+    SaveTabName := MemosTabSet.Tabs[MemosTabSet.TabIndex];
+    MemosTabSet.Tabs := NewTabs;
+    MemosTabSet.Hints := NewHints;
+    I := MemosTabSet.Tabs.IndexOf(SaveTabName);
+    if I <> -1 then
+       MemosTabSet.TabIndex := I;
+    if MemosTabSet.TabIndex = SaveTabIndex then begin
+      { If TabIndex stayed the same then the tabset won't perform a Click but we need this to make
+       sure the right memo is visible - so trigger it ourselves }
+      MemosTabSetClick(MemosTabSet);
+   end;
+  finally
+    NewHints.Free;
+    NewTabs.Free;
+  end;
+
+  UpdateMemosTabSetVisibility;
+  UpdateBevel1Visibility;
+end;
+
+procedure TCompileForm.MemoUpdateUI(Sender: TObject);
+
+  procedure UpdatePendingSquiggly;
+  var
+    Pos: Integer;
+    Value: Boolean;
+  begin
+    { Check for the inPendingSquiggly indicator on either side of the caret }
+    Pos := FActiveMemo.CaretPosition;
+    Value := False;
+    if FActiveMemo.CaretVirtualSpace = 0 then begin
+      Value := (inPendingSquiggly in FActiveMemo.GetIndicatorsAtPosition(Pos));
+      if not Value and (Pos > 0) then
+        Value := (inPendingSquiggly in FActiveMemo.GetIndicatorsAtPosition(Pos-1));
+    end;
+    if FOnPendingSquiggly <> Value then begin
+      FOnPendingSquiggly := Value;
+      { If caret has left a pending squiggly, force restyle of the line }
+      if not Value then begin
+        { Stop reporting the caret position to the styler (until the next
+          Change event) so the token doesn't re-enter pending-squiggly state
+          if the caret comes back and something restyles the line }
+        FActiveMemo.ReportCaretPositionToStyler := False;
+        FActiveMemo.RestyleLine(FActiveMemo.GetLineFromPosition(FPendingSquigglyCaretPos));
+      end;
+    end;
+    FPendingSquigglyCaretPos := Pos;
+  end;
+
+  procedure UpdateBraceHighlighting;
+  var
+    Section: TInnoSetupStylerSection;
+    Pos, MatchPos: Integer;
+    C: AnsiChar;
+  begin
+    Section := FMemosStyler.GetSectionFromLineState(FActiveMemo.Lines.State[FActiveMemo.CaretLine]);
+    if (Section <> scNone) and (FActiveMemo.CaretVirtualSpace = 0) then begin
+      Pos := FActiveMemo.CaretPosition;
+      C := FActiveMemo.GetCharAtPosition(Pos);
+      if C in ['(', '[', '{'] then begin
+        MatchPos := FActiveMemo.GetPositionOfMatchingBrace(Pos);
+        if MatchPos >= 0 then begin
+          FActiveMemo.SetBraceHighlighting(Pos, MatchPos);
+          Exit;
+        end;
+      end;
+      if Pos > 0 then begin
+        Pos := FActiveMemo.GetPositionBefore(Pos);
+        C := FActiveMemo.GetCharAtPosition(Pos);
+        if C in [')', ']', '}'] then begin
+          MatchPos := FActiveMemo.GetPositionOfMatchingBrace(Pos);
+          if MatchPos >= 0 then begin
+            FActiveMemo.SetBraceHighlighting(Pos, MatchPos);
+            Exit;
+          end;
+        end;
+      end;
+    end;
+    FActiveMemo.SetBraceHighlighting(-1, -1);
+  end;
+
+begin
+  if (Sender = FErrorMemo) and ((FErrorMemo.ErrorLine < 0) or (FErrorMemo.CaretPosition <> FErrorMemo.ErrorCaretPosition)) then
+    HideError;
+  UpdateCaretPosPanel;
+  UpdatePendingSquiggly;
+  UpdateBraceHighlighting;
+  if Sender = FActiveMemo then
+    UpdateEditModePanel;
+end;
+
+procedure TCompileForm.MemoModifiedChange(Sender: TObject);
+begin
+  if Sender = FActiveMemo then
+    UpdateModifiedPanel;
+end;
+
+procedure TCompileForm.MemoChange(Sender: TObject; const Info: TScintEditChangeInfo);
+
+  procedure MemoLinesInsertedOrDeleted(Memo: TCompScintFileEdit);
+  var
+    FirstAffectedLine, Line, LinePos: Integer;
+  begin
+    Line := Memo.GetLineFromPosition(Info.StartPos);
+    LinePos := Memo.GetPositionFromLine(Line);
+    FirstAffectedLine := Line;
+    { If the deletion/insertion does not start on the first character of Line,
+      then we consider the first deleted/inserted line to be the following
+      line (Line+1). This way, if you press Del at the end of line 1, the dot
+      on line 2 is removed, while line 1's dot stays intact. }
+    if Info.StartPos > LinePos then
+      Inc(Line);
+    if Info.LinesDelta > 0 then
+      MemoLinesInserted(Memo, Line, Info.LinesDelta)
+    else
+      MemoLinesDeleted(Memo, Line, -Info.LinesDelta, FirstAffectedLine);
+  end;
+
+var
+  Memo: TCompScintFileEdit;
+begin
+  if not (Sender is TCompScintFileEdit) or ((Sender <> FMainMemo) and FLoadingIncludedFiles) then
+    Exit;
+
+  Memo := TCompScintFileEdit(Sender);
+
+  FModifiedAnySinceLastCompile := True;
+  if FDebugging then
+    FModifiedAnySinceLastCompileAndGo := True
+  else begin
+    { Modified while not debugging or loading included files; free the debug info and clear the dots }
+    DestroyDebugInfo;
+  end;
+
+  if Info.LinesDelta <> 0 then
+    MemoLinesInsertedOrDeleted(Memo);
+
+  if Memo = FErrorMemo then begin
+    { When the Delete key is pressed, the caret doesn't move, so reset
+      FErrorCaretPosition to ensure that OnUpdateUI calls HideError }
+    FErrorMemo.ErrorCaretPosition := -1;
+  end;
+
+  { The change should trigger restyling. Allow the styler to see the current
+    caret position in case it wants to set a pending squiggly indicator. }
+  Memo.ReportCaretPositionToStyler := True;
+end;
+
+procedure TCompileForm.InitiateAutoComplete(const Key: AnsiChar);
+
+  function CheckWhiteSpace(const Memo: TCompScintEdit; const LinePos, WordStartPos: Integer): Boolean;
+  var
+    I: Integer;
+    C: AnsiChar;
+  begin
+    { Only allow autocompletion if no non-whitespace characters exist before the current word on the line }
+    I := WordStartPos;
+    Result := False;
+    while I > LinePos do begin
+      I := FActiveMemo.GetPositionBefore(I);
+      if I < LinePos then
+        Exit;  { shouldn't get here }
+      C := FActiveMemo.GetCharAtPosition(I);
+      if C > ' ' then
+        Exit;
+    end;
+    Result := True;
+  end;
+
+var
+  CaretPos, Line, LinePos, WordStartPos, WordEndPos, CharsBefore,
+    PrevWordStartPos, PrevWordEndPos, I, LangNamePos: Integer;
+  Section: TInnoSetupStylerSection;
+  IsParamSection: Boolean;
+  WordList: AnsiString;
+  FoundSemicolon, FoundFlagsOrType, FoundDot: Boolean;
+  C: AnsiChar;
+  S: String;
+begin
+  if FActiveMemo.AutoCompleteActive or FActiveMemo.ReadOnly then
+    Exit;
+
+  FActiveMemo.CaretPosition := FActiveMemo.CaretPosition;  { clear any selection }
+  CaretPos := FActiveMemo.CaretPosition;
+  Line := FActiveMemo.GetLineFromPosition(CaretPos);
+  LinePos := FActiveMemo.GetPositionFromLine(Line);
+
+  WordStartPos := FActiveMemo.GetWordStartPosition(CaretPos, True);
+  WordEndPos := FActiveMemo.GetWordEndPosition(CaretPos, True);
+  CharsBefore := CaretPos - WordStartPos;
+
+  { Don't start autocompletion after a character is typed if there are any
+    word characters adjacent to the character }
+  if Key <> #0 then begin
+    if CharsBefore > 1 then
+      Exit;
+    if WordEndPos > CaretPos then
+      Exit;
+  end;
+
+  case FActiveMemo.GetCharAtPosition(WordStartPos) of
+    '#':
+      begin
+        if not CheckWhiteSpace(FActiveMemo, LinePos, WordStartPos) then
+          Exit;
+        WordList := FMemosStyler.ISPPDirectivesWordList;
+        FActiveMemo.SetAutoCompleteFillupChars(' ');
+      end;
+    '{':
+      begin
+        WordList := FMemosStyler.ConstantsWordList;
+        FActiveMemo.SetAutoCompleteFillupChars('\:');
+      end;
+    '[':
+      begin
+        if not CheckWhiteSpace(FActiveMemo, LinePos, WordStartPos) then
+          Exit;
+        WordList := FMemosStyler.SectionsWordList;
+        FActiveMemo.SetAutoCompleteFillupChars('');
+      end;
+    else
+      begin
+        Section := FMemosStyler.GetSectionFromLineState(FActiveMemo.Lines.State[Line]);
+        if Section = scCode then begin
+          { Only allow autocompletion if the previous word on the line is 'function' or 'procedure',
+            exactly 1 space exists between it and the current word and no non-whitespace characters
+            exist before it on the line }
+          I := FActiveMemo.GetPositionBefore(WordStartPos);
+          if I < LinePos then
+            Exit;
+          if FActiveMemo.GetCharAtPosition(I) > ' ' then
+            Exit;
+          PrevWordEndPos := I;
+          PrevWordStartPos := FActiveMemo.GetWordStartPosition(PrevWordEndPos, True);
+          S := FActiveMemo.GetTextRange(PrevWordStartPos, PrevWordEndPos);
+          if SameText(S, 'procedure') then
+            WordList := FMemosStyler.EventFunctionsWordList[True]
+          else if SameText(S, 'function') then
+            WordList := FMemosStyler.EventFunctionsWordList[False]
+          else
+            Exit;
+          if not CheckWhiteSpace(FActiveMemo, LinePos, PrevWordStartPos) then
+            Exit;
+          FActiveMemo.SetAutoCompleteFillupChars('');
+        end else begin
+          IsParamSection := FMemosStyler.IsParamSection(Section);
+
+          { Only allow autocompletion if no non-whitespace characters exist before
+            the current word on the line, or after the last ';' or 'Flags:' or 'Type:' in parameterized
+            sections }
+          FoundSemicolon := False;
+          FoundFlagsOrType := False;
+          FoundDot := False;
+          I := WordStartPos;
+          while I > LinePos do begin
+            I := FActiveMemo.GetPositionBefore(I);
+            if I < LinePos then
+              Exit;  { shouldn't get here }
+            C := FActiveMemo.GetCharAtPosition(I);
+
+            if IsParamSection and (C in [';', ':']) and
+               FMemosStyler.IsSymbolStyle(FActiveMemo.GetStyleAtPosition(I)) then begin { Make sure it's an stSymbol ';' or ':' and not one inside a quoted string }
+              FoundSemicolon := C = ';';
+              if not FoundSemicolon then begin
+                PrevWordEndPos := I;
+                PrevWordStartPos := FActiveMemo.GetWordStartPosition(PrevWordEndPos, True);
+                S := FActiveMemo.GetTextRange(PrevWordStartPos, PrevWordEndPos);
+                FoundFlagsOrType := SameText(S, 'Flags') or
+                                    ((Section in [scInstallDelete, scUninstallDelete]) and SameText(S, 'Type'));
+              end else
+                FoundFlagsOrType := False;
+              Break;
+            end;
+            if (Section = scLangOptions) and (C = '.') and not FoundDot then begin
+              { Verify that a word (language name) precedes the '.', then check for
+                any non-whitespace characters before the word }
+              LangNamePos := FActiveMemo.GetWordStartPosition(I, True);
+              if LangNamePos >= I then
+                Exit;
+              I := LangNamePos;
+              FoundDot := True;
+            end
+            else begin
+              if C > ' ' then
+                Exit;
+            end;
+          end;
+          { Space can only initiate autocompletion after ';' or 'Flags:' or 'Type:' in parameterized sections }
+          if (Key = ' ') and not (FoundSemicolon or FoundFlagsOrType) then
+            Exit;
+
+          if FoundFlagsOrType then begin
+            WordList := FMemosStyler.FlagsWordList[Section];
+            if WordList = '' then
+              Exit;
+            if Key <> ' ' then  { Space initiating autocompletion also initiates a direct fillup if its a fillup char :( }
+              FActiveMemo.SetAutoCompleteFillupChars(' ')
+            else
+              FActiveMemo.SetAutoCompleteFillupChars('')
+          end else begin
+            WordList := FMemosStyler.KeywordsWordList[Section];
+            if WordList = '' then { Messages & CustomMessages }
+              Exit;
+            if IsParamSection then
+              FActiveMemo.SetAutoCompleteFillupChars(':')
+            else
+              FActiveMemo.SetAutoCompleteFillupChars('=');
+          end;
+        end;
+      end;
+  end;
+  FActiveMemo.ShowAutoComplete(CharsBefore, WordList);
+end;
+
+procedure TCompileForm.MemoCharAdded(Sender: TObject; Ch: AnsiChar);
+
+  function LineIsBlank(const Line: Integer): Boolean;
+  var
+    S: TScintRawString;
+    I: Integer;
+  begin
+    S := FActiveMemo.Lines.RawLines[Line];
+    for I := 1 to Length(S) do
+      if not(S[I] in [#9, ' ']) then begin
+        Result := False;
+        Exit;
+      end;
+    Result := True;
+  end;
+
+var
+  NewLine, PreviousLine, NewIndent, PreviousIndent: Integer;
+  RestartAutoComplete: Boolean;
+begin
+  if FOptions.AutoIndent and (Ch = FActiveMemo.LineEndingString[Length(FActiveMemo.LineEndingString)]) then begin
+    { Add to the new line any (remaining) indentation from the previous line }
+    NewLine := FActiveMemo.CaretLine;
+    PreviousLine := NewLine-1;
+    if PreviousLine >= 0 then begin
+      NewIndent := FActiveMemo.GetLineIndentation(NewLine);
+      { If no indentation was moved from the previous line to the new line
+        (i.e., there are no spaces/tabs directly to the right of the new
+        caret position), and the previous line is completely empty (0 length),
+        then use the indentation from the last line containing non-space
+        characters. }
+      if (NewIndent = 0) and (FActiveMemo.Lines.RawLineLengths[PreviousLine] = 0) then begin
+        Dec(PreviousLine);
+        while (PreviousLine >= 0) and LineIsBlank(PreviousLine) do
+          Dec(PreviousLine);
+      end;
+      if PreviousLine >= 0 then begin
+        PreviousIndent := FActiveMemo.GetLineIndentation(PreviousLine);
+        { If virtual space is enabled, and tabs are not being used for
+          indentation (typing in virtual space doesn't create tabs), then we
+          don't actually have to set any indentation if the new line is
+          empty; we can just move the caret out into virtual space. }
+        if (svsUserAccessible in FActiveMemo.VirtualSpaceOptions) and
+           not FActiveMemo.UseTabCharacter and
+           (FActiveMemo.Lines.RawLineLengths[NewLine] = 0) then begin
+          FActiveMemo.CaretVirtualSpace := PreviousIndent;
+        end
+        else begin
+          FActiveMemo.SetLineIndentation(NewLine, NewIndent + PreviousIndent);
+          FActiveMemo.CaretPosition := FActiveMemo.GetPositionFromLineExpandedColumn(NewLine,
+            PreviousIndent);
+        end;
+      end;
+    end;
+  end;
+
+  case Ch of
+    'A'..'Z', 'a'..'z', '_', '#', '{', '[':
+      if FOptions.AutoComplete then
+        InitiateAutoComplete(Ch);
+  else
+    RestartAutoComplete := (Ch in [' ', '.']) and
+      (FOptions.AutoComplete or FActiveMemo.AutoCompleteActive);
+    FActiveMemo.CancelAutoComplete;
+    if RestartAutoComplete then
+      InitiateAutoComplete(Ch);
+  end;
+end;
+
+procedure TCompileForm.MemoHintShow(Sender: TObject; var Info: TScintHintInfo);
+
+  function GetCodeVariableDebugEntryFromFileLineCol(FileIndex, Line, Col: Integer): PVariableDebugEntry;
+  var
+    I: Integer;
+  begin
+    { FVariableDebugEntries uses 1-based line and column numbers }
+    Inc(Line);
+    Inc(Col);
+    Result := nil;
+    for I := 0 to FVariableDebugEntriesCount-1 do begin
+      if (FVariableDebugEntries[I].FileIndex = FileIndex) and
+         (FVariableDebugEntries[I].LineNumber = Line) and
+         (FVariableDebugEntries[I].Col = Col) then begin
+        Result := @FVariableDebugEntries[I];
+        Break;
+      end;
+    end;
+  end;
+
+  function GetCodeColumnFromPosition(const Pos: Integer): Integer;
+  var
+    LinePos: Integer;
+    S: TScintRawString;
+    U: String;
+  begin
+    { On the Unicode build, [Code] lines get converted from the editor's
+      UTF-8 to UTF-16 Strings when passed to the compiler. This can lead to
+      column number discrepancies between Scintilla and ROPS. This code
+      simulates the conversion to try to find out where ROPS thinks a Pos
+      resides. }
+    LinePos := FActiveMemo.GetPositionFromLine(FActiveMemo.GetLineFromPosition(Pos));
+    S := FActiveMemo.GetRawTextRange(LinePos, Pos);
+    U := FActiveMemo.ConvertRawStringToString(S);
+    Result := Length(U);
+  end;
+
+  function FindConstRange(const Pos: Integer): TScintRange;
+  var
+    BraceLevel, ConstStartPos, Line, LineEndPos, I: Integer;
+    C: AnsiChar;
+  begin
+    Result.StartPos := 0;
+    Result.EndPos := 0;
+    BraceLevel := 0;
+    ConstStartPos := -1;
+    Line := FActiveMemo.GetLineFromPosition(Pos);
+    LineEndPos := FActiveMemo.GetLineEndPosition(Line);
+    I := FActiveMemo.GetPositionFromLine(Line);
+    while I < LineEndPos do begin
+      if (I > Pos) and (BraceLevel = 0) then
+        Break;
+      C := FActiveMemo.GetCharAtPosition(I);
+      if C = '{' then begin
+        if FActiveMemo.GetCharAtPosition(I + 1) = '{' then
+          Inc(I)
+        else begin
+          if BraceLevel = 0 then
+            ConstStartPos := I;
+          Inc(BraceLevel);
+        end;
+      end
+      else if (C = '}') and (BraceLevel > 0) then begin
+        Dec(BraceLevel);
+        if (BraceLevel = 0) and (ConstStartPos <> -1) then begin
+          if (Pos >= ConstStartPos) and (Pos <= I) then begin
+            Result.StartPos := ConstStartPos;
+            Result.EndPos := I + 1;
+            Exit;
+          end;
+          ConstStartPos := -1;
+        end;
+      end;
+      I := FActiveMemo.GetPositionAfter(I);
+    end;
+  end;
+
+var
+  Pos, Line, I, J: Integer;
+  Output: String;
+  DebugEntry: PVariableDebugEntry;
+  ConstRange: TScintRange;
+begin
+  if FDebugClientWnd = 0 then
+    Exit;
+  Pos := FActiveMemo.GetPositionFromPoint(Info.CursorPos, True, True);
+  if Pos < 0 then
+    Exit;
+  Line := FActiveMemo.GetLineFromPosition(Pos);
+
+  { Check if cursor is over a [Code] variable }
+  if (FActiveMemo is TCompScintFileEdit) and
+     (FMemosStyler.GetSectionFromLineState(FActiveMemo.Lines.State[Line]) = scCode) then begin
+    { Note: The '+ 1' is needed so that when the mouse is over a '.'
+      between two words, it won't match the word to the left of the '.' }
+    FActiveMemo.SetDefaultWordChars;
+    I := FActiveMemo.GetWordStartPosition(Pos + 1, True);
+    J := FActiveMemo.GetWordEndPosition(Pos, True);
+    if J > I then begin
+      DebugEntry := GetCodeVariableDebugEntryFromFileLineCol((FActiveMemo as TCompScintFileEdit).CompilerFileIndex,
+        Line, GetCodeColumnFromPosition(I));
+      if DebugEntry <> nil then begin
+        case EvaluateVariableEntry(DebugEntry, Output) of
+          1: Info.HintStr := Output;
+          2: Info.HintStr := Output;
+        else
+          Info.HintStr := 'Unknown error';
+        end;
+        Info.CursorRect.TopLeft := FActiveMemo.GetPointFromPosition(I);
+        Info.CursorRect.BottomRight := FActiveMemo.GetPointFromPosition(J);
+        Info.CursorRect.Bottom := Info.CursorRect.Top + FActiveMemo.LineHeight;
+        Info.HideTimeout := High(Integer);  { infinite }
+        Exit;
+      end;
+    end;
+  end;
+
+  { Check if cursor is over a constant }
+  ConstRange := FindConstRange(Pos);
+  if ConstRange.EndPos > ConstRange.StartPos then begin
+    Info.HintStr := FActiveMemo.GetTextRange(ConstRange.StartPos, ConstRange.EndPos);
+    case EvaluateConstant(Info.HintStr, Output) of
+      1: Info.HintStr := Info.HintStr + ' = "' + Output + '"';
+      2: Info.HintStr := Info.HintStr + ' = Exception: ' + Output;
+    else
+      Info.HintStr := Info.HintStr + ' = Unknown error';
+    end;
+    Info.CursorRect.TopLeft := FActiveMemo.GetPointFromPosition(ConstRange.StartPos);
+    Info.CursorRect.BottomRight := FActiveMemo.GetPointFromPosition(ConstRange.EndPos);
+    Info.CursorRect.Bottom := Info.CursorRect.Top + FActiveMemo.LineHeight;
+    Info.HideTimeout := High(Integer);  { infinite }
+  end;
+end;
+
+procedure TCompileForm.MainMemoDropFiles(Sender: TObject; X, Y: Integer;
+  AFiles: TStrings);
+begin
+  if (AFiles.Count > 0) and ConfirmCloseFile(True) then
+    OpenFile(FMainMemo, AFiles[0], True);
+end;
+
+procedure TCompileForm.StatusBarResize(Sender: TObject);
+begin
+  { Without this, on Windows XP with themes, the status bar's size grip gets
+    corrupted as the form is resized }
+  if StatusBar.HandleAllocated then
+    InvalidateRect(StatusBar.Handle, nil, True);
+end;
+
+procedure TCompileForm.WMDebuggerQueryVersion(var Message: TMessage);
+begin
+  Message.Result := FCompilerVersion.BinVersion;
+end;
+
+procedure TCompileForm.WMDebuggerHello(var Message: TMessage);
+var
+  PID: DWORD;
+  WantCodeText: Boolean;
+begin
+  FDebugClientWnd := HWND(Message.WParam);
+
+  { Save debug client process handle }
+  if FDebugClientProcessHandle <> 0 then begin
+    { Shouldn't get here, but just in case, don't leak a handle }
+    CloseHandle(FDebugClientProcessHandle);
+    FDebugClientProcessHandle := 0;
+  end;
+  PID := 0;
+  if GetWindowThreadProcessId(FDebugClientWnd, @PID) <> 0 then
+    FDebugClientProcessHandle := OpenProcess(SYNCHRONIZE or PROCESS_TERMINATE,
+      False, PID);
+
+  WantCodeText := Bool(Message.LParam);
+  if WantCodeText then
+    SendCopyDataMessageStr(FDebugClientWnd, Handle, CD_DebugClient_CompiledCodeTextA, FCompiledCodeText);
+  SendCopyDataMessageStr(FDebugClientWnd, Handle, CD_DebugClient_CompiledCodeDebugInfoA, FCompiledCodeDebugInfo);
+
+  UpdateRunMenu;
+end;
+
+procedure TCompileForm.WMDebuggerGoodbye(var Message: TMessage);
+begin
+  ReplyMessage(0);
+  DebuggingStopped(True);
+end;
+
+procedure TCompileForm.GetMemoAndDebugEntryFromMessage(Kind, Index: Integer; var Memo: TCompScintFileEdit; var DebugEntry: PDebugEntry);
+
+  function GetMemoFromDebugEntryFileIndex(const FileIndex: Integer): TCompScintFileEdit;
+  var
+    Memo: TCompScintFileEdit;
+  begin
+    Result := nil;
+    if FOptions.OpenIncludedFiles then begin
+      for Memo in FFileMemos do begin
+        if Memo.Used and (Memo.CompilerFileIndex = FileIndex) then begin
+          Result := Memo;
+          Exit;
+        end;
+      end;
+    end else if FMainMemo.CompilerFileIndex = FileIndex then
+      Result := FMainMemo;
+  end;
+
+var
+  I: Integer;
+begin
+  for I := 0 to FDebugEntriesCount-1 do begin
+    if (FDebugEntries[I].Kind = Kind) and (FDebugEntries[I].Index = Index) then begin
+      Memo := GetMemoFromDebugEntryFileIndex(FDebugEntries[I].FileIndex);
+      DebugEntry := @FDebugEntries[I];
+      Exit;
+    end;
+  end;
+  Memo := nil;
+  DebugEntry := nil;
+end;
+
+procedure TCompileForm.BringToForeground;
+{ Brings our top window to the foreground. Called when pausing while
+  debugging. }
+var
+  TopWindow: HWND;
+begin
+  TopWindow := GetThreadTopWindow;
+  if TopWindow <> 0 then begin
+    { First ask the debug client to call SetForegroundWindow() on our window.
+      If we don't do this then Windows (98/2000+) will prevent our window from
+      becoming activated if the debug client is currently in the foreground. }
+    SendMessage(FDebugClientWnd, WM_DebugClient_SetForegroundWindow,
+      WPARAM(TopWindow), 0);
+    { Now call SetForegroundWindow() ourself. Why? When a remote thread calls
+      SetForegroundWindow(), the request is queued; the window doesn't actually
+      become active until the next time the window's thread checks the message
+      queue. This call causes the window to become active immediately. }
+    SetForegroundWindow(TopWindow);
+  end;
+end;
+
+procedure TCompileForm.DebuggerStepped(var Message: TMessage; const Intermediate: Boolean);
+var
+  Memo: TCompScintFileEdit;
+  DebugEntry: PDebugEntry;
+  LineNumber: Integer;
+begin
+  GetMemoAndDebugEntryFromMessage(Message.WParam, Message.LParam, Memo, DebugEntry);
+  if (Memo = nil) or (DebugEntry = nil) then
+    Exit;
+
+  LineNumber := DebugEntry.LineNumber;
+
+  if LineNumber < 0 then { UninstExe has a DebugEntry but not a line number }
+    Exit;
+
+  if (LineNumber < Memo.LineStateCount) and
+     (Memo.LineState[LineNumber] <> lnEntryProcessed) then begin
+    Memo.LineState[LineNumber] := lnEntryProcessed;
+    UpdateLineMarkers(Memo, LineNumber);
+  end;
+
+  if (FStepMode = smStepOut) and DebugEntry.StepOutMarker then
+    FStepMode := smStepInto { Pause on next line }
+  else if (FStepMode = smStepInto) or
+          ((FStepMode = smStepOver) and not Intermediate) or
+          ((FStepMode = smRunToCursor) and
+          (FRunToCursorPoint.Kind = Integer(Message.WParam)) and
+          (FRunToCursorPoint.Index = Message.LParam)) or
+          (Memo.BreakPoints.IndexOf(LineNumber) <> -1) then begin
+    MoveCaretAndActivateMemo(Memo, LineNumber, True);
+    HideError;
+    SetStepLine(Memo, LineNumber);
+    BringToForeground;
+    { Tell Setup to pause }
+    Message.Result := 1;
+    FPaused := True;
+    FPausedAtCodeLine := DebugEntry.Kind = Ord(deCodeLine);
+    UpdateRunMenu;
+    UpdateCaption;
+  end;
+end;
+
+procedure TCompileForm.WMDebuggerStepped(var Message: TMessage);
+begin
+  DebuggerStepped(Message, False);
+end;
+
+procedure TCompileForm.WMDebuggerSteppedIntermediate(var Message: TMessage);
+begin
+  DebuggerStepped(Message, True);
+end;
+
+procedure TCompileForm.WMDebuggerException(var Message: TMessage);
+var
+  Memo: TCompScintFileEdit;
+  DebugEntry: PDebugEntry;
+  LineNumber: Integer;
+  S: String;
+begin
+  if FOptions.PauseOnDebuggerExceptions then begin
+    GetMemoAndDebugEntryFromMessage(Message.WParam, Message.LParam, Memo, DebugEntry);
+
+    if DebugEntry <> nil then
+      LineNumber := DebugEntry.LineNumber
+    else
+      LineNumber := -1;
+
+    if (Memo <> nil) and (LineNumber >= 0) then begin
+      MoveCaretAndActivateMemo(Memo, LineNumber, True);
+      SetStepLine(Memo, -1);
+      SetErrorLine(Memo, LineNumber);
+    end;
+
+    BringToForeground;
+    { Tell Setup to pause }
+    Message.Result := 1;
+    FPaused := True;
+    FPausedAtCodeLine := (DebugEntry <> nil) and (DebugEntry.Kind = Ord(deCodeLine));
+    UpdateRunMenu;
+    UpdateCaption;
+
+    ReplyMessage(Message.Result);  { so that Setup enters a paused state now }
+    if LineNumber >= 0 then begin
+      S := Format('Line %d:' + SNewLine + '%s.', [LineNumber + 1, FDebuggerException]);
+      if (Memo <> nil) and (Memo.Filename <> '') then
+        S := Memo.Filename + SNewLine2 + S;
+      MsgBox(S, 'Runtime Error', mbCriticalError, mb_Ok)
+    end else
+      MsgBox(FDebuggerException + '.', 'Runtime Error', mbCriticalError, mb_Ok);
+  end;
+end;
+
+procedure TCompileForm.WMDebuggerSetForegroundWindow(var Message: TMessage);
+begin
+  SetForegroundWindow(HWND(Message.WParam));
+end;
+
+procedure TCompileForm.WMDebuggerCallStackCount(var Message: TMessage);
+begin
+  FCallStackCount := Message.WParam;
+end;
+
+procedure TCompileForm.WMCopyData(var Message: TWMCopyData);
+var
+  S: String;
+begin
+  case Message.CopyDataStruct.dwData of
+    CD_Debugger_ReplyW: begin
+        FReplyString := '';
+        SetString(FReplyString, PChar(Message.CopyDataStruct.lpData),
+          Message.CopyDataStruct.cbData div SizeOf(Char));
+        Message.Result := 1;
+      end;
+    CD_Debugger_ExceptionW: begin
+        SetString(FDebuggerException, PChar(Message.CopyDataStruct.lpData),
+          Message.CopyDataStruct.cbData div SizeOf(Char));
+        Message.Result := 1;
+      end;
+    CD_Debugger_UninstExeW: begin
+        SetString(FUninstExe, PChar(Message.CopyDataStruct.lpData),
+          Message.CopyDataStruct.cbData div sizeOf(Char));
+        Message.Result := 1;
+      end;
+    CD_Debugger_LogMessageW: begin
+        SetString(S, PChar(Message.CopyDataStruct.lpData),
+          Message.CopyDataStruct.cbData div SizeOf(Char));
+        DebugLogMessage(S);
+        Message.Result := 1;
+      end;
+    CD_Debugger_TempDirW: begin
+        { Paranoia: Store it in a local variable first. That way, if there's
+          a problem reading the string FTempDir will be left unmodified.
+          Gotta be extra careful when storing a path we'll be deleting. }
+        SetString(S, PChar(Message.CopyDataStruct.lpData),
+          Message.CopyDataStruct.cbData div SizeOf(Char));
+        { Extreme paranoia: If there are any embedded nulls, discard it. }
+        if Pos(#0, S) <> 0 then
+          S := '';
+        FTempDir := S;
+        Message.Result := 1;
+      end;
+    CD_Debugger_CallStackW: begin
+        SetString(S, PChar(Message.CopyDataStruct.lpData),
+          Message.CopyDataStruct.cbData div SizeOf(Char));
+        DebugShowCallStack(S, FCallStackCount);
+      end;
+  end;
+end;
+
+procedure TCompileForm.DestroyDebugInfo;
+var
+  HadDebugInfo: Boolean;
+  Memo: TCompScintFileEdit;
+begin
+  HadDebugInfo := False;
+  for Memo in FFileMemos do begin
+    if Assigned(Memo.LineState) then begin
+      Memo.LineStateCapacity := 0;
+      Memo.LineStateCount := 0;
+      FreeMem(Memo.LineState);
+      Memo.LineState := nil;
+      HadDebugInfo := True;
+    end;
+  end;
+
+  FDebugEntriesCount := 0;
+  FreeMem(FDebugEntries);
+  FDebugEntries := nil;
+
+  FVariableDebugEntriesCount := 0;
+  FreeMem(FVariableDebugEntries);
+  FVariableDebugEntries := nil;
+
+  FCompiledCodeText := '';
+  FCompiledCodeDebugInfo := '';
+
+  { Clear all dots and reset breakpoint icons (unless exiting; no point) }
+  if HadDebugInfo and not(csDestroying in ComponentState) then
+    UpdateAllMemosLineMarkers;
+end;
+
+var
+  PrevCompilerFileIndex: Integer;
+  PrevMemo: TCompScintFileEdit;
+
+procedure TCompileForm.ParseDebugInfo(DebugInfo: Pointer);
+
+  function GetMemoFromCompilerFileIndex(const CompilerFileIndex: Integer): TCompScintFileEdit;
+  var
+    Memo: TCompScintFileEdit;
+  begin
+    if (PrevCompilerFileIndex <> CompilerFileIndex) then begin
+      PrevMemo := nil;
+      for Memo in FFileMemos do begin
+        if Memo.Used and (Memo.CompilerFileIndex = CompilerFileIndex) then begin
+          PrevMemo := Memo;
+          Break;
+        end;
+      end;
+      PrevCompilerFileIndex := CompilerFileIndex;
+    end;
+    Result := PrevMemo;
+  end;
+
+{ This creates and fills the DebugEntries and Memo LineState arrays }
+var
+  Header: PDebugInfoHeader;
+  Memo: TCompScintFileEdit;
+  Size: Cardinal;
+  I: Integer;
+begin
+  DestroyDebugInfo;
+
+  Header := DebugInfo;
+  if (Header.ID <> DebugInfoHeaderID) or
+     (Header.Version <> DebugInfoHeaderVersion) then
+    raise Exception.Create('Unrecognized debug info format');
+
+  try
+    for Memo in FFileMemos do begin
+      if Memo.Used then begin
+        I := Memo.Lines.Count;
+        Memo.LineState := AllocMem(SizeOf(TLineState) * (I + LineStateGrowAmount));
+        Memo.LineStateCapacity := I + LineStateGrowAmount;
+        Memo.LineStateCount := I;
+      end;
+    end;
+
+    Inc(Cardinal(DebugInfo), SizeOf(Header^));
+
+    FDebugEntriesCount := Header.DebugEntryCount;
+    Size := FDebugEntriesCount * SizeOf(TDebugEntry);
+    GetMem(FDebugEntries, Size);
+    Move(DebugInfo^, FDebugEntries^, Size);
+    for I := 0 to FDebugEntriesCount-1 do
+      Dec(FDebugEntries[I].LineNumber);
+    Inc(Cardinal(DebugInfo), Size);
+
+    FVariableDebugEntriesCount := Header.VariableDebugEntryCount;
+    Size := FVariableDebugEntriesCount * SizeOf(TVariableDebugEntry);
+    GetMem(FVariableDebugEntries, Size);
+    Move(DebugInfo^, FVariableDebugEntries^, Size);
+    Inc(Cardinal(DebugInfo), Size);
+
+    SetString(FCompiledCodeText, PAnsiChar(DebugInfo), Header.CompiledCodeTextLength);
+    Inc(Cardinal(DebugInfo), Header.CompiledCodeTextLength);
+
+    SetString(FCompiledCodeDebugInfo, PAnsiChar(DebugInfo), Header.CompiledCodeDebugInfoLength);
+
+    PrevCompilerFileIndex := UnknownCompilerFileIndex;
+
+    for I := 0 to FDebugEntriesCount-1 do begin
+      if FDebugEntries[I].LineNumber >= 0 then begin
+        Memo := GetMemoFromCompilerFileIndex(FDebugEntries[I].FileIndex);
+        if (Memo <> nil) and (FDebugEntries[I].LineNumber < Memo.LineStateCount) then begin
+          if Memo.LineState[FDebugEntries[I].LineNumber] = lnUnknown then
+            Memo.LineState[FDebugEntries[I].LineNumber] := lnHasEntry;
+        end;
+      end;
+    end;
+    UpdateAllMemosLineMarkers;
+  except
+    DestroyDebugInfo;
+    raise;
+  end;
+end;
+
+procedure TCompileForm.ResetAllMemosLineState;
+{ Changes green dots back to grey dots }
+var
+  Memo: TCompScintFileEdit;
+  I: Integer;
+begin
+  for Memo in FFileMemos do begin
+    if Memo.Used and Assigned(Memo.LineState) then begin
+      for I := 0 to Memo.LineStateCount-1 do begin
+        if Memo.LineState[I] = lnEntryProcessed then begin
+          Memo.LineState[I] := lnHasEntry;
+          UpdateLineMarkers(Memo, I);
+        end;
+      end;
+    end;
+  end;
+end;
+
+procedure TCompileForm.CheckIfTerminated;
+var
+  H: THandle;
+begin
+  if FDebugging then begin
+    { Check if the process hosting the debug client (e.g. Setup or the
+      uninstaller second phase) has terminated. If the debug client hasn't
+      connected yet, check the initial process (e.g. SetupLdr or the
+      uninstaller first phase) instead. }
+    if FDebugClientWnd <> 0 then
+      H := FDebugClientProcessHandle
+    else
+      H := FProcessHandle;
+    if WaitForSingleObject(H, 0) <> WAIT_TIMEOUT then
+      DebuggingStopped(True);
+  end;
+end;
+
+procedure TCompileForm.DebuggingStopped(const WaitForTermination: Boolean);
+
+  function GetExitCodeText: String;
+  var
+    ExitCode: DWORD;
+  begin
+    { Note: When debugging an uninstall, this will get the exit code off of
+      the first phase process, since that's the exit code users will see when
+      running the uninstaller outside the debugger. }
+    case WaitForSingleObject(FProcessHandle, 0) of
+      WAIT_OBJECT_0:
+        begin
+          if GetExitCodeProcess(FProcessHandle, ExitCode) then begin
+            { If the high bit is set, the process was killed uncleanly (e.g.
+              by a debugger). Show the exit code as hex in that case. }
+            if ExitCode and $80000000 <> 0 then
+              Result := Format(DebugTargetStrings[FDebugTarget] + ' exit code: 0x%.8x', [ExitCode])
+            else
+              Result := Format(DebugTargetStrings[FDebugTarget] + ' exit code: %u', [ExitCode]);
+          end
+          else
+            Result := 'Unable to get ' + DebugTargetStrings[FDebugTarget] + ' exit code (GetExitCodeProcess failed)';
+        end;
+      WAIT_TIMEOUT:
+        Result := DebugTargetStrings[FDebugTarget] + ' is still running; can''t get exit code';
+    else
+      Result := 'Unable to get ' + DebugTargetStrings[FDebugTarget] +  ' exit code (WaitForSingleObject failed)';
+    end;
+  end;
+
+var
+  ExitCodeText: String;
+begin
+  if WaitForTermination then begin
+    { Give the initial process time to fully terminate so we can successfully
+      get its exit code }  
+    WaitForSingleObject(FProcessHandle, 5000);
+  end;
+  FDebugging := False;
+  FDebugClientWnd := 0;
+  ExitCodeText := GetExitCodeText;
+  if FDebugClientProcessHandle <> 0 then begin
+    CloseHandle(FDebugClientProcessHandle);
+    FDebugClientProcessHandle := 0;
+  end;
+  CloseHandle(FProcessHandle);
+  FProcessHandle := 0;
+  FTempDir := '';
+  CheckIfRunningTimer.Enabled := False;
+  HideError;
+  SetStepLine(FStepMemo, -1);
+  UpdateRunMenu;
+  UpdateCaption;
+  DebugLogMessage('*** ' + ExitCodeText);
+  StatusBar.Panels[spExtraStatus].Text := ' ' + ExitCodeText;
+end;
+
+procedure TCompileForm.DetachDebugger;
+begin
+  CheckIfTerminated;
+  if not FDebugging then Exit;
+  SendNotifyMessage(FDebugClientWnd, WM_DebugClient_Detach, 0, 0);
+  DebuggingStopped(False);
+end;
+
+function TCompileForm.AskToDetachDebugger: Boolean;
+begin
+  if FDebugClientWnd = 0 then begin
+    MsgBox('Please stop the running ' + DebugTargetStrings[FDebugTarget] +  ' process before performing this command.',
+      SCompilerFormCaption, mbError, MB_OK);
+    Result := False;
+  end else if MsgBox('This command will detach the debugger from the running ' + DebugTargetStrings[FDebugTarget] + ' process. Continue?',
+     SCompilerFormCaption, mbError, MB_OKCANCEL) = IDOK then begin
+    DetachDebugger;
+    Result := True;
+  end else
+    Result := False;
+end;
+
+procedure TCompileForm.UpdateRunMenu;
+begin
+  CheckIfTerminated;
+  BCompile.Enabled := not FCompiling and not FDebugging;
+  CompileButton.Enabled := BCompile.Enabled;
+  BStopCompile.Enabled := FCompiling;
+  StopCompileButton.Enabled := BStopCompile.Enabled;
+  RRun.Enabled := not FCompiling and (not FDebugging or FPaused);
+  RunButton.Enabled := RRun.Enabled;
+  RPause.Enabled := FDebugging and not FPaused;
+  PauseButton.Enabled := RPause.Enabled;
+  RRunToCursor.Enabled := RRun.Enabled and (FActiveMemo is TCompScintFileEdit);
+  RStepInto.Enabled := RRun.Enabled;
+  RStepOver.Enabled := RRun.Enabled;
+  RStepOut.Enabled := FPaused;
+  RToggleBreakPoint.Enabled := FActiveMemo is TCompScintFileEdit;
+  RTerminate.Enabled := FDebugging and (FDebugClientWnd <> 0);
+  TerminateButton.Enabled := RTerminate.Enabled;
+  REvaluate.Enabled := FDebugging and (FDebugClientWnd <> 0);
+end;
+
+procedure TCompileForm.UpdateSaveMenuItemAndButton;
+begin
+  FSave.Enabled := FActiveMemo is TCompScintFileEdit;
+  SaveButton.Enabled := FSave.Enabled;
+end;
+
+procedure TCompileForm.UpdateTargetMenu;
+begin
+  if FDebugTarget = dtSetup then begin
+    RTargetSetup.Checked := True;
+    TargetSetupButton.Down := True;
+  end else begin
+    RTargetUninstall.Checked := True;
+    TargetUninstallButton.Down := True;
+  end;
+end;
+
+procedure TCompileForm.UpdateTheme;
+
+  procedure SetControlTheme(const WinControl: TWinControl);
+  begin
+    if UseThemes then begin
+      if FTheme.Dark then
+        SetWindowTheme(WinControl.Handle, 'DarkMode_Explorer', nil)
+      else
+        SetWindowTheme(WinControl.Handle, nil, nil);
+    end;
+  end;
+
+  procedure SetListTheme(const List: TListBox);
+  begin
+    List.Font.Color := FTheme.Colors[tcFore];
+    List.Color := FTheme.Colors[tcBack];
+    List.Invalidate;
+    SetControlTheme(List);
+  end;
+
+var
+  Memo: TCompScintEdit;
+begin
+  FTheme.Typ := FOptions.ThemeType;
+  for Memo in FMemos do begin
+    Memo.UpdateThemeColorsAndStyleAttributes;
+    SetControlTheme(Memo);
+  end;
+  ToolBarPanel.ParentBackground := False;
+  ToolBarPanel.Color := FTheme.Colors[tcToolBack];
+  if FTheme.Dark then
+    ToolBarVirtualImageList.ImageCollection := DarkToolBarImageCollection
+  else
+    ToolBarVirtualImageList.ImageCollection := LightToolBarImageCollection;
+  UpdateBevel1Visibility;
+  SplitPanel.ParentBackground := False;
+  SplitPanel.Color := FTheme.Colors[tcSplitterBack];
+  if FTheme.Dark then begin
+    MemosTabSet.Theme := FTheme;
+    OutputTabSet.Theme := FTheme;
+  end else begin
+    MemosTabSet.Theme := nil;
+    OutputTabSet.Theme := nil;
+  end;
+  SetListTheme(CompilerOutputList);
+  SetListTheme(DebugOutputList);
+  SetListTheme(DebugCallStackList);
+  SetListTheme(FindResultsList);
+end;
+
+procedure TCompileForm.UpdateThemeData(const Close, Open: Boolean);
+begin
+  if Close then begin
+    if FProgressThemeData <> 0 then begin
+      CloseThemeData(FProgressThemeData);
+      FProgressThemeData := 0;
+    end;
+  end;
+
+  if Open then begin
+    if UseThemes then begin
+      FProgressThemeData := OpenThemeData(Handle, 'Progress');
+      if (GetThemeInt(FProgressThemeData, 0, 0, TMT_PROGRESSCHUNKSIZE, FProgressChunkSize) <> S_OK) or
+         (FProgressChunkSize <= 0) then
+        FProgressChunkSize := 6;
+      if (GetThemeInt(FProgressThemeData, 0, 0, TMT_PROGRESSSPACESIZE, FProgressSpaceSize) <> S_OK) or
+         (FProgressSpaceSize < 0) then  { ...since "OpusOS" theme returns a bogus -1 value }
+        FProgressSpaceSize := 2;
+    end else
+      FProgressThemeData := 0;
+  end;
+end;
+
+procedure TCompileForm.StartProcess;
+const
+  SEE_MASK_NOZONECHECKS = $00800000;
+var
+  RunFilename, RunParameters, WorkingDir: String;
+  Info: TShellExecuteInfo;
+  SaveFocusWindow: HWND;
+  WindowList: Pointer;
+  ShellExecuteResult: BOOL;
+  ErrorCode: DWORD;
+begin
+  if FDebugTarget = dtUninstall then begin
+    if FUninstExe = '' then
+      raise Exception.Create(SCompilerNeedUninstExe);
+    RunFilename := FUninstExe;
+  end else begin
+    if FCompiledExe = '' then
+      raise Exception.Create(SCompilerNeedCompiledExe);
+    RunFilename := FCompiledExe;
+  end;
+  RunParameters := Format('/DEBUGWND=$%x ', [Handle]) + FRunParameters;
+
+  ResetAllMemosLineState;
+  DebugOutputList.Clear;
+  SendMessage(DebugOutputList.Handle, LB_SETHORIZONTALEXTENT, 0, 0);
+  DebugCallStackList.Clear;
+  SendMessage(DebugCallStackList.Handle, LB_SETHORIZONTALEXTENT, 0, 0);
+  if not (OutputTabSet.TabIndex in [tiDebugOutput, tiDebugCallStack]) then
+    OutputTabSet.TabIndex := tiDebugOutput;
+  SetStatusPanelVisible(True);
+
+  FillChar(Info, SizeOf(Info), 0);
+  Info.cbSize := SizeOf(Info);
+  Info.fMask := SEE_MASK_FLAG_NO_UI or SEE_MASK_FLAG_DDEWAIT or
+    SEE_MASK_NOCLOSEPROCESS or SEE_MASK_NOZONECHECKS;
+  Info.Wnd := Application.Handle;
+  if FOptions.RunAsDifferentUser and (Win32MajorVersion >= 5) then
+    Info.lpVerb := 'runas'
+  else
+    Info.lpVerb := 'open';
+  Info.lpFile := PChar(RunFilename);
+  Info.lpParameters := PChar(RunParameters);
+  WorkingDir := PathExtractDir(RunFilename);
+  Info.lpDirectory := PChar(WorkingDir);
+  Info.nShow := SW_SHOWNORMAL;
+  { Disable windows so that the user can't click other things while a "Run as"
+    dialog is up on Windows 2000/XP (they aren't system modal like on Vista) }
+  SaveFocusWindow := GetFocus;
+  WindowList := DisableTaskWindows(0);
+  try
+    { Also temporarily remove the focus since a disabled window's children can
+      still receive keystrokes. This is needed on Vista if the UAC dialog
+      doesn't come to the foreground for some reason (e.g. if the following
+      SetActiveWindow call is removed). }
+    Windows.SetFocus(0);
+    { On Vista, when disabling windows, we have to make the application window
+      the active window, otherwise the UAC dialog doesn't come to the
+      foreground automatically. Note: This isn't done on older versions simply
+      to avoid unnecessary title bar flicker. }
+    if Win32MajorVersion >= 6 then
+      SetActiveWindow(Application.Handle);
+    ShellExecuteResult := ShellExecuteEx(@Info);
+    ErrorCode := GetLastError;
+  finally
+    EnableTaskWindows(WindowList);
+    Windows.SetFocus(SaveFocusWindow);
+  end;
+  if not ShellExecuteResult then begin
+    { Don't display error message if user clicked Cancel at UAC dialog }
+    if ErrorCode = ERROR_CANCELLED then
+      Abort;
+    raise Exception.CreateFmt(SCompilerExecuteSetupError2, [RunFilename,
+      ErrorCode, Win32ErrorString(ErrorCode)]);
+  end;
+  FDebugging := True;
+  FPaused := False;
+  FProcessHandle := Info.hProcess;
+  CheckIfRunningTimer.Enabled := True;
+  UpdateRunMenu;
+  UpdateCaption;
+  DebugLogMessage('*** ' + DebugTargetStrings[FDebugTarget] + ' started');
+end;
+
+procedure TCompileForm.CompileIfNecessary;
+
+  function UnopenedIncludedFileModifiedSinceLastCompile: Boolean;
+  var
+    IncludedFile: TIncludedFile;
+    NewTime: TFileTime;
+  begin
+    Result := False;
+    for IncludedFile in FIncludedFiles do begin
+      if (IncludedFile.Memo = nil) and IncludedFile.HasLastWriteTime and
+         GetLastWriteTimeOfFile(IncludedFile.Filename, @NewTime) and
+         (CompareFileTime(IncludedFile.LastWriteTime, NewTime) <> 0) then begin
+        Result := True;
+        Exit;
+      end;
+    end;
+  end;
+
+begin
+  CheckIfTerminated;
+
+  { Display warning if the user modified the script while running - does not support unopened included files  }
+  if FDebugging and FModifiedAnySinceLastCompileAndGo then begin
+    if MsgBox('The changes you made will not take effect until you ' +
+       're-compile.' + SNewLine2 + 'Continue running anyway?',
+       SCompilerFormCaption, mbError, MB_YESNO) <> IDYES then
+      Abort;
+    FModifiedAnySinceLastCompileAndGo := False;
+    { The process may have terminated while the message box was up; check,
+      and if it has, we want to recompile below }
+    CheckIfTerminated;
+  end;
+
+  if not FDebugging and (FModifiedAnySinceLastCompile or UnopenedIncludedFileModifiedSinceLastCompile) then
+    CompileFile('', False);
+end;
+
+procedure TCompileForm.Go(AStepMode: TStepMode);
+begin
+  CompileIfNecessary;
+  FStepMode := AStepMode;
+  HideError;
+  SetStepLine(FStepMemo, -1);
+  if FDebugging then begin
+    if FPaused then begin
+      FPaused := False;
+      UpdateRunMenu;
+      UpdateCaption;
+      if DebugCallStackList.Items.Count > 0 then begin
+        DebugCallStackList.Clear;
+        SendMessage(DebugCallStackList.Handle, LB_SETHORIZONTALEXTENT, 0, 0);
+        DebugCallStackList.Update;
+      end;
+      { Tell it to continue }
+      SendNotifyMessage(FDebugClientWnd, WM_DebugClient_Continue,
+        Ord(AStepMode = smStepOver), 0);
+    end;
+  end
+  else
+    StartProcess;
+end;
+
+function TCompileForm.EvaluateConstant(const S: String;
+  var Output: String): Integer;
+begin
+  { This is about evaluating constants like 'app' and not [Code] variables }
+  FReplyString := '';
+  Result := SendCopyDataMessageStr(FDebugClientWnd, Handle,
+    CD_DebugClient_EvaluateConstantW, S);
+  if Result > 0 then
+    Output := FReplyString;
+end;
+
+function TCompileForm.EvaluateVariableEntry(const DebugEntry: PVariableDebugEntry;
+  var Output: String): Integer;
+begin
+  FReplyString := '';
+  Result := SendCopyDataMessage(FDebugClientWnd, Handle, CD_DebugClient_EvaluateVariableEntry,
+    DebugEntry, SizeOf(DebugEntry^));
+  if Result > 0 then
+    Output := FReplyString;
+end;
+
+procedure TCompileForm.RRunClick(Sender: TObject);
+begin
+  Go(smRun);
+end;
+
+procedure TCompileForm.RParametersClick(Sender: TObject);
+begin
+  ReadMRUParametersList;
+  InputQueryCombo('Run Parameters', 'Command line parameters for ' + DebugTargetStrings[dtSetup] +
+    ' and ' + DebugTargetStrings[dtUninstall] + ':', FRunParameters, FMRUParametersList);
+  if FRunParameters <> '' then
+    ModifyMRUParametersList(FRunParameters, True);
+end;
+
+procedure TCompileForm.RPauseClick(Sender: TObject);
+begin
+  if FDebugging and not FPaused then begin
+    if FStepMode <> smStepInto then begin
+      FStepMode := smStepInto;
+      UpdateCaption;
+    end
+    else
+      MsgBox('A pause is already pending.', SCompilerFormCaption, mbError,
+        MB_OK);
+  end;
+end;
+
+procedure TCompileForm.RRunToCursorClick(Sender: TObject);
+
+  function GetDebugEntryFromMemoAndLineNumber(Memo: TCompScintFileEdit; LineNumber: Integer;
+    var DebugEntry: TDebugEntry): Boolean;
+  var
+    I: Integer;
+  begin
+    Result := False;
+    for I := 0 to FDebugEntriesCount-1 do begin
+      if (FDebugEntries[I].FileIndex = Memo.CompilerFileIndex) and
+         (FDebugEntries[I].LineNumber = LineNumber) then begin
+        DebugEntry := FDebugEntries[I];
+        Result := True;
+        Break;
+      end;
+    end;
+  end;
+
+begin
+  CompileIfNecessary;
+  if not GetDebugEntryFromMemoAndLineNumber((FActiveMemo as TCompScintFileEdit), FActiveMemo.CaretLine, FRunToCursorPoint) then begin
+    MsgBox('No code was generated for the current line.', SCompilerFormCaption,
+      mbError, MB_OK);
+    Exit;
+  end;
+  Go(smRunToCursor);
+end;
+
+procedure TCompileForm.RStepIntoClick(Sender: TObject);
+begin
+  Go(smStepInto);
+end;
+
+procedure TCompileForm.RStepOutClick(Sender: TObject);
+begin
+  if FPausedAtCodeLine then
+    Go(smStepOut)
+  else
+    Go(smStepInto);
+end;
+
+procedure TCompileForm.RStepOverClick(Sender: TObject);
+begin
+  Go(smStepOver);
+end;
+
+procedure TCompileForm.RTerminateClick(Sender: TObject);
+var
+  S, Dir: String;
+begin
+  S := 'This will unconditionally terminate the running ' +
+       DebugTargetStrings[FDebugTarget] + ' process. Continue?';
+
+  if FDebugTarget = dtSetup then
+    S := S + #13#10#13#10'Note that if ' + DebugTargetStrings[FDebugTarget] + ' ' +
+         'is currently in the installation phase, any changes made to the ' +
+         'system thus far will not be undone, nor will uninstall data be written.';
+
+  if MsgBox(S, 'Terminate', mbConfirmation, MB_YESNO or MB_DEFBUTTON2) <> IDYES then
+    Exit;
+  CheckIfTerminated;
+  if FDebugging then begin
+    DebugLogMessage('*** Terminating process');
+    Win32Check(TerminateProcess(FDebugClientProcessHandle, 6));
+    if (WaitForSingleObject(FDebugClientProcessHandle, 5000) <> WAIT_TIMEOUT) and
+       (FTempDir <> '') then begin
+      Dir := FTempDir;
+      FTempDir := '';
+      DebugLogMessage('*** Removing left-over temporary directory: ' + Dir);
+      { Sleep for a bit to allow files to be unlocked by Windows,
+        otherwise it fails intermittently (with Hyper-Threading, at least) }
+      Sleep(50);
+      if not DeleteDirTree(Dir) and DirExists(Dir) then
+        DebugLogMessage('*** Failed to remove temporary directory');
+    end;
+    DebuggingStopped(True);
+  end;
+end;
+
+procedure TCompileForm.REvaluateClick(Sender: TObject);
+var
+  Output: String;
+begin
+  if InputQuery('Evaluate', 'Constant to evaluate (e.g., "{app}"):',
+     FLastEvaluateConstantText) then begin
+    case EvaluateConstant(FLastEvaluateConstantText, Output) of
+      1: MsgBox(Output, 'Evaluate Result', mbInformation, MB_OK);
+      2: MsgBox(Output, 'Evaluate Error', mbError, MB_OK);
+    else
+      MsgBox('An unknown error occurred.', 'Evaluate Error', mbError, MB_OK);
+    end;
+  end;
+end;
+
+procedure TCompileForm.CheckIfRunningTimerTimer(Sender: TObject);
+begin
+  { In cases of normal Setup termination, we receive a WM_Debugger_Goodbye
+    message. But in case we don't get that, use a timer to periodically check
+    if the process is no longer running. }
+  CheckIfTerminated;
+end;
+
+procedure TCompileForm.PListCopyClick(Sender: TObject);
+var
+  ListBox: TListBox;
+  Text: String;
+  I: Integer;
+begin
+  if CompilerOutputList.Visible then
+    ListBox := CompilerOutputList
+  else if DebugOutputList.Visible then
+    ListBox := DebugOutputList
+  else if DebugCallStackList.Visible then
+    ListBox := DebugCallStackList
+  else
+    ListBox := FindResultsList;
+  Text := '';
+  if ListBox.SelCount > 0 then begin
+    for I := 0 to ListBox.Items.Count-1 do begin
+      if ListBox.Selected[I] then begin
+        if Text <> '' then
+          Text := Text + SNewLine;
+        Text := Text + ListBox.Items[I];
+      end;
+    end;
+  end;
+  Clipboard.AsText := Text;
+end;
+
+procedure TCompileForm.PListSelectAllClick(Sender: TObject);
+var
+  ListBox: TListBox;
+  I: Integer;
+begin
+  if CompilerOutputList.Visible then
+    ListBox := CompilerOutputList
+  else if DebugOutputList.Visible then
+    ListBox := DebugOutputList
+  else if DebugCallStackList.Visible then
+    ListBox := DebugCallStackList
+  else
+    ListBox := FindResultsList;
+  ListBox.Items.BeginUpdate;
+  try
+    for I := 0 to ListBox.Items.Count-1 do
+      ListBox.Selected[I] := True;
+  finally
+    ListBox.Items.EndUpdate;
+  end;
+end;
+
+procedure TCompileForm.AppOnIdle(Sender: TObject; var Done: Boolean);
+begin
+  { For an explanation of this, see the comment where HandleMessage is called }
+  if FCompiling then
+    Done := False;
+
+  FBecameIdle := True;
+end;
+
+procedure TCompileForm.EGotoClick(Sender: TObject);
+var
+  S: String;
+  L: Integer;
+begin
+  S := IntToStr(FActiveMemo.CaretLine + 1);
+  if InputQuery('Go to Line', 'Line number:', S) then begin
+    L := StrToIntDef(S, Low(L));
+    if L <> Low(L) then
+      FActiveMemo.CaretLine := L - 1;
+  end;
+end;
+
+procedure TCompileForm.StatusBarDrawPanel(StatusBar: TStatusBar;
+  Panel: TStatusPanel; const Rect: TRect);
+var
+  R, BR: TRect;
+  W, ChunkCount: Integer;
+begin
+  case Panel.Index of
+    spCompileIcon:
+      if FCompiling then begin
+        ImageList_Draw(BuildImageList.Handle, FBuildAnimationFrame, StatusBar.Canvas.Handle,
+          Rect.Left + ((Rect.Right - Rect.Left) - BuildImageList.Width) div 2,
+          Rect.Top + ((Rect.Bottom - Rect.Top) - BuildImageList.Height) div 2, ILD_NORMAL);
+      end;
+    spCompileProgress:
+      if FCompiling and (FProgressMax > 0) then begin
+        R := Rect;
+        InflateRect(R, -2, -2);
+        if FProgressThemeData = 0 then begin
+          R.Right := R.Left + MulDiv(FProgress, R.Right - R.Left,
+            FProgressMax);
+          StatusBar.Canvas.Brush.Color := clHighlight;
+          StatusBar.Canvas.FillRect(R);
+        end else begin
+          DrawThemeBackground(FProgressThemeData, StatusBar.Canvas.Handle, PP_BAR, 0, R, nil);
+          BR := R;
+          GetThemeBackgroundContentRect(FProgressThemeData, StatusBar.Canvas.Handle, PP_BAR, 0, BR, @R);
+          IntersectClipRect(StatusBar.Canvas.Handle, R.Left, R.Top, R.Right, R.Bottom);
+          W := MulDiv(FProgress, R.Right - R.Left, FProgressMax);
+          ChunkCount := W div (FProgressChunkSize + FProgressSpaceSize);
+          if W mod (FProgressChunkSize + FProgressSpaceSize) > 0 then
+            Inc(ChunkCount);
+          R.Right := R.Left + FProgressChunkSize;
+          for W := 0 to ChunkCount - 1 do
+          begin
+            DrawThemeBackground(FProgressThemeData, StatusBar.Canvas.Handle, PP_CHUNK, 0, R, nil);
+            OffsetRect(R, FProgressChunkSize + FProgressSpaceSize, 0);
+          end;
+        end;
+      end;
+  end;
+end;
+
+procedure TCompileForm.InvalidateStatusPanel(const Index: Integer);
+var
+  R: TRect;
+begin
+  { For some reason, the VCL doesn't offer a method for this... }
+  if SendMessage(StatusBar.Handle, SB_GETRECT, Index, LPARAM(@R)) <> 0 then begin
+    InflateRect(R, -1, -1);
+    InvalidateRect(StatusBar.Handle, @R, True);
+  end;
+end;
+
+procedure TCompileForm.UpdateCompileStatusPanels(const AProgress,
+  AProgressMax: Cardinal; const ASecondsRemaining: Integer;
+  const ABytesCompressedPerSecond: Cardinal);
+var
+  T: DWORD;
+begin
+  { Icon panel }
+  T := GetTickCount;
+  if Cardinal(T - FLastAnimationTick) >= Cardinal(500) then begin
+    FLastAnimationTick := T;
+    InvalidateStatusPanel(spCompileIcon);
+    FBuildAnimationFrame := (FBuildAnimationFrame + 1) mod 4;
+    { Also update the status text twice a second }
+    if ASecondsRemaining >= 0 then
+      StatusBar.Panels[spExtraStatus].Text := Format(
+        ' Estimated time remaining: %.2d%s%.2d%s%.2d     Average KB/sec: %.0n',
+        [(ASecondsRemaining div 60) div 60, {$IFDEF IS_DXE}FormatSettings.{$ENDIF}TimeSeparator,
+         (ASecondsRemaining div 60) mod 60, {$IFDEF IS_DXE}FormatSettings.{$ENDIF}TimeSeparator,
+         ASecondsRemaining mod 60, ABytesCompressedPerSecond / 1024])
+    else
+      StatusBar.Panels[spExtraStatus].Text := '';
+  end;
+
+  { Progress panel and taskbar progress bar }
+  if (FProgress <> AProgress) or
+     (FProgressMax <> AProgressMax) then begin
+    FProgress := AProgress;
+    FProgressMax := AProgressMax;
+    InvalidateStatusPanel(spCompileProgress);
+    SetAppTaskbarProgressValue(AProgress, AProgressMax);
+  end;
+end;
+
+procedure TCompileForm.WMSettingChange(var Message: TMessage);
+begin
+  if (FTheme.Typ <> ttClassic) and (Win32MajorVersion >= 10) and (Message.LParam <> 0) and (StrIComp(PChar(Message.LParam), 'ImmersiveColorSet') = 0) then begin
+    FOptions.ThemeType := GetDefaultThemeType;
+    UpdateTheme;
+  end;
+end;
+
+procedure TCompileForm.WMThemeChanged(var Message: TMessage);
+begin
+  { Don't Run to Cursor into this function, it will interrupt up the theme change }
+  UpdateThemeData(True, True);
+  inherited;
+end;
+
+procedure TCompileForm.RTargetClick(Sender: TObject);
+var
+  NewTarget: TDebugTarget;
+begin
+  if (Sender = RTargetSetup) or (Sender = TargetSetupButton) then
+    NewTarget := dtSetup
+  else
+    NewTarget := dtUninstall;
+  if (FDebugTarget <> NewTarget) and (not FDebugging or AskToDetachDebugger) then
+    FDebugTarget := NewTarget;
+
+  { Update always even if the user decided not to switch so the states are restored }
+  UpdateTargetMenu;
+end;
+
+procedure TCompileForm.AppOnActivate(Sender: TObject);
+const
+  ReloadMessages: array[Boolean] of String = (
+    'The %s file has been modified outside of the source editor.' + SNewLine2 +
+      'Do you want to reload the file?',
+    'The %s file has been modified outside of the source editor. Changes have ' +
+      'also been made in the source editor.' + SNewLine2 + 'Do you want to ' +
+      'reload the file and lose the changes made in the source editor?');
+var
+  Memo: TCompScintFileEdit;
+  NewTime: TFileTime;
+  Changed: Boolean;
+begin
+  for Memo in FFileMemos do begin
+    if (Memo.Filename = '') or not Memo.Used then
+      Continue;
+
+    { See if the file has been modified outside the editor }
+    Changed := False;
+    if GetLastWriteTimeOfFile(Memo.Filename, @NewTime) then begin
+      if CompareFileTime(Memo.FileLastWriteTime, NewTime) <> 0 then begin
+        Memo.FileLastWriteTime := NewTime;
+        Changed := True;
+      end;
+    end;
+
+    { If it has been, offer to reload it }
+    if Changed then begin
+      if IsWindowEnabled(Application.Handle) then begin
+        if MsgBox(Format(ReloadMessages[Memo.Modified], [Memo.Filename]),
+           SCompilerFormCaption, mbConfirmation, MB_YESNO) = IDYES then
+          if ConfirmCloseFile(False) then begin
+            OpenFile(Memo, Memo.Filename, False);
+            if Memo = FMainMemo then
+              Break; { Reloading the main script will also reload all include files }
+          end;
+      end
+      else begin
+        { When a modal dialog is up, don't offer to reload the file. Probably
+          not a good idea since the dialog might be manipulating the file. }
+        MsgBox('The ' + Memo.Filename + ' file has been modified outside ' +
+          'of the source editor. You might want to reload it.',
+          SCompilerFormCaption, mbInformation, MB_OK);
+      end;
+    end;
+  end;
+end;
+
+procedure TCompileForm.CompilerOutputListDrawItem(Control: TWinControl;
+  Index: Integer; Rect: TRect; State: TOwnerDrawState);
+const
+  ThemeColors: array [TStatusMessageKind] of TThemeColor = (tcGreen, tcFore, tcOrange, tcRed);
+var
+  Canvas: TCanvas;
+  S: String;
+  StatusMessageKind: TStatusMessageKind;
+begin
+  Canvas := CompilerOutputList.Canvas;
+  S := CompilerOutputList.Items[Index];
+
+  Canvas.FillRect(Rect);
+  Inc(Rect.Left, 2);
+  if FOptions.ColorizeCompilerOutput and not (odSelected in State) then begin
+    StatusMessageKind := TStatusMessageKind(CompilerOutputList.Items.Objects[Index]);
+    Canvas.Font.Color := FTheme.Colors[ThemeColors[StatusMessageKind]];
+  end;
+  Canvas.TextOut(Rect.Left, Rect.Top, S);
+end;
+
+procedure TCompileForm.DebugOutputListDrawItem(Control: TWinControl;
+  Index: Integer; Rect: TRect; State: TOwnerDrawState);
+var
+  Canvas: TCanvas;
+  S: String;
+begin
+  Canvas := DebugOutputList.Canvas;
+  S := DebugOutputList.Items[Index];
+
+  Canvas.FillRect(Rect);
+  Inc(Rect.Left, 2);
+  if (S <> '') and (S[1] = #9) then
+    Canvas.TextOut(Rect.Left + FDebugLogListTimestampsWidth, Rect.Top, Copy(S, 2, Maxint))
+  else begin
+    if (Length(S) > 20) and (S[18] = '-') and (S[19] = '-') and (S[20] = ' ') then begin
+      { Draw lines that begin with '-- ' (like '-- File entry --') in bold }
+      Canvas.TextOut(Rect.Left, Rect.Top, Copy(S, 1, 17));
+      Canvas.Font.Style := [fsBold];
+      Canvas.TextOut(Rect.Left + FDebugLogListTimestampsWidth, Rect.Top, Copy(S, 18, Maxint));
+    end else
+      Canvas.TextOut(Rect.Left, Rect.Top, S);
+  end;
+end;
+
+procedure TCompileForm.DebugCallStackListDrawItem(Control: TWinControl; Index: Integer; Rect: TRect;
+  State: TOwnerDrawState);
+var
+  Canvas: TCanvas;
+  S: String;
+begin
+  Canvas := DebugCallStackList.Canvas;
+  S := DebugCallStackList.Items[Index];
+
+  Canvas.FillRect(Rect);
+  Inc(Rect.Left, 2);
+  Canvas.TextOut(Rect.Left, Rect.Top, S);
+end;
+
+procedure TCompileForm.FindResultsListDblClick(Sender: TObject);
+var
+  FindResult: TFindResult;
+  Memo: TCompScintFileEdit;
+  I: Integer;
+begin
+  I := FindResultsList.ItemIndex;
+  if I <> -1 then begin
+    FindResult := FindResultsList.Items.Objects[I] as TFindResult;
+    if FindResult <> nil then begin
+      for Memo in FFileMemos do begin
+        if Memo.Used and (PathCompare(Memo.Filename, FindResult.Filename) = 0) then begin
+          MoveCaretAndActivateMemo(Memo, FindResult.Line, True);
+          Memo.Selection := FindResult.Range;
+          ActiveControl := Memo;
+          Exit;
+        end;
+      end;
+      MsgBox('File not opened.', SCompilerFormCaption, mbError, MB_OK);
+    end;
+  end;
+end;
+
+procedure TCompileForm.FindResultsListDrawItem(Control: TWinControl; Index: Integer; Rect: TRect;
+  State: TOwnerDrawState);
+var
+  Canvas: TCanvas;
+  S, S2: String;
+  FindResult: TFindResult;
+  StartI, EndI: Integer;
+  SaveColor: TColor;
+begin
+  Canvas := FindResultsList.Canvas;
+  S := FindResultsList.Items[Index];
+  FindResult := FindResultsList.Items.Objects[Index] as TFindResult;
+
+  Canvas.FillRect(Rect);
+  Inc(Rect.Left, 2);
+  if FindResult = nil then begin
+    Canvas.Font.Style := [fsBold];
+    Canvas.TextOut(Rect.Left, Rect.Top, S);
+  end else if not (odSelected in State) then begin
+    StartI := FindResult.Range.StartPos - FindResult.LineStartPos + 1 + FindResult.PrefixStringLength;
+    EndI := FindResult.Range.EndPos - FindResult.LineStartPos + 1 + FindResult.PrefixStringLength;
+    if StartI > 1 then begin
+      Canvas.TextOut(Rect.Left, Rect.Top, Copy(S, 1, StartI-1));
+      Rect.Left := Canvas.PenPos.X;
+    end;
+    SaveColor := Canvas.Brush.Color;
+    if FTheme.Dark then
+      Canvas.Brush.Color := FTheme.Colors[tcRed]
+    else
+      Canvas.Brush.Color := FTheme.Colors[tcSelBack];
+    S2 := Copy(S, StartI, EndI-StartI);
+    Rect.Right := Rect.Left + Canvas.TextWidth(S2);
+    Canvas.TextRect(Rect, Rect.Left, Rect.Top, S2); { TextRect instead of TextOut to avoid a margin around the text }
+    if EndI <= Length(S) then begin
+      Canvas.Brush.Color := SaveColor;
+      S2 := Copy(S, EndI, MaxInt);
+      Rect.Left := Rect.Right;
+      Rect.Right := Rect.Left + Canvas.TextWidth(S2);
+      Canvas.TextRect(Rect, Rect.Left, Rect.Top, S2);
+    end;
+  end else
+    Canvas.TextOut(Rect.Left, Rect.Top, S)
+end;
+
+procedure TCompileForm.OutputTabSetClick(Sender: TObject);
+begin
+  case OutputTabSet.TabIndex of
+    tiCompilerOutput:
+      begin
+        CompilerOutputList.BringToFront;
+        CompilerOutputList.Visible := True;
+        DebugOutputList.Visible := False;
+        DebugCallStackList.Visible := False;
+        FindResultsList.Visible := False;
+      end;
+    tiDebugOutput:
+      begin
+        DebugOutputList.BringToFront;
+        DebugOutputList.Visible := True;
+        CompilerOutputList.Visible := False;
+        DebugCallStackList.Visible := False;
+        FindResultsList.Visible := False;
+      end;
+    tiDebugCallStack:
+      begin
+        DebugCallStackList.BringToFront;
+        DebugCallStackList.Visible := True;
+        CompilerOutputList.Visible := False;
+        DebugOutputList.Visible := False;
+        FindResultsList.Visible := False;
+      end;
+    tiFindResults:
+      begin
+        FindResultsList.BringToFront;
+        FindResultsList.Visible := True;
+        CompilerOutputList.Visible := False;
+        DebugOutputList.Visible := False;
+        DebugCallStackList.Visible := False;
+      end;
+  end;
+end;
+
+procedure TCompileForm.ToggleBreakPoint(Line: Integer);
+var
+  Memo: TCompScintFileEdit;
+  I: Integer;
+begin
+  Memo := FActiveMemo as TCompScintFileEdit;
+  I := Memo.BreakPoints.IndexOf(Line);
+  if I = -1 then
+    Memo.BreakPoints.Add(Line)
+  else
+    Memo.BreakPoints.Delete(I);
+  UpdateLineMarkers(Memo, Line);
+end;
+
+procedure TCompileForm.MemoMarginClick(Sender: TObject; MarginNumber: Integer;
+  Line: Integer);
+begin
+  if (MarginNumber = 1) and RToggleBreakPoint.Enabled then
+    ToggleBreakPoint(Line);
+end;
+
+procedure TCompileForm.RToggleBreakPointClick(Sender: TObject);
+begin
+  ToggleBreakPoint(FActiveMemo.CaretLine);
+end;
+
+procedure TCompileForm.MemoLinesInserted(Memo: TCompScintFileEdit; FirstLine, Count: integer);
+var
+  I, Line: Integer;
+begin
+  for I := 0 to FDebugEntriesCount-1 do
+    if (FDebugEntries[I].FileIndex = Memo.CompilerFileIndex) and
+       (FDebugEntries[I].LineNumber >= FirstLine) then
+      Inc(FDebugEntries[I].LineNumber, Count);
+
+  if Assigned(Memo.LineState) and (FirstLine < Memo.LineStateCount) then begin
+    { Grow FStateLine if necessary }
+    I := (Memo.LineStateCount + Count) - Memo.LineStateCapacity;
+    if I > 0 then begin
+      if I < LineStateGrowAmount then
+        I := LineStateGrowAmount;
+      ReallocMem(Memo.LineState, SizeOf(TLineState) * (Memo.LineStateCapacity + I));
+      Inc(Memo.LineStateCapacity, I);
+    end;
+    { Shift existing line states and clear the new ones }
+    for I := Memo.LineStateCount-1 downto FirstLine do
+      Memo.LineState[I + Count] := Memo.LineState[I];
+    for I := FirstLine to FirstLine + Count - 1 do
+      Memo.LineState[I] := lnUnknown;
+    Inc(Memo.LineStateCount, Count);
+  end;
+
+  if Memo.StepLine >= FirstLine then
+    Inc(Memo.StepLine, Count);
+  if Memo.ErrorLine >= FirstLine then
+    Inc(Memo.ErrorLine, Count);
+
+  for I := 0 to Memo.BreakPoints.Count-1 do begin
+    Line := Memo.BreakPoints[I];
+    if Line >= FirstLine then
+      Memo.BreakPoints[I] := Line + Count;
+  end;
+end;
+
+procedure TCompileForm.MemoLinesDeleted(Memo: TCompScintFileEdit; FirstLine, Count,
+  FirstAffectedLine: Integer);
+var
+  I, Line: Integer;
+  DebugEntry: PDebugEntry;
+begin
+  for I := 0 to FDebugEntriesCount-1 do begin
+    DebugEntry := @FDebugEntries[I];
+    if (DebugEntry.FileIndex = Memo.CompilerFileIndex) and
+       (DebugEntry.LineNumber >= FirstLine) then begin
+      if DebugEntry.LineNumber < FirstLine + Count then
+        DebugEntry.LineNumber := -1
+      else
+        Dec(DebugEntry.LineNumber, Count);
+    end;
+  end;
+
+  if Assigned(Memo.LineState) then begin
+    { Shift existing line states }
+    if FirstLine < Memo.LineStateCount - Count then begin
+      for I := FirstLine to Memo.LineStateCount - Count - 1 do
+        Memo.LineState[I] := Memo.LineState[I + Count];
+      Dec(Memo.LineStateCount, Count);
+    end
+    else begin
+      { There's nothing to shift because the last line(s) were deleted, or
+        line(s) past FLineStateCount }
+      if Memo.LineStateCount > FirstLine then
+        Memo.LineStateCount := FirstLine;
+    end;
+  end;
+
+  if Memo.StepLine >= FirstLine then begin
+    if Memo.StepLine < FirstLine + Count then
+      Memo.StepLine := -1
+    else
+      Dec(Memo.StepLine, Count);
+  end;
+  if Memo.ErrorLine >= FirstLine then begin
+    if Memo.ErrorLine < FirstLine + Count then
+      Memo.ErrorLine := -1
+    else
+      Dec(Memo.ErrorLine, Count);
+  end;
+
+  for I := Memo.BreakPoints.Count-1 downto 0 do begin
+    Line := Memo.BreakPoints[I];
+    if Line >= FirstLine then begin
+      if Line < FirstLine + Count then begin
+        Memo.BreakPoints.Delete(I);
+      end else begin
+        Line := Line - Count;
+        Memo.BreakPoints[I] := Line;
+      end;
+    end;
+  end;
+
+  { When lines are deleted, Scintilla insists on moving all of the deleted
+    lines' markers to the line on which the deletion started
+    (FirstAffectedLine). This is bad for us as e.g. it can result in the line
+    having two conflicting markers (or two of the same marker). There's no
+    way to stop it from doing that, or to easily tell which markers came from
+    which lines, so we simply delete and re-create all markers on the line. }
+  UpdateLineMarkers(Memo, FirstAffectedLine);
+end;
+
+procedure TCompileForm.UpdateLineMarkers(const AMemo: TCompScintFileEdit; const Line: Integer);
+var
+  NewMarker: Integer;
+begin
+  if Line >= AMemo.Lines.Count then
+    Exit;
+
+  NewMarker := -1;
+  if AMemo.BreakPoints.IndexOf(Line) <> -1 then begin
+    if AMemo.LineState = nil then
+      NewMarker := mmIconBreakpoint
+    else if (Line < AMemo.LineStateCount) and (AMemo.LineState[Line] <> lnUnknown) then
+      NewMarker := mmIconBreakpointGood
+    else
+      NewMarker := mmIconBreakpointBad;
+  end else begin
+    if Line < AMemo.LineStateCount then begin
+      case AMemo.LineState[Line] of
+        lnHasEntry: NewMarker := mmIconHasEntry;
+        lnEntryProcessed: NewMarker := mmIconEntryProcessed;
+      end;
+    end;
+  end;
+
+  { Delete all markers on the line. To flush out any possible duplicates,
+    even the markers we'll be adding next are deleted. }
+  if AMemo.GetMarkers(Line) <> [] then
+    AMemo.DeleteAllMarkersOnLine(Line);
+
+  if NewMarker <> -1 then
+    AMemo.AddMarker(Line, NewMarker);
+
+  if AMemo.StepLine = Line then
+    AMemo.AddMarker(Line, mmLineStep)
+  else if AMemo.ErrorLine = Line then
+    AMemo.AddMarker(Line, mmLineError)
+  else if NewMarker in [mmIconBreakpoint, mmIconBreakpointGood] then
+    AMemo.AddMarker(Line, mmLineBreakpoint)
+  else if NewMarker = mmIconBreakpointBad then
+    AMemo.AddMarker(Line, mmLineBreakpointBad);
+end;
+
+procedure TCompileForm.UpdateAllMemosLineMarkers;
+var
+  Memo: TCompScintFileEdit;
+  Line: Integer;
+begin
+  for Memo in FFileMemos do
+    if Memo.Used then
+      for Line := 0 to Memo.Lines.Count-1 do
+        UpdateLineMarkers(Memo, Line);
+end;
+
+procedure TCompileForm.UpdateBevel1Visibility;
+begin
+  Bevel1.Visible := (FTheme.Colors[tcMarginBack] = ToolBarPanel.Color) and not MemosTabSet.Visible;
+end;
+
+function TCompileForm.ToCurrentPPI(const XY: Integer): Integer;
+begin
+  Result := MulDiv(XY, CurrentPPI, 96);
+end;
+
+function TCompileForm.FromCurrentPPI(const XY: Integer): Integer;
+begin
+  Result := MulDiv(XY, 96, CurrentPPI);
+end;
+
+initialization
+  InitThemeLibrary;
+  InitHtmlHelpLibrary;
+  { For ClearType support, try to make the default font Microsoft Sans Serif }
+  if DefFontData.Name = 'MS Sans Serif' then
+    DefFontData.Name := AnsiString(GetPreferredUIFont);
+  CoInitialize(nil);
+finalization
+  CoUninitialize();
+end.