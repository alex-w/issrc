unit CompForm;

{
  Inno Setup
  Copyright (C) 1997-2020 Jordan Russell
  Portions by Martijn Laan
  For conditions of distribution and use, see LICENSE.TXT.

  Compiler form
}

{x$DEFINE STATICCOMPILER}
{ For debugging purposes, remove the 'x' to have it link the compiler code
  into this program and not depend on ISCmplr.dll. }

{$I VERSION.INC}

{$IFDEF IS_D6}
{$WARN SYMBOL_PLATFORM OFF}
{$ENDIF}

interface

uses
  Windows, Messages, SysUtils, Classes, Graphics, Controls, Forms, Dialogs,
  UIStateForm, StdCtrls, ExtCtrls, Menus, Buttons, ComCtrls, CommCtrl,
  ScintInt, ScintEdit, ScintStylerInnoSetup, NewTabSet, ModernColors,
  DebugStruct, CompInt, UxTheme, System.ImageList, ImgList, ToolWin,
  VirtualImageList, BaseImageCollection, ImageCollection;

const
  WM_StartCommandLineCompile = WM_USER + $1000;
  WM_StartCommandLineWizard = WM_USER + $1001;
  WM_StartNormally = WM_USER + $1002;

  MRUListMaxCount = 10;

type
  TLineState = (lnUnknown, lnHasEntry, lnEntryProcessed);
  PLineStateArray = ^TLineStateArray;
  TLineStateArray = array[0..0] of TLineState;
  PDebugEntryArray = ^TDebugEntryArray;
  TDebugEntryArray = array[0..0] of TDebugEntry;
  PVariableDebugEntryArray = ^TVariableDebugEntryArray;
  TVariableDebugEntryArray = array[0..0] of TVariableDebugEntry;
  TStepMode = (smRun, smStepInto, smStepOver, smRunToCursor);
  TDebugTarget = (dtSetup, dtUninstall);

const
  DebugTargetStrings: array[TDebugTarget] of String = ('Setup', 'Uninstall');

type
  TISScintEdit = class;

  TStatusMessageKind = (smkStartEnd, smkNormal, smkWarning, smkError);

  TMRUItemCompareProc = function(const S1, S2: String): Integer;

  TCompileForm = class(TUIStateForm)
    MainMenu1: TMainMenu;
    FMenu: TMenuItem;
    FNew: TMenuItem;
    FOpen: TMenuItem;
    FSave: TMenuItem;
    FSaveAs: TMenuItem;
    N1: TMenuItem;
    BCompile: TMenuItem;
    N2: TMenuItem;
    FExit: TMenuItem;
    EMenu: TMenuItem;
    EUndo: TMenuItem;
    N3: TMenuItem;
    ECut: TMenuItem;
    ECopy: TMenuItem;
    EPaste: TMenuItem;
    EDelete: TMenuItem;
    N4: TMenuItem;
    ESelectAll: TMenuItem;
    VMenu: TMenuItem;
    EFind: TMenuItem;
    EFindNext: TMenuItem;
    EReplace: TMenuItem;
    HMenu: TMenuItem;
    HDoc: TMenuItem;
    N6: TMenuItem;
    HAbout: TMenuItem;
    FMRUFilesSep: TMenuItem;
    VCompilerOutput: TMenuItem;
    FindDialog: TFindDialog;
    ReplaceDialog: TReplaceDialog;
    StatusPanel: TPanel;
    CompilerOutputList: TListBox;
    SplitPanel: TPanel;
    HWebsite: TMenuItem;
    VToolbar: TMenuItem;
    N7: TMenuItem;
    TOptions: TMenuItem;
    HFaq: TMenuItem;
    StatusBar: TStatusBar;
    BodyPanel: TPanel;
    VStatusBar: TMenuItem;
    ERedo: TMenuItem;
    RMenu: TMenuItem;
    RStepInto: TMenuItem;
    RStepOver: TMenuItem;
    N5: TMenuItem;
    RRun: TMenuItem;
    RRunToCursor: TMenuItem;
    N10: TMenuItem;
    REvaluate: TMenuItem;
    CheckIfRunningTimer: TTimer;
    RPause: TMenuItem;
    RParameters: TMenuItem;
    ListPopupMenu: TPopupMenu;
    PListCopy: TMenuItem;
    HISPPSep: TMenuItem;
    N12: TMenuItem;
    BStopCompile: TMenuItem;
    HISPPDoc: TMenuItem;
    N13: TMenuItem;
    EGoto: TMenuItem;
    RTerminate: TMenuItem;
    BMenu: TMenuItem;
    BLowPriority: TMenuItem;
    HDonate: TMenuItem;
    N14: TMenuItem;
    HPSWebsite: TMenuItem;
    N15: TMenuItem;
    RTargetSetup: TMenuItem;
    RTargetUninstall: TMenuItem;
    TabSet: TNewTabSet;
    DebugOutputList: TListBox;
    VDebugOutput: TMenuItem;
    VHide: TMenuItem;
    N11: TMenuItem;
    TMenu: TMenuItem;
    TAddRemovePrograms: TMenuItem;
    RToggleBreakPoint: TMenuItem;
    HWhatsNew: TMenuItem;
    TGenerateGUID: TMenuItem;
    TSignTools: TMenuItem;
    N16: TMenuItem;
    HExamples: TMenuItem;
    N17: TMenuItem;
    BOpenOutputFolder: TMenuItem;
    N8: TMenuItem;
    VZoom: TMenuItem;
    VZoomIn: TMenuItem;
    VZoomOut: TMenuItem;
    N9: TMenuItem;
    VZoomReset: TMenuItem;
    N18: TMenuItem;
    ECompleteWord: TMenuItem;
    N19: TMenuItem;
    FSaveEncoding: TMenuItem;
    FSaveEncodingAuto: TMenuItem;
    FSaveEncodingUTF8: TMenuItem;
    ToolBar: TToolBar;
    NewButton: TToolButton;
    OpenButton: TToolButton;
    SaveButton: TToolButton;
    ToolButton4: TToolButton;
    CompileButton: TToolButton;
    StopCompileButton: TToolButton;
    ToolButton7: TToolButton;
    RunButton: TToolButton;
    PauseButton: TToolButton;
    ToolButton10: TToolButton;
    TargetSetupButton: TToolButton;
    TargetUninstallButton: TToolButton;
    ToolButton13: TToolButton;
    HelpButton: TToolButton;
    Bevel1: TBevel;
    BuildImageList: TImageList;
    TerminateButton: TToolButton;
    LightToolBarImageCollection: TImageCollection;
    DarkToolBarImageCollection: TImageCollection;
    ToolBarVirtualImageList: TVirtualImageList;
    PListSelectAll: TMenuItem;
    DebugCallStackList: TListBox;
    VDebugCallStack: TMenuItem;
    TInsertMsgBox: TMenuItem;
    ToolBarPanel: TPanel;
    HMailingList: TMenuItem;
    procedure FormCloseQuery(Sender: TObject; var CanClose: Boolean);
    procedure FExitClick(Sender: TObject);
    procedure FOpenClick(Sender: TObject);
    procedure EUndoClick(Sender: TObject);
    procedure EMenuClick(Sender: TObject);
    procedure ECutClick(Sender: TObject);
    procedure ECopyClick(Sender: TObject);
    procedure EPasteClick(Sender: TObject);
    procedure EDeleteClick(Sender: TObject);
    procedure FSaveClick(Sender: TObject);
    procedure ESelectAllClick(Sender: TObject);
    procedure FNewClick(Sender: TObject);
    procedure FNewWizardClick(Sender: TObject);
    procedure FSaveAsClick(Sender: TObject);
    procedure HDocClick(Sender: TObject);
    procedure BCompileClick(Sender: TObject);
    procedure FMenuClick(Sender: TObject);
    procedure FMRUClick(Sender: TObject);
    procedure VCompilerOutputClick(Sender: TObject);
    procedure HAboutClick(Sender: TObject);
    procedure EFindClick(Sender: TObject);
    procedure FindDialogFind(Sender: TObject);
    procedure EReplaceClick(Sender: TObject);
    procedure ReplaceDialogReplace(Sender: TObject);
    procedure EFindNextClick(Sender: TObject);
    procedure SplitPanelMouseMove(Sender: TObject; Shift: TShiftState; X,
      Y: Integer);
    procedure VMenuClick(Sender: TObject);
    procedure HWebsiteClick(Sender: TObject);
    procedure VToolbarClick(Sender: TObject);
    procedure TOptionsClick(Sender: TObject);
    procedure HFaqClick(Sender: TObject);
    procedure HPSWebsiteClick(Sender: TObject);
    procedure HISPPDocClick(Sender: TObject);
    procedure VStatusBarClick(Sender: TObject);
    procedure ERedoClick(Sender: TObject);
    procedure StatusBarResize(Sender: TObject);
    procedure RStepIntoClick(Sender: TObject);
    procedure RStepOverClick(Sender: TObject);
    procedure RRunToCursorClick(Sender: TObject);
    procedure RRunClick(Sender: TObject);
    procedure REvaluateClick(Sender: TObject);
    procedure CheckIfRunningTimerTimer(Sender: TObject);
    procedure RPauseClick(Sender: TObject);
    procedure RParametersClick(Sender: TObject);
    procedure PListCopyClick(Sender: TObject);
    procedure BStopCompileClick(Sender: TObject);
    procedure HMenuClick(Sender: TObject);
    procedure EGotoClick(Sender: TObject);
    procedure RTerminateClick(Sender: TObject);
    procedure BMenuClick(Sender: TObject);
    procedure BLowPriorityClick(Sender: TObject);
    procedure StatusBarDrawPanel(StatusBar: TStatusBar;
      Panel: TStatusPanel; const Rect: TRect);
    procedure HDonateClick(Sender: TObject);
    procedure RTargetClick(Sender: TObject);
    procedure DebugOutputListDrawItem(Control: TWinControl; Index: Integer;
      Rect: TRect; State: TOwnerDrawState);
    procedure TabSetClick(Sender: TObject);
    procedure VHideClick(Sender: TObject);
    procedure VDebugOutputClick(Sender: TObject);
    procedure FormResize(Sender: TObject);
    procedure TAddRemoveProgramsClick(Sender: TObject);
    procedure RToggleBreakPointClick(Sender: TObject);
    procedure HWhatsNewClick(Sender: TObject);
    procedure TGenerateGUIDClick(Sender: TObject);
    procedure TSignToolsClick(Sender: TObject);
    procedure HExamplesClick(Sender: TObject);
    procedure BOpenOutputFolderClick(Sender: TObject);
    procedure FormKeyDown(Sender: TObject; var Key: Word;
      Shift: TShiftState);
    procedure VZoomInClick(Sender: TObject);
    procedure VZoomOutClick(Sender: TObject);
    procedure VZoomResetClick(Sender: TObject);
    procedure ECompleteWordClick(Sender: TObject);
    procedure FSaveEncodingItemClick(Sender: TObject);
    procedure CompilerOutputListDrawItem(Control: TWinControl; Index: Integer;
      Rect: TRect; State: TOwnerDrawState);
    procedure FormAfterMonitorDpiChanged(Sender: TObject; OldDPI,
      NewDPI: Integer);
    procedure PListSelectAllClick(Sender: TObject);
    procedure DebugCallStackListDrawItem(Control: TWinControl; Index: Integer; Rect: TRect;
      State: TOwnerDrawState);
    procedure VDebugCallStackClick(Sender: TObject);
    procedure HMailingListClick(Sender: TObject);
    procedure TInsertMsgBoxClick(Sender: TObject);
  private
    { Private declarations }
    FCompilerVersion: PCompilerVersionInfo;
    FFilename: String;
    FFileLastWriteTime: TFileTime;
    FSaveInUTF8Encoding: Boolean;
    FMRUFilesMenuItems: array[0..MRUListMaxCount-1] of TMenuItem;
    FMRUFilesList: TStringList;
    FMRUParametersList: TStringList;
    FOptions: record
      ShowStartupForm: Boolean;
      UseWizard: Boolean;
      Autosave: Boolean;
      MakeBackups: Boolean;
      FullPathInTitleBar: Boolean;
      UndoAfterSave: Boolean;
      PauseOnDebuggerExceptions: Boolean;
      RunAsDifferentUser: Boolean;
      AutoComplete: Boolean;
      UseSyntaxHighlighting: Boolean;
      ColorizeCompilerOutput: Boolean;
      UnderlineErrors: Boolean;
      CursorPastEOL: Boolean;
      TabWidth: Integer;
      UseTabCharacter: Boolean;
      WordWrap: Boolean;
      AutoIndent: Boolean;
      IndentationGuides: Boolean;
      LowPriorityDuringCompile: Boolean;
      GutterLineNumbers: Boolean;
      ThemeType: TThemeType;
    end;
    FOptionsLoaded: Boolean;
    FTheme: TTheme;
    FSignTools: TStringList;
    FCompiling: Boolean;
    FCompileWantAbort: Boolean;
    FBecameIdle: Boolean;
    FErrorLine, FStepLine: Integer;
    FErrorCaretPosition: Integer;
    FModifiedSinceLastCompile, FModifiedSinceLastCompileAndGo: Boolean;
    FDebugEntries: PDebugEntryArray;
    FDebugEntriesCount: Integer;
    FVariableDebugEntries: PVariableDebugEntryArray;
    FVariableDebugEntriesCount: Integer;
    FCompiledCodeText: AnsiString;
    FCompiledCodeDebugInfo: AnsiString;
    FLineState: PLineStateArray;
    FLineStateCapacity, FLineStateCount: Integer;
    FDebugClientWnd: HWND;
    FProcessHandle, FDebugClientProcessHandle: THandle;
    FDebugTarget: TDebugTarget;
    FCompiledExe, FUninstExe, FTempDir: String;
    FDebugging: Boolean;
    FStepMode: TStepMode;
    FPaused: Boolean;
    FRunToCursorPoint: TDebugEntry;
    FReplyString: String;
    FDebuggerException: String;
    FRunParameters: String;
    FLastFindOptions: TFindOptions;
    FLastFindText: String;
    FLastReplaceText: String;
    FLastEvaluateConstantText: String;
    FSavePriorityClass: DWORD;
    FBuildAnimationFrame: Cardinal;
    FLastAnimationTick: DWORD;
    FProgress, FProgressMax: Cardinal;
    FProgressThemeData: HTHEME;
    FProgressChunkSize, FProgressSpaceSize: Integer;
    FDebugLogListTimestampsWidth: Integer;
    FBreakPoints: TList;
    FOnPendingSquiggly: Boolean;
    FPendingSquigglyCaretPos: Integer;
    FCallStackCount: Cardinal;
    class procedure AppOnException(Sender: TObject; E: Exception);
    procedure AppOnActivate(Sender: TObject);
    procedure AppOnIdle(Sender: TObject; var Done: Boolean);
    function AskToDetachDebugger: Boolean;
    procedure BringToForeground;
    procedure CheckIfTerminated;
    procedure CompileFile(AFilename: String; const ReadFromFile: Boolean);
    procedure CompileIfNecessary;
    function ConfirmCloseFile(const PromptToSave: Boolean): Boolean;
    procedure DebuggingStopped(const WaitForTermination: Boolean);
    procedure DebugLogMessage(const S: String);
    procedure DebugShowCallStack(const CallStack: String; const CallStackCount: Cardinal);
    procedure DestroyDebugInfo;
    procedure DetachDebugger;
    function EvaluateConstant(const S: String; var Output: String): Integer;
    function EvaluateVariableEntry(const DebugEntry: PVariableDebugEntry;
      var Output: String): Integer;
    procedure FindNext;
    function FromCurrentPPI(const XY: Integer): Integer;
    procedure Go(AStepMode: TStepMode);
    procedure HideError;
    procedure InitializeFindText(Dlg: TFindDialog);
    procedure InitiateAutoComplete(const Key: AnsiChar);
    procedure InvalidateStatusPanel(const Index: Integer);
    procedure MemoChange(Sender: TObject; const Info: TScintEditChangeInfo);
    procedure MemoCharAdded(Sender: TObject; Ch: AnsiChar);
    procedure MemoDropFiles(Sender: TObject; X, Y: Integer; AFiles: TStrings);
    procedure MemoHintShow(Sender: TObject; var Info: TScintHintInfo);
    procedure MemoKeyDown(Sender: TObject; var Key: Word; Shift: TShiftState);
    procedure MemoKeyPress(Sender: TObject; var Key: Char);
    procedure MemoLinesDeleted(FirstLine, Count, FirstAffectedLine: Integer);
    procedure MemoLinesInserted(FirstLine, Count: integer);
    procedure MemoMarginClick(Sender: TObject; MarginNumber: Integer;
      Line: Integer);
    procedure MemoModifiedChange(Sender: TObject);
    procedure MemoUpdateUI(Sender: TObject);
    procedure ModifyMRUList(const MRUList: TStringList; const Section, Ident: String;
      const AItem: String; const AddNewItem: Boolean; CompareProc: TMRUItemCompareProc);
    procedure ModifyMRUFilesList(const AFilename: String; const AddNewItem: Boolean);
    procedure ModifyMRUParametersList(const AParameter: String; const AddNewItem: Boolean);
    procedure MoveCaret(const LineNumber: Integer; const AlwaysResetColumn: Boolean);
    procedure NewFile;
    procedure NewWizardFile;
    procedure OpenFile(AFilename: String; const AddToRecentDocs: Boolean);
    procedure OpenMRUFile(const AFilename: String);
    procedure ParseDebugInfo(DebugInfo: Pointer);
    procedure ReadMRUList(const MRUList: TStringList; const Section, Ident: String);
    procedure ReadMRUFilesList;
    procedure ReadMRUParametersList;
    procedure ResetLineState;
    procedure StartProcess;
    function SaveFile(const SaveAs: Boolean): Boolean;
    class procedure SaveTextToFile(const Filename: String; const S: String;
      const ForceUTF8Encoding: Boolean);
    procedure SetErrorLine(ALine: Integer);
    procedure SetLowPriority(ALowPriority: Boolean);
    procedure SetStatusPanelVisible(const AVisible: Boolean);
    procedure SetStepLine(ALine: Integer);
    procedure ShowOpenDialog(const Examples: Boolean);
    procedure StatusMessage(const Kind: TStatusMessageKind; const S: String);
    procedure SyncEditorOptions;
    function ToCurrentPPI(const XY: Integer): Integer;
    procedure ToggleBreakPoint(Line: Integer);
    procedure UpdateAllLineMarkers;
    procedure UpdateCaption;
    procedure UpdateCompileStatusPanels(const AProgress, AProgressMax: Cardinal;
      const ASecondsRemaining: Integer; const ABytesCompressedPerSecond: Cardinal);
    procedure UpdateEditModePanel;
    procedure UpdateLineMarkers(const Line: Integer);
    procedure UpdateNewButtons;
    procedure UpdateTabSetListsItemHeightAndDebugTimeWidth;
    procedure UpdateRunMenu;
    procedure UpdateTargetMenu;
    procedure UpdateTheme;
    procedure UpdateThemeData(const Close, Open: Boolean);
    procedure UpdateStatusPanelHeight(H: Integer);
    procedure WMCopyData(var Message: TWMCopyData); message WM_COPYDATA;
    procedure WMDebuggerHello(var Message: TMessage); message WM_Debugger_Hello;
    procedure WMDebuggerGoodbye(var Message: TMessage); message WM_Debugger_Goodbye;
    procedure WMDebuggerQueryVersion(var Message: TMessage); message WM_Debugger_QueryVersion;
    function GetLineNumberFromEntry(Kind, Index: Integer): Integer;
    procedure DebuggerStepped(var Message: TMessage; const Intermediate: Boolean);
    procedure WMDebuggerStepped(var Message: TMessage); message WM_Debugger_Stepped;
    procedure WMDebuggerSteppedIntermediate(var Message: TMessage); message WM_Debugger_SteppedIntermediate;
    procedure WMDebuggerException(var Message: TMessage); message WM_Debugger_Exception;
    procedure WMDebuggerSetForegroundWindow(var Message: TMessage); message WM_Debugger_SetForegroundWindow;
    procedure WMDebuggerCallStackCount(var Message: TMessage); message WM_Debugger_CallStackCount;
    procedure WMStartCommandLineCompile(var Message: TMessage); message WM_StartCommandLineCompile;
    procedure WMStartCommandLineWizard(var Message: TMessage); message WM_StartCommandLineWizard;
    procedure WMStartNormally(var Message: TMessage); message WM_StartNormally;
    procedure WMSettingChange(var Message: TMessage); message WM_SETTINGCHANGE;
    procedure WMThemeChanged(var Message: TMessage); message WM_THEMECHANGED;
{$IFDEF IS_D4}
  protected
    procedure WndProc(var Message: TMessage); override;
{$ENDIF}
  public
    { Public declarations }
    Memo: TISScintEdit;
    MemoStyler: TInnoSetupStyler;
    constructor Create(AOwner: TComponent); override;
    destructor Destroy; override;
{$IFDEF IS_D5}
    function IsShortCut(var Message: TWMKey): Boolean; override;
{$ENDIF}
  end;

  TISScintEdit = class(TScintEdit)
  private
    FTheme: TTheme;
  protected
    procedure CreateWnd; override;
  public
    property Theme: TTheme read FTheme write FTheme;
    procedure UpdateThemeColors;
  end;

var
  CompileForm: TCompileForm;
  MSGTextInsert: TStringList;
  CommandLineFilename, CommandLineWizardName: String;
  CommandLineCompile: Boolean;
  CommandLineWizard: Boolean;

function GenerateGuid: String;
function ISPPInstalled: Boolean;
function ISCryptInstalled: Boolean;
procedure InitFormFont(Form: TForm);
procedure OpenDonateSite;
procedure OpenMailingListSite;

implementation

uses
  ActiveX, Clipbrd, ShellApi, ShlObj, IniFiles, Registry, CommDlg, Consts, Types,
  PathFunc, CmnFunc, CmnFunc2, FileClass, CompMsgs, TmSchema, BrowseFunc,
  HtmlHelpFunc, TaskbarProgressFunc,
  {$IFDEF STATICCOMPILER} Compile, {$ENDIF}
<<<<<<< HEAD
  CompOptions, CompStartup, CompWizard, CompSignTools, CompTypes, MessageBoxInsert;
=======
  CompOptions, CompStartup, CompWizard, CompSignTools, CompTypes, CompInputQueryCombo;
>>>>>>> e808e3ce

{$R *.DFM}

const
  { Status bar panel indexes }
  spCaretPos = 0;
  spModified = 1;
  spInsertMode = 2;
  spCompileIcon = 3;
  spCompileProgress = 4;
  spExtraStatus = 5;

  { Tab set indexes }
  tiCompilerOutput = 0;
  tiDebugOutput = 1;
  tiDebugCallStack = 2;

  { Memo marker numbers }
  mmIconHasEntry = 0;        { grey dot }
  mmIconEntryProcessed = 1;  { green dot }
  mmIconBreakpoint = 2;      { stop sign }
  mmIconBreakpointGood = 3;  { stop sign + check }
  mmIconBreakpointBad = 4;   { stop sign + X }
  mmLineError = 10;          { red line highlight }
  mmLineBreakpoint = 11;     { red line highlight }
  mmLineBreakpointBad = 12;  { ugly olive line highlight }
  mmLineStep = 13;           { blue line highlight }

  { Memo indicator numbers (also in ScintStylerInnoSetup) }
  inSquiggly = 0;
  inPendingSquiggly = 1;

  LineStateGrowAmount = 4000;

procedure InitFormFont(Form: TForm);
var
  FontName: String;
  Metrics: TNonClientMetrics;
begin
{$IFNDEF UNICODE}
  if Win32MajorVersion < 5 then begin
    { On pre-2000 Windows, just use MS Sans Serif always, except on Japanese }
    if DefFontData.Charset = SHIFTJIS_CHARSET then begin
      { MS Sans Serif can't display Japanese characters, so revert to the
        default Japanese font (requires D3+) }
      Form.Font.Handle := 0;
      Exit;
    end;
    FontName := GetPreferredUIFont;
  end
  else
{$ENDIF}
  begin
    Metrics.cbSize := SizeOf(Metrics);
    if SystemParametersInfo(SPI_GETNONCLIENTMETRICS, SizeOf(Metrics),
       @Metrics, 0) then
      FontName := Metrics.lfMessageFont.lfFaceName;
    { Only allow fonts that we know will fit the text correctly }
    if not SameText(FontName, 'Microsoft Sans Serif') and
       not SameText(FontName, 'Segoe UI') then
      FontName := 'Tahoma';
  end;
  Form.Font.Name := FontName;
  Form.Font.Size := 8;
end;

function GetDisplayFilename(const Filename: String): String;
var
  Buf: array[0..MAX_PATH-1] of Char;
begin
  if GetFileTitle(PChar(Filename), Buf, SizeOf(Buf)) = 0 then
    Result := Buf
  else
    Result := Filename;
end;

function GetLastWriteTimeOfFile(const Filename: String;
  var LastWriteTime: TFileTime): Boolean;
var
  H: THandle;
begin
  H := CreateFile(PChar(Filename), 0, FILE_SHARE_READ or FILE_SHARE_WRITE,
    nil, OPEN_EXISTING, 0, 0);
  if H <> INVALID_HANDLE_VALUE then begin
    Result := GetFileTime(H, nil, nil, @LastWriteTime);
    CloseHandle(H);
  end
  else
    Result := False;
end;

procedure AddFileToRecentDocs(const Filename: String);
{ Notifies the shell that a document has been opened. On Windows 7, this will
  add the file to the Recent section of the app's Jump List.
  It is only necessary to call this function when the shell is unaware that
  a file is being opened. Files opened through Explorer or common dialogs get
  added to the Jump List automatically. }
begin
  SHAddToRecentDocs(
    {$IFDEF UNICODE} SHARD_PATHW {$ELSE} SHARD_PATHA {$ENDIF},
    PChar(Filename));
end;

function GenerateGuid: String;
var
  Guid: TGUID;
  P: PWideChar;
begin
  if CoCreateGuid(Guid) <> S_OK then
    raise Exception.Create('CoCreateGuid failed');
  if StringFromCLSID(Guid, P) <> S_OK then
    raise Exception.Create('StringFromCLSID failed');
  try
    Result := P;
  finally
    CoTaskMemFree(P);
  end;
end;

function ISPPInstalled: Boolean;
begin
  Result := NewFileExists(PathExtractPath(NewParamStr(0)) + 'ISPP.dll');
end;

function ISCryptInstalled: Boolean;
begin
  Result := NewFileExists(PathExtractPath(NewParamStr(0)) + 'iscrypt.dll');
end;

function GetDefaultThemeType: TThemeType;
var
  K: HKEY;
  Size, AppsUseLightTheme: DWORD;
begin
  Result := ttModernLight;
  if (Win32MajorVersion >= 10) and (RegOpenKeyExView(rvDefault, HKEY_CURRENT_USER, 'SOFTWARE\Microsoft\Windows\CurrentVersion\Themes\Personalize', 0, KEY_QUERY_VALUE, K) = ERROR_SUCCESS) then begin
    Size := SizeOf(AppsUseLightTheme);
    if (RegQueryValueEx(K, 'AppsUseLightTheme', nil, nil, @AppsUseLightTheme, @Size) = ERROR_SUCCESS) and (AppsUseLightTheme = 0) then
      Result := ttModernDark;
    RegCloseKey(K);
  end;
end;

{ TISScintEdit }

procedure TISScintEdit.CreateWnd;
const
  PixmapHasEntry: array[0..8] of PAnsiChar = (
    '5 5 2 1',
    'o c #808080',
    '. c #c0c0c0',
    'ooooo',
    'o...o',
    'o...o',
    'o...o',
    'ooooo',
    nil);
  PixmapEntryProcessed: array[0..8] of PAnsiChar = (
    '5 5 2 1',
    'o c #008000',
    '. c #00ff00',
    'ooooo',
    'o...o',
    'o...o',
    'o...o',
    'ooooo',
    nil);
  PixmapBreakpoint: array[0..14] of PAnsiChar = (
    '9 10 3 1',
    '= c none',
    'o c #000000',
    '. c #ff0000',
    '=========',
    '==ooooo==',
    '=o.....o=',
    'o.......o',
    'o.......o',
    'o.......o',
    'o.......o',
    'o.......o',
    '=o.....o=',
    '==ooooo==',
    nil);
  PixmapBreakpointGood: array[0..15] of PAnsiChar = (
    '9 10 4 1',
    '= c none',
    'o c #000000',
    '. c #ff0000',
    '* c #00ff00',
    '======oo=',
    '==oooo**o',
    '=o....*o=',
    'o....**.o',
    'o....*..o',
    'o...**..o',
    'o**.*...o',
    'o.***...o',
    '=o.*...o=',
    '==ooooo==',
    nil);
  PixmapBreakpointBad: array[0..15] of PAnsiChar = (
    '9 10 4 1',
    '= c none',
    'o c #000000',
    '. c #ff0000',
    '* c #ffff00',
    '=========',
    '==ooooo==',
    '=o.....o=',
    'o.*...*.o',
    'o.**.**.o',
    'o..***..o',
    'o.**.**.o',
    'o.*...*.o',
    '=o.....o=',
    '==ooooo==',
    nil);
const
  SC_MARK_BACKFORE = 3030;  { new marker type added in my Scintilla build }
begin
  inherited;

  Call(SCI_SETCARETWIDTH, 2, 0);
  Call(SCI_AUTOCSETAUTOHIDE, 0, 0);
  Call(SCI_AUTOCSETCANCELATSTART, 0, 0);
  Call(SCI_AUTOCSETDROPRESTOFWORD, 1, 0);
  Call(SCI_AUTOCSETIGNORECASE, 1, 0);
  Call(SCI_AUTOCSETMAXHEIGHT, 7, 0);

  Call(SCI_ASSIGNCMDKEY, Ord('Z') or ((SCMOD_SHIFT or SCMOD_CTRL) shl 16), SCI_REDO);

  Call(SCI_SETSCROLLWIDTH, 1024 * CallStr(SCI_TEXTWIDTH, 0, 'X'), 0);

  Call(SCI_INDICSETSTYLE, inSquiggly, INDIC_SQUIGGLE);
  Call(SCI_INDICSETFORE, inSquiggly, clRed); { May be overwitten by UpdateThemeColors }
  Call(SCI_INDICSETSTYLE, inPendingSquiggly, INDIC_HIDDEN);

  Call(SCI_SETMARGINTYPEN, 1, SC_MARGIN_SYMBOL);
  Call(SCI_SETMARGINWIDTHN, 1, 21);
  Call(SCI_SETMARGINSENSITIVEN, 1, 1);
  Call(SCI_SETMARGINCURSORN, 1, SC_CURSORARROW);
  Call(SCI_SETMARGINLEFT, 0, 2);

  Call(SCI_MARKERDEFINEPIXMAP, mmIconHasEntry, LPARAM(@PixmapHasEntry));
  Call(SCI_MARKERDEFINEPIXMAP, mmIconEntryProcessed, LPARAM(@PixmapEntryProcessed));
  Call(SCI_MARKERDEFINEPIXMAP, mmIconBreakpoint, LPARAM(@PixmapBreakpoint));
  Call(SCI_MARKERDEFINEPIXMAP, mmIconBreakpointGood, LPARAM(@PixmapBreakpointGood));
  Call(SCI_MARKERDEFINEPIXMAP, mmIconBreakpointBad, LPARAM(@PixmapBreakpointBad));
  Call(SCI_MARKERDEFINE, mmLineError, SC_MARK_BACKFORE);
  Call(SCI_MARKERSETFORE, mmLineError, clWhite);
  Call(SCI_MARKERSETBACK, mmLineError, clMaroon);
  Call(SCI_MARKERDEFINE, mmLineBreakpoint, SC_MARK_BACKFORE);
  Call(SCI_MARKERSETFORE, mmLineBreakpoint, clWhite);
  Call(SCI_MARKERSETBACK, mmLineBreakpoint, clRed);
  Call(SCI_MARKERDEFINE, mmLineBreakpointBad, SC_MARK_BACKFORE);
  Call(SCI_MARKERSETFORE, mmLineBreakpointBad, clLime);
  Call(SCI_MARKERSETBACK, mmLineBreakpointBad, clOlive);
  Call(SCI_MARKERDEFINE, mmLineStep, SC_MARK_BACKFORE);
  Call(SCI_MARKERSETFORE, mmLineStep, clWhite);
  Call(SCI_MARKERSETBACK, mmLineStep, clBlue);
end;

procedure TISScintEdit.UpdateThemeColors;
begin
  if FTheme <> nil then begin
    Font.Color := FTheme.Colors[tcFore];
    Color := FTheme.Colors[tcBack];
    Call(SCI_SETSELBACK, 1, FTheme.Colors[tcSelBack]);
    Call(SCI_INDICSETFORE, inSquiggly, FTheme.Colors[tcRed]);
  end;
end;

{ TCompileFormMemoPopupMenu }

type
  TCompileFormMemoPopupMenu = class(TPopupMenu)
  public
    procedure Popup(X, Y: Integer); override;
  end;

procedure TCompileFormMemoPopupMenu.Popup(X, Y: Integer);
var
  Form: TCompileForm;
begin
  { Show the existing Edit menu }
  Form := Owner as TCompileForm;
  TrackPopupMenu(Form.EMenu.Handle, TPM_RIGHTBUTTON, X, Y, 0, Form.Handle, nil);
end;

{ TCompileForm }

constructor TCompileForm.Create(AOwner: TComponent);

  procedure ReadConfig;
{$IFNDEF UNICODE}
  const
    { "MS Gothic" in Japanese (CP 932) }
    SMSGothicLocalized = #$82'l'#$82'r '#$83'S'#$83'V'#$83'b'#$83'N';
{$ENDIF}
  var
    Ini: TConfigIniFile;
    WindowPlacement: TWindowPlacement;
    I: Integer;
  begin
    Ini := TConfigIniFile.Create;
    try
      { Menu check boxes state }
      Toolbar.Visible := Ini.ReadBool('Options', 'ShowToolbar', True);
      StatusBar.Visible := Ini.ReadBool('Options', 'ShowStatusBar', True);
      FOptions.LowPriorityDuringCompile := Ini.ReadBool('Options', 'LowPriorityDuringCompile', False);

      { Configuration options }
      FOptions.ShowStartupForm := Ini.ReadBool('Options', 'ShowStartupForm', True);
      FOptions.UseWizard := Ini.ReadBool('Options', 'UseWizard', True);
      FOptions.Autosave := Ini.ReadBool('Options', 'Autosave', False);
      FOptions.MakeBackups := Ini.ReadBool('Options', 'MakeBackups', False);
      FOptions.FullPathInTitleBar := Ini.ReadBool('Options', 'FullPathInTitleBar', False);
      FOptions.UndoAfterSave := Ini.ReadBool('Options', 'UndoAfterSave', True);
      FOptions.PauseOnDebuggerExceptions := Ini.ReadBool('Options', 'PauseOnDebuggerExceptions', True);
      FOptions.RunAsDifferentUser := Ini.ReadBool('Options', 'RunAsDifferentUser', False);
      FOptions.AutoComplete := Ini.ReadBool('Options', 'AutoComplete', True);
      FOptions.UseSyntaxHighlighting := Ini.ReadBool('Options', 'UseSynHigh', True);
      FOptions.ColorizeCompilerOutput := Ini.ReadBool('Options', 'ColorizeCompilerOutput', True);
      FOptions.UnderlineErrors := Ini.ReadBool('Options', 'UnderlineErrors', True);
      FOptions.CursorPastEOL := Ini.ReadBool('Options', 'EditorCursorPastEOL', True);
      FOptions.TabWidth := Ini.ReadInteger('Options', 'TabWidth', 2);
      FOptions.UseTabCharacter := Ini.ReadBool('Options', 'UseTabCharacter', False);
      FOptions.WordWrap := Ini.ReadBool('Options', 'WordWrap', False);
      FOptions.AutoIndent := Ini.ReadBool('Options', 'AutoIndent', True);
      FOptions.IndentationGuides := Ini.ReadBool('Options', 'IndentationGuides', True);
      FOptions.GutterLineNumbers := Ini.ReadBool('Options', 'GutterLineNumbers', False);
      I := Ini.ReadInteger('Options', 'ThemeType', Ord(GetDefaultThemeType));
      if (I >= 0) and (I <= Ord(High(TThemeType))) then
        FOptions.ThemeType := TThemeType(I);
      if GetACP = 932 then begin
        { Default to MS Gothic font on CP 932 (Japanese), as Courier New is
          only capable of displaying Japanese characters on XP and later. }
{$IFNDEF UNICODE}
        { Use the English name if it's supported on this version of Windows
          (I believe it was first added in Windows 2000), because the CP 932
          localized Japanese name will no longer be valid if the user later
          switches out of CP 932. }
        if FontExists('MS Gothic') then
          Memo.Font.Name := 'MS Gothic'
        else
          Memo.Font.Name := SMSGothicLocalized;
{$ELSE}
        { UNICODE requires 2000+, so we can just use the English name }
        Memo.Font.Name := 'MS Gothic';
{$ENDIF}
        Memo.Font.Size := 9;
        Memo.Font.Charset := SHIFTJIS_CHARSET;
      end;
      Memo.Font.Name := Ini.ReadString('Options', 'EditorFontName', Memo.Font.Name);
      Memo.Font.Size := Ini.ReadInteger('Options', 'EditorFontSize', Memo.Font.Size);
      Memo.Font.Charset := Ini.ReadInteger('Options', 'EditorFontCharset', Memo.Font.Charset);
      Memo.Zoom := Ini.ReadInteger('Options', 'Zoom', 0);
      SyncEditorOptions;
      UpdateNewButtons;
      UpdateTheme;

      { Window state }
      WindowPlacement.length := SizeOf(WindowPlacement);
      GetWindowPlacement(Handle, @WindowPlacement);
      WindowPlacement.showCmd := SW_HIDE;  { the form isn't Visible yet }
      WindowPlacement.rcNormalPosition.Left := Ini.ReadInteger('State',
        'WindowLeft', WindowPlacement.rcNormalPosition.Left);
      WindowPlacement.rcNormalPosition.Top := Ini.ReadInteger('State',
        'WindowTop', WindowPlacement.rcNormalPosition.Top);
      WindowPlacement.rcNormalPosition.Right := Ini.ReadInteger('State',
        'WindowRight', WindowPlacement.rcNormalPosition.Left + Width);
      WindowPlacement.rcNormalPosition.Bottom := Ini.ReadInteger('State',
        'WindowBottom', WindowPlacement.rcNormalPosition.Top + Height);
      SetWindowPlacement(Handle, @WindowPlacement);
      { Note: Must set WindowState *after* calling SetWindowPlacement, since
        TCustomForm.WMSize resets WindowState }
      if Ini.ReadBool('State', 'WindowMaximized', False) then
        WindowState := wsMaximized;
      { Note: Don't call UpdateStatusPanelHeight here since it clips to the
        current form height, which hasn't been finalized yet }

      StatusPanel.Height := ToCurrentPPI(Ini.ReadInteger('State', 'StatusPanelHeight',
        (10 * FromCurrentPPI(DebugOutputList.ItemHeight) + 4) + FromCurrentPPI(TabSet.Height)));
    finally
      Ini.Free;
    end;
    FOptionsLoaded := True;
  end;

  procedure SetFakeShortCutText(const MenuItem: TMenuItem; const S: String);
  begin
    MenuItem.Caption := MenuItem.Caption + #9 + S;
  end;

  procedure SetFakeShortCut(const MenuItem: TMenuItem; const Key: Word;
    const Shift: TShiftState);
  begin
    SetFakeShortCutText(MenuItem, ShortCutToText(ShortCut(Key, Shift)));
  end;

var
  I: Integer;
  NewItem: TMenuItem;
begin
  inherited;

  {$IFNDEF STATICCOMPILER}
  FCompilerVersion := ISDllGetVersion;
  {$ELSE}
  FCompilerVersion := ISGetVersion;
  {$ENDIF}

  FErrorLine := -1;
  FStepLine := -1;
  FModifiedSinceLastCompile := True;

  InitFormFont(Self);

  { For some reason, if AutoScroll=False is set on the form Delphi ignores the
    'poDefault' Position setting }
  AutoScroll := False;

{$IFNDEF UNICODE}
  FSaveEncoding.Visible := False;
{$ENDIF}

  { Append the shortcut key text to the Edit items. Don't actually set the
    ShortCut property because we don't want the key combinations having an
    effect when Memo doesn't have the focus. }
  SetFakeShortCut(EUndo, Ord('Z'), [ssCtrl]);
  SetFakeShortCut(ERedo, Ord('Y'), [ssCtrl]);
  SetFakeShortCut(ECut, Ord('X'), [ssCtrl]);
  SetFakeShortCut(ECopy, Ord('C'), [ssCtrl]);
  SetFakeShortCut(EPaste, Ord('V'), [ssCtrl]);
  SetFakeShortCut(ESelectAll, Ord('A'), [ssCtrl]);
  SetFakeShortCut(EDelete, VK_DELETE, []);
  SetFakeShortCut(ECompleteWord, VK_RIGHT, [ssAlt]);
  SetFakeShortCutText(VZoomIn, SmkcCtrl + 'Num +');
  SetFakeShortCutText(VZoomOut, SmkcCtrl + 'Num -');
  SetFakeShortCutText(VZoomReset, SmkcCtrl + 'Num /');
  { Use fake Esc shortcut for Stop Compile so it doesn't conflict with the
    editor's autocompletion list }
  SetFakeShortCut(BStopCompile, VK_ESCAPE, []);

{$IFNDEF IS_D103RIO}
  { TStatusBar needs manual scaling before Delphi 10.3 Rio }
  StatusBar.Height := ToPPI(StatusBar.Height);
  for I := 0 to StatusBar.Panels.Count-1 do
    StatusBar.Panels[I].Width := ToPPI(StatusBar.Panels[I].Width);
{$ENDIF}

  MemoStyler := TInnoSetupStyler.Create(Self);
  MemoStyler.IsppInstalled := IsppInstalled;

  Memo := TISScintEdit.Create(Self);
  Memo.AcceptDroppedFiles := True;
  Memo.Align := alClient;
  Memo.AutoCompleteFontName := Font.Name;
  Memo.AutoCompleteFontSize := Font.Size;
{$IFDEF UNICODE}
  Memo.CodePage := CP_UTF8;
{$ENDIF}
  Memo.Font.Name := 'Courier New';
  Memo.Font.Size := 10;
  Memo.ShowHint := True;
  Memo.Styler := MemoStyler;
  Memo.PopupMenu := TCompileFormMemoPopupMenu.Create(Self);
  Memo.OnChange := MemoChange;
  Memo.OnCharAdded := MemoCharAdded;
  Memo.OnDropFiles := MemoDropFiles;
  Memo.OnHintShow := MemoHintShow;
  Memo.OnKeyDown := MemoKeyDown;
  Memo.OnKeyPress := MemoKeyPress;
  Memo.OnMarginClick := MemoMarginClick;
  Memo.OnModifiedChange := MemoModifiedChange;
  Memo.OnUpdateUI := MemoUpdateUI;
  Memo.Parent := BodyPanel;

  FTheme := TTheme.Create;
  Memo.Theme := FTheme;
  MemoStyler.Theme := FTheme;

  FBreakPoints := TList.Create;

  UpdateTabSetListsItemHeightAndDebugTimeWidth;

  Application.HintShortPause := 0;
  Application.OnException := AppOnException;
  Application.OnActivate := AppOnActivate;
  Application.OnIdle := AppOnIdle;

  FMRUFilesList := TStringList.Create;
  for I := 0 to High(FMRUFilesMenuItems) do begin
    NewItem := TMenuItem.Create(Self);
    NewItem.OnClick := FMRUClick;
    FMenu.Insert(FMenu.IndexOf(FMRUFilesSep), NewItem);
    FMRUFilesMenuItems[I] := NewItem;
  end;
  FMRUParametersList := TStringList.Create;

  FSignTools := TStringList.Create;

  FDebugTarget := dtSetup;
  UpdateTargetMenu;

  UpdateCaption;

  UpdateThemeData(False, True);

  if CommandLineCompile then begin
    ReadSignTools(FSignTools);
    PostMessage(Handle, WM_StartCommandLineCompile, 0, 0)
  end else if CommandLineWizard then begin
    { Stop Delphi from showing the compiler form }
    Application.ShowMainForm := False;
    { Show wizard form later }
    PostMessage(Handle, WM_StartCommandLineWizard, 0, 0);
  end else begin
    ReadConfig;
    ReadSignTools(FSignTools);
    PostMessage(Handle, WM_StartNormally, 0, 0);
  end;
end;

destructor TCompileForm.Destroy;

  procedure SaveConfig;
  var
    Ini: TConfigIniFile;
    WindowPlacement: TWindowPlacement;
  begin
    Ini := TConfigIniFile.Create;
    try
      { Theme state }
      Ini.WriteInteger('Options', 'ThemeType', Ord(FOptions.ThemeType));  { Also see TOptionsClick }

      { Menu check boxes state }
      Ini.WriteBool('Options', 'ShowToolbar', Toolbar.Visible);
      Ini.WriteBool('Options', 'ShowStatusBar', StatusBar.Visible);
      Ini.WriteBool('Options', 'LowPriorityDuringCompile', FOptions.LowPriorityDuringCompile);

      { Window state }
      WindowPlacement.length := SizeOf(WindowPlacement);
      GetWindowPlacement(Handle, @WindowPlacement);
      Ini.WriteInteger('State', 'WindowLeft', WindowPlacement.rcNormalPosition.Left);
      Ini.WriteInteger('State', 'WindowTop', WindowPlacement.rcNormalPosition.Top);
      Ini.WriteInteger('State', 'WindowRight', WindowPlacement.rcNormalPosition.Right);
      Ini.WriteInteger('State', 'WindowBottom', WindowPlacement.rcNormalPosition.Bottom);
      Ini.WriteBool('State', 'WindowMaximized', WindowState = wsMaximized);
      Ini.WriteInteger('State', 'StatusPanelHeight', FromCurrentPPI(StatusPanel.Height));

      { Zoom state }
      Ini.WriteInteger('Options', 'Zoom', Memo.Zoom);
    finally
      Ini.Free;
    end;
  end;

begin
  UpdateThemeData(True, False);

  Application.OnActivate := nil;
  Application.OnIdle := nil;

  if FOptionsLoaded and not (CommandLineCompile or CommandLineWizard) then
    SaveConfig;

  FTheme.Free;
  FBreakPoints.Free;
  DestroyDebugInfo;
  FSignTools.Free;
  FMRUParametersList.Free;
  FMRUFilesList.Free;

  inherited;
end;

class procedure TCompileForm.AppOnException(Sender: TObject; E: Exception);
begin
  AppMessageBox(PChar(AddPeriod(E.Message)), SCompilerFormCaption,
    MB_OK or MB_ICONSTOP);
end;

procedure TCompileForm.FormAfterMonitorDpiChanged(Sender: TObject; OldDPI,
  NewDPI: Integer);
begin
  UpdateTabSetListsItemHeightAndDebugTimeWidth;
  UpdateStatusPanelHeight(StatusPanel.Height);
end;

procedure TCompileForm.FormCloseQuery(Sender: TObject;
  var CanClose: Boolean);
begin
  if IsWindowEnabled(Application.Handle) then
    CanClose := ConfirmCloseFile(True)
  else
    { CloseQuery is also called by the VCL when a WM_QUERYENDSESSION message
      is received. Don't display message box if a modal dialog is already
      displayed. }
    CanClose := False;
end;

procedure TCompileForm.FormKeyDown(Sender: TObject; var Key: Word;
  Shift: TShiftState);
begin
  if ShortCut(Key, Shift) = VK_ESCAPE then begin
    if BStopCompile.Enabled then
      BStopCompileClick(Self);
  end
  else if (Key = VK_F6) and not(ssAlt in Shift) then begin
    { Toggle focus between panes }
    Key := 0;
    if ActiveControl <> Memo then
      ActiveControl := Memo
    else if StatusPanel.Visible then begin
      case TabSet.TabIndex of
        tiCompilerOutput: ActiveControl := CompilerOutputList;
        tiDebugOutput: ActiveControl := DebugOutputList;
        tiDebugCallStack: ActiveControl := DebugCallStackList;
      end;
    end;
  end;
end;

procedure TCompileForm.FormResize(Sender: TObject);
begin
  { Make sure the status panel's height is decreased if necessary in response
    to the form's height decreasing }
  if StatusPanel.Visible then
    UpdateStatusPanelHeight(StatusPanel.Height);
end;

{$IFDEF IS_D4}
procedure TCompileForm.WndProc(var Message: TMessage);
begin
  { Without this, the status bar's owner drawn panels sometimes get corrupted and show
    menu items instead. See:
    http://groups.google.com/group/borland.public.delphi.vcl.components.using/browse_thread/thread/e4cb6c3444c70714 }
  with Message do
    case Msg of
      WM_DRAWITEM:
        with PDrawItemStruct(Message.LParam)^ do
          if (CtlType = ODT_MENU) and not IsMenu(hwndItem) then
            CtlType := ODT_STATIC;
    end;
  inherited 
end;
{$ENDIF}

{$IFDEF IS_D5}
function TCompileForm.IsShortCut(var Message: TWMKey): Boolean;
begin
  { Key messages are forwarded by the VCL to the main form for ShortCut
    processing. In Delphi 5+, however, this happens even when a TFindDialog
    is active, causing Ctrl+V/Esc/etc. to be intercepted by the main form.
    Work around this by always returning False when not Active. }
  if Active then
    Result := inherited IsShortCut(Message)
  else
    Result := False;
end;
{$ENDIF}

procedure TCompileForm.UpdateCaption;
var
  NewCaption: String;
begin
  if FFilename = '' then
    NewCaption := 'Untitled'
  else begin
    if FOptions.FullPathInTitleBar then
      NewCaption := FFilename
    else
      NewCaption := GetDisplayFilename(FFilename);
  end;
  NewCaption := NewCaption + ' - ' + SCompilerFormCaption + ' ' +
    String(FCompilerVersion.Version);
  if FCompiling then
    NewCaption := NewCaption + '  [Compiling]'
  else if FDebugging then begin
    if not FPaused then
      NewCaption := NewCaption + '  [Running]'
    else
      NewCaption := NewCaption + '  [Paused]';
  end;
  Caption := NewCaption;
  if not CommandLineWizard then
    Application.Title := NewCaption;
end;

procedure TCompileForm.UpdateNewButtons;
begin
  if FOptions.UseWizard then begin
    FNew.OnClick := FNewWizardClick;
    NewButton.OnClick := FNewWizardClick;
  end else begin
    FNew.OnClick := FNewClick;
    NewButton.OnClick := FNewClick;
  end;
end;

procedure TCompileForm.NewFile;
begin
  HideError;
  FUninstExe := '';
  if FDebugTarget <> dtSetup then begin
    FDebugTarget := dtSetup;
    UpdateTargetMenu;
  end;
  FBreakPoints.Clear;
  DestroyDebugInfo;

  FFilename := '';
  UpdateCaption;
  FSaveInUTF8Encoding := False;
  Memo.Lines.Clear;
  FModifiedSinceLastCompile := True;
  Memo.ClearUndo;
end;

procedure TCompileForm.NewWizardFile;
var
  WizardForm: TWizardForm;
  SaveEnabled: Boolean;
begin
  WizardForm := TWizardForm.Create(Application);
  try
    SaveEnabled := Enabled;
    if CommandLineWizard then begin
      WizardForm.WizardName := CommandLineWizardName;
      { Must disable CompileForm even though it isn't shown, otherwise
        menu keyboard shortcuts (such as Ctrl+O) still work }
      Enabled := False;
    end;
    try
      if WizardForm.ShowModal <> mrOk then
        Exit;
    finally
      Enabled := SaveEnabled;
    end;

    if CommandLineWizard then begin
      SaveTextToFile(CommandLineFileName, WizardForm.ResultScript, False);
    end else begin
      NewFile;
      Memo.Lines.Text := WizardForm.ResultScript;
      Memo.ClearUndo;
      if WizardForm.Result = wrComplete then begin
        Memo.ForceModifiedState;
        if MsgBox('Would you like to compile the new script now?', SCompilerFormCaption, mbConfirmation, MB_YESNO) = IDYES then
          BCompileClick(Self);
      end;
    end;
  finally
    WizardForm.Free;
  end;
end;

procedure TCompileForm.OpenFile(AFilename: String;
  const AddToRecentDocs: Boolean);

  function IsStreamUTF8Encoded(const Stream: TStream): Boolean;
  var
    Buf: array[0..2] of Byte;
  begin
    Result := False;
    if Stream.Read(Buf, SizeOf(Buf)) = SizeOf(Buf) then
      if (Buf[0] = $EF) and (Buf[1] = $BB) and (Buf[2] = $BF) then
        Result := True;
  end;

var
  Stream: TFileStream;
begin
  AFilename := PathExpand(AFilename);

  Stream := TFileStream.Create(AFilename, fmOpenRead or fmShareDenyNone);
  try
    NewFile;
    GetFileTime(Stream.Handle, nil, nil, @FFileLastWriteTime);
    FSaveInUTF8Encoding := IsStreamUTF8Encoded(Stream);
    Stream.Seek(0, soFromBeginning);
    Memo.Lines.LoadFromStream(Stream);
  finally
    Stream.Free;
  end;
  Memo.ClearUndo;
  FFilename := AFilename;
  UpdateCaption;
  ModifyMRUFilesList(AFilename, True);
  if AddToRecentDocs then
    AddFileToRecentDocs(AFilename);
end;

procedure TCompileForm.OpenMRUFile(const AFilename: String);
{ Same as OpenFile, but offers to remove the file from the MRU list if it
  cannot be opened }
begin
  try
    OpenFile(AFilename, True);
  except
    Application.HandleException(Self);
    if MsgBoxFmt('There was an error opening the file. Remove it from the list?',
       [AFilename], SCompilerFormCaption, mbError, MB_YESNO) = IDYES then
      ModifyMRUFilesList(AFilename, False);
  end;
end;

class procedure TCompileForm.SaveTextToFile(const Filename: String;
  const S: String; const ForceUTF8Encoding: Boolean);
var
{$IFDEF UNICODE}
  AnsiMode: Boolean;
  AnsiStr: AnsiString;
{$ENDIF}
  F: TTextFileWriter;
begin
{$IFDEF UNICODE}
  AnsiMode := False;
  if not ForceUTF8Encoding then begin
    AnsiStr := AnsiString(S);
    if S = String(AnsiStr) then
      AnsiMode := True;
  end;
{$ENDIF}

  F := TTextFileWriter.Create(Filename, fdCreateAlways, faWrite, fsNone);
  try
{$IFDEF UNICODE}
    if AnsiMode then
      F.WriteAnsi(AnsiStr)
    else
{$ENDIF}
      F.Write(S);
  finally
    F.Free;
  end;
end;

function TCompileForm.SaveFile(const SaveAs: Boolean): Boolean;

  procedure SaveTo(const FN: String);
  var
    TempFN, BackupFN: String;
    Buf: array[0..4095] of Char;
  begin
    { Save to a temporary file; don't overwrite existing files in place. This
      way, if the system crashes or the disk runs out of space during the save,
      the existing file will still be intact. }
    if GetTempFileName(PChar(PathExtractDir(FN)), 'iss', 0, Buf) = 0 then
      raise Exception.CreateFmt('Error creating file (code %d). Could not save file',
        [GetLastError]);
    TempFN := Buf;
    try
      SaveTextToFile(TempFN, Memo.Lines.Text, FSaveInUTF8Encoding);

      { Back up existing file if needed }
      if FOptions.MakeBackups and NewFileExists(FN) then begin
        BackupFN := PathChangeExt(FN, '.~is');
        DeleteFile(BackupFN);
        if not RenameFile(FN, BackupFN) then
          raise Exception.Create('Error creating backup file. Could not save file');
      end;

      { Delete existing file }
      if not DeleteFile(FN) and (GetLastError <> ERROR_FILE_NOT_FOUND) then
        raise Exception.CreateFmt('Error removing existing file (code %d). Could not save file',
          [GetLastError]);
    except
      DeleteFile(TempFN);
      raise;
    end;
    { Rename temporary file.
      Note: This is outside the try..except because we already deleted the
      existing file, and don't want the temp file also deleted in the unlikely
      event that the rename fails. }
    if not RenameFile(TempFN, FN) then
      raise Exception.CreateFmt('Error renaming temporary file (code %d). Could not save file',
        [GetLastError]);
    GetLastWriteTimeOfFile(FN, FFileLastWriteTime);
  end;

var
  FN: String;
begin
  Result := False;
  if SaveAs or (FFilename = '') then begin
    FN := FFilename;
    if not NewGetSaveFileName('', FN, '', SCompilerOpenFilter, 'iss', Handle) then Exit;
    FN := PathExpand(FN);
    SaveTo(FN);
    FFilename := FN;
    UpdateCaption;
  end
  else
    SaveTo(FFilename);
  Memo.SetSavePoint;
  if not FOptions.UndoAfterSave then
    Memo.ClearUndo;
  Result := True;
  ModifyMRUFilesList(FFilename, True);
end;

function TCompileForm.ConfirmCloseFile(const PromptToSave: Boolean): Boolean;
var
  FileTitle: String;
begin
  Result := True;
  if FCompiling then begin
    MsgBox('Please stop the compile process before performing this command.',
      SCompilerFormCaption, mbError, MB_OK);
    Result := False;
    Exit;
  end;
  if FDebugging and not AskToDetachDebugger then begin
    Result := False;
    Exit;
  end;
  if PromptToSave and Memo.Modified then begin
    FileTitle := FFilename;
    if FileTitle = '' then FileTitle := 'Untitled';
    case MsgBox('The text in the ' + FileTitle + ' file has changed.'#13#10#13#10 +
       'Do you want to save the changes?', SCompilerFormCaption, mbError,
       MB_YESNOCANCEL) of
      IDYES: Result := SaveFile(False);
      IDNO: ;
    else
      Result := False;
    end;
  end;
end;

procedure TCompileForm.ReadMRUList(const MRUList: TStringList; const Section, Ident: String);
{ Loads a list of MRU items from the registry }
var
  Ini: TConfigIniFile;
  I: Integer;
  S: String;
begin
  try
    Ini := TConfigIniFile.Create;
    try
      MRUList.Clear;
      for I := 0 to MRUListMaxCount-1 do begin
        S := Ini.ReadString(Section, Ident + IntToStr(I), '');
        if S <> '' then MRUList.Add(S);
      end;
    finally
      Ini.Free;
    end;
  except
    { Ignore any exceptions. }
  end;
end;

procedure TCompileForm.ModifyMRUList(const MRUList: TStringList; const Section, Ident: String;
  const AItem: String; const AddNewItem: Boolean; CompareProc: TMRUItemCompareProc);
var
  I: Integer;
  Ini: TConfigIniFile;
  S: String;
begin
  try
    I := 0;
    while I < MRUList.Count do begin
      if CompareProc(MRUList[I], AItem) = 0 then
        MRUList.Delete(I)
      else
        Inc(I);
    end;
    if AddNewItem then
      MRUList.Insert(0, AItem);
    while MRUList.Count > MRUListMaxCount do
      MRUList.Delete(MRUList.Count-1);

    { Save new MRU items }
    Ini := TConfigIniFile.Create;
    try
      { MRU list }
      for I := 0 to MRUListMaxCount-1 do begin
        if I < MRUList.Count then
          S := MRUList[I]
        else
          S := '';
        Ini.WriteString(Section, Ident + IntToStr(I), S);
      end;
    finally
      Ini.Free;
    end;
  except
    { Handle exceptions locally; failure to save the MRU list should not be
      a fatal error. }
    Application.HandleException(Self);
  end;
end;

procedure TCompileForm.ReadMRUFilesList;
begin
  ReadMRUList(FMRUFilesList, 'ScriptFileHistoryNew', 'History');
end;

procedure TCompileForm.ModifyMRUFilesList(const AFilename: String;
  const AddNewItem: Boolean);
begin
  { Load most recent items first, just in case they've changed }
  ReadMRUFilesList;
  ModifyMRUList(FMRUFilesList, 'ScriptFileHistoryNew', 'History', AFileName, AddNewItem, @PathCompare);
end;

procedure TCompileForm.ReadMRUParametersList;
begin
  ReadMRUList(FMRUParametersList, 'ParameterHistory', 'History');
end;

procedure TCompileForm.ModifyMRUParametersList(const AParameter: String;
  const AddNewItem: Boolean);
begin
  { Load most recent items first, just in case they've changed }
  ReadMRUParametersList;
  ModifyMRUList(FMRUParametersList, 'ParameterHistory', 'History', AParameter, AddNewItem, @CompareText);
end;

type
  TAddLinesPrefix = (alpNone, alpTimestamp, alpCountdown);

procedure AddLines(const ListBox: TListBox; const S: String; const AObject: TObject; const LineBreaks: Boolean; const Prefix: TAddLinesPrefix; const PrefixParam: Cardinal);
var
  ST: TSystemTime;
  LineNumber: Cardinal;

  procedure AddLine(S: String);
  var
    TimestampPrefixTab: Boolean;
    DC: HDC;
    Size: TSize;
  begin
    TimestampPrefixTab := False;
    case Prefix of
      alpTimestamp:
        begin
          if LineNumber = 0 then begin
            { Don't forget about ListBox's DrawItem if you change the format of the following timestamp. }
            Insert(Format('[%.2u%s%.2u%s%.2u%s%.3u]   ', [ST.wHour, {$IFDEF IS_DXE}FormatSettings.{$ENDIF}TimeSeparator,
              ST.wMinute, {$IFDEF IS_DXE}FormatSettings.{$ENDIF}TimeSeparator, ST.wSecond, {$IFDEF IS_DXE}FormatSettings.{$ENDIF}DecimalSeparator,
              ST.wMilliseconds]), S, 1);
          end else begin
            Insert(#9, S, 1); { Not actually painted - just for Ctrl+C }
            TimestampPrefixTab := True;
          end;
        end;
      alpCountdown:
        begin
          Insert(Format('[%.2d]   ', [PrefixParam-LineNumber]), S, 1);
        end;
    end;
    try
      ListBox.TopIndex := ListBox.Items.AddObject(S, AObject);
    except
      on EOutOfResources do begin
        ListBox.Clear;
        SendMessage(ListBox.Handle, LB_SETHORIZONTALEXTENT, 0, 0);
        ListBox.Items.Add(SCompilerStatusReset);
        ListBox.TopIndex := ListBox.Items.Add(S);
      end;
    end;
    DC := GetDC(0);
    try
      SelectObject(DC, ListBox.Font.Handle);
      if TimestampPrefixTab then
        GetTextExtentPoint(DC, PChar(S)+1, Length(S)-1, Size)
      else
        GetTextExtentPoint(DC, PChar(S), Length(S), Size);
    finally
      ReleaseDC(0, DC);
    end;
    Inc(Size.cx, 5);
    if TimestampPrefixTab then
      Inc(Size.cx, PrefixParam);
    if Size.cx > SendMessage(ListBox.Handle, LB_GETHORIZONTALEXTENT, 0, 0) then
      SendMessage(ListBox.Handle, LB_SETHORIZONTALEXTENT, Size.cx, 0);
    Inc(LineNumber);
  end;

var
  LineStart, I: Integer;
  LastWasCR: Boolean;
begin
  GetLocalTime(ST);
  if LineBreaks then begin
    LineNumber := 0;
    LineStart := 1;
    LastWasCR := False;
    { Call AddLine for each line. CR, LF, and CRLF line breaks are supported. }
    for I := 1 to Length(S) do begin
      if S[I] = #13 then begin
        AddLine(Copy(S, LineStart, I - LineStart));
        LineStart := I + 1;
        LastWasCR := True;
      end
      else begin
        if S[I] = #10 then begin
          if not LastWasCR then
            AddLine(Copy(S, LineStart, I - LineStart));
          LineStart := I + 1;
        end;
        LastWasCR := False;
      end;
    end;
    AddLine(Copy(S, LineStart, Maxint));
  end else
    AddLine(S);
end;

procedure TCompileForm.StatusMessage(const Kind: TStatusMessageKind; const S: String);
begin
  AddLines(CompilerOutputList, S, TObject(Kind), False, alpNone, 0);
  CompilerOutputList.Update;
end;

procedure TCompileForm.DebugLogMessage(const S: String);
begin
  AddLines(DebugOutputList, S, nil, True, alpTimestamp, FDebugLogListTimestampsWidth);
  DebugOutputList.Update;
end;

procedure TCompileForm.DebugShowCallStack(const CallStack: String; const CallStackCount: Cardinal);
begin
  DebugCallStackList.Clear;
  AddLines(DebugCallStackList, CallStack, nil, True, alpCountdown, FCallStackCount-1);
  DebugCallStackList.Items.Insert(0, '*** [Code] Call Stack');
  DebugCallStackList.Update;
end;

type
  PAppData = ^TAppData;
  TAppData = record
    Form: TCompileForm;
    Lines: TStringList;
    CurLineNumber: Integer;
    CurLine: String;
    OutputExe: String;
    ErrorMsg: String;
    ErrorFilename: String;
    ErrorLine: Integer;
    Aborted: Boolean;
  end;

function CompilerCallbackProc(Code: Integer; var Data: TCompilerCallbackData;
  AppData: Longint): Integer; stdcall;
begin
  Result := iscrSuccess;
  with PAppData(AppData)^ do
    case Code of
      iscbReadScript:
        begin
          if Data.Reset then
            CurLineNumber := 0;
          if CurLineNumber < Lines.Count then begin
            CurLine := Lines[CurLineNumber];
            Data.LineRead := PChar(CurLine);
            Inc(CurLineNumber);
          end;
        end;
      iscbNotifyStatus:
        if Data.Warning then
          Form.StatusMessage(smkWarning, Data.StatusMsg)
        else
          Form.StatusMessage(smkNormal, Data.StatusMsg);
      iscbNotifyIdle:
        begin
          Form.UpdateCompileStatusPanels(Data.CompressProgress,
            Data.CompressProgressMax, Data.SecondsRemaining,
            Data.BytesCompressedPerSecond);
          { We have to use HandleMessage instead of ProcessMessages so that
            Application.Idle is called. Otherwise, Flat TSpeedButton's don't
            react to the mouse being moved over them.
            Unfortunately, HandleMessage by default calls WaitMessage. To avoid
            this we have an Application.OnIdle handler which sets Done to False
            while compiling is in progress - see AppOnIdle.
            The GetQueueStatus check below is just an optimization; calling
            HandleMessage when there are no messages to process wastes CPU. }
          if GetQueueStatus(QS_ALLINPUT) <> 0 then begin
            Form.FBecameIdle := False;
            repeat
              Application.HandleMessage;
              { AppOnIdle sets FBecameIdle to True when it's called, which
                indicates HandleMessage didn't find any message to process }
            until Form.FBecameIdle;
          end;
          if Form.FCompileWantAbort then
            Result := iscrRequestAbort;
        end;
      iscbNotifySuccess:
        begin
          OutputExe := Data.OutputExeFilename;
          if Form.FCompilerVersion.BinVersion >= $3000001 then
            Form.ParseDebugInfo(Data.DebugInfo);
        end;
      iscbNotifyError:
        begin
          if Assigned(Data.ErrorMsg) then
            ErrorMsg := Data.ErrorMsg
          else
            Aborted := True;
          ErrorFilename := Data.ErrorFilename;
          ErrorLine := Data.ErrorLine;
        end;
    end;
end;

procedure TCompileForm.CompileFile(AFilename: String;
  const ReadFromFile: Boolean);

  procedure ReadScriptLines(const ALines: TStringList);

    function ContainsNullChar(const S: String): Boolean;
    var
      I: Integer;
    begin
      Result := False;
      for I := 1 to Length(S) do
        if S[I] = #0 then begin
          Result := True;
          Break;
        end;
    end;

  var
    F: TTextFileReader;
    I: Integer;
  begin
    if ReadFromFile then begin
      F := TTextFileReader.Create(AFilename, fdOpenExisting, faRead, fsRead);
      try
        while not F.Eof do
          ALines.Add(F.ReadLine);
      finally
        F.Free;
      end;
    end
    else begin
      ALines.Capacity := Memo.Lines.Count;
      ALines.Assign(Memo.Lines);
    end;

    { Check for null characters }
    for I := 0 to ALines.Count-1 do begin
      if ContainsNullChar(ALines[I]) then begin
        if not ReadFromFile then begin
          MoveCaret(I, False);
          SetErrorLine(I);
        end;
        raise Exception.CreateFmt(SCompilerIllegalNullChar, [I + 1]);
      end;
    end;
  end;

var
  SourcePath, S, Options: String;
  Params: TCompileScriptParamsEx;
  AppData: TAppData;
  StartTime, ElapsedTime, ElapsedSeconds: DWORD;
  I: Integer;
begin
  if FCompiling then begin
    { Shouldn't get here, but just in case... }
    MsgBox('A compile is already in progress.', SCompilerFormCaption, mbError, MB_OK);
    Abort;
  end;

  if not ReadFromFile then begin
    if FOptions.Autosave and Memo.Modified then begin
      if not SaveFile(False) then Abort;
    end else if FFilename = '' then begin
      case MsgBox('Would you like to save the script before compiling?' +
         SNewLine2 + 'If you answer No, the compiled installation will be ' +
         'placed under your My Documents folder by default.',
         SCompilerFormCaption, mbConfirmation, MB_YESNOCANCEL) of
        IDYES: if not SaveFile(False) then Abort;
        IDNO: ;
      else
        Abort;
      end;
    end;
    AFilename := FFilename;
  end;

  DestroyDebugInfo;
  AppData.Lines := TStringList.Create;
  try
    FBuildAnimationFrame := 0;
    FProgress := 0;
    FProgressMax := 0;

    Memo.CancelAutoComplete;
    Memo.Cursor := crAppStart;
    Memo.SetCursorID(999);  { hack to keep it from overriding Cursor }
    CompilerOutputList.Cursor := crAppStart;
    Memo.ReadOnly := True;
    UpdateEditModePanel;
    HideError;
    CompilerOutputList.Clear;
    SendMessage(CompilerOutputList.Handle, LB_SETHORIZONTALEXTENT, 0, 0);
    DebugOutputList.Clear;
    SendMessage(DebugOutputList.Handle, LB_SETHORIZONTALEXTENT, 0, 0);
    DebugCallStackList.Clear;
    SendMessage(DebugCallStackList.Handle, LB_SETHORIZONTALEXTENT, 0, 0);
    TabSet.TabIndex := tiCompilerOutput;
    SetStatusPanelVisible(True);

    if AFilename <> '' then
      SourcePath := PathExtractPath(AFilename)
    else begin
      { If the script was not saved, default to My Documents }
      SourcePath := GetShellFolderPath(CSIDL_PERSONAL);
      if SourcePath = '' then
        raise Exception.Create('GetShellFolderPath failed');
    end;
    FillChar(Params, SizeOf(Params), 0);
    Params.Size := SizeOf(Params);
    Params.CompilerPath := nil;
    Params.SourcePath := PChar(SourcePath);
    Params.CallbackProc := CompilerCallbackProc;
    Pointer(Params.AppData) := @AppData;
    Options := '';
    for I := 0 to FSignTools.Count-1 do
      Options := Options + AddSignToolParam(FSignTools[I]);
    Params.Options := PChar(Options);

    AppData.Form := Self;
    AppData.CurLineNumber := 0;
    AppData.Aborted := False;
    ReadScriptLines(AppData.Lines);

    StartTime := GetTickCount;
    StatusMessage(smkStartEnd, Format(SCompilerStatusStarting, [TimeToStr(Time)]));
    StatusMessage(smkStartEnd, '');
    FCompiling := True;
    FCompileWantAbort := False;
    UpdateRunMenu;
    UpdateCaption;
    SetLowPriority(FOptions.LowPriorityDuringCompile);
    {$IFNDEF STATICCOMPILER}
    if ISDllCompileScript(Params) <> isceNoError then begin
    {$ELSE}
    if ISCompileScript(Params, False) <> isceNoError then begin
    {$ENDIF}
      StatusMessage(smkError, SCompilerStatusErrorAborted);
      if not ReadFromFile and (AppData.ErrorLine > 0) and
         (AppData.ErrorFilename = '') then begin
        { Move the caret to the line number the error occured on }
        MoveCaret(AppData.ErrorLine - 1, False);
        SetErrorLine(AppData.ErrorLine - 1);
      end;
      if not AppData.Aborted then begin
        S := '';
        if AppData.ErrorFilename <> '' then
          S := 'File: ' + AppData.ErrorFilename + SNewLine2;
        if AppData.ErrorLine > 0 then
          S := S + Format('Line %d:' + SNewLine, [AppData.ErrorLine]);
        S := S + AppData.ErrorMsg;
        SetAppTaskbarProgressState(tpsError);
        MsgBox(S, 'Compiler Error', mbCriticalError, MB_OK)
      end;
      Abort;
    end;
    ElapsedTime := GetTickCount - StartTime;
    ElapsedSeconds := ElapsedTime div 1000;
    StatusMessage(smkStartEnd, Format(SCompilerStatusFinished, [TimeToStr(Time),
      Format('%.2u%s%.2u%s%.3u', [ElapsedSeconds div 60, {$IFDEF IS_DXE}FormatSettings.{$ENDIF}TimeSeparator,
        ElapsedSeconds mod 60, {$IFDEF IS_DXE}FormatSettings.{$ENDIF}DecimalSeparator, ElapsedTime mod 1000])]));
  finally
    AppData.Lines.Free;
    FCompiling := False;
    SetLowPriority(False);
    Memo.Cursor := crDefault;
    Memo.SetCursorID(SC_CURSORNORMAL);
    CompilerOutputList.Cursor := crDefault;
    Memo.ReadOnly := False;
    UpdateEditModePanel;
    UpdateRunMenu;
    UpdateCaption;
    InvalidateStatusPanel(spCompileIcon);
    InvalidateStatusPanel(spCompileProgress);
    SetAppTaskbarProgressState(tpsNoProgress);
    StatusBar.Panels[spExtraStatus].Text := '';
  end;
  FCompiledExe := AppData.OutputExe;
  FModifiedSinceLastCompile := False;
  FModifiedSinceLastCompileAndGo := False;
end;

procedure TCompileForm.SetLowPriority(ALowPriority: Boolean);
begin
  if ALowPriority then begin
    { Save current priority and change to 'low' }
    if FSavePriorityClass = 0 then
      FSavePriorityClass := GetPriorityClass(GetCurrentProcess);
    SetPriorityClass(GetCurrentProcess, IDLE_PRIORITY_CLASS);
  end
  else begin
    { Restore original priority }
    if FSavePriorityClass <> 0 then begin
      SetPriorityClass(GetCurrentProcess, FSavePriorityClass);
      FSavePriorityClass := 0;
    end;
  end;
end;

function TranslateCharsetInfo(lpSrc: PDWORD; var lpCs: TCharsetInfo;
  dwFlags: DWORD): BOOL; stdcall; external gdi32;

procedure TCompileForm.SyncEditorOptions;
const
  SquigglyStyles: array[Boolean] of Integer = (INDIC_HIDDEN, INDIC_SQUIGGLE);
{$IFNDEF UNICODE}
var
  CharsetInfo: TCharsetInfo;
{$ENDIF}
begin
  Memo.UseStyleAttributes := FOptions.UseSyntaxHighlighting;
  Memo.Call(SCI_INDICSETSTYLE, inSquiggly, SquigglyStyles[FOptions.UnderlineErrors]);

  if FOptions.CursorPastEOL then
    Memo.VirtualSpaceOptions := [svsRectangularSelection, svsUserAccessible]
  else
    Memo.VirtualSpaceOptions := [];
  Memo.FillSelectionToEdge := FOptions.CursorPastEOL;

  Memo.TabWidth := FOptions.TabWidth;
  Memo.UseTabCharacter := FOptions.UseTabCharacter;

  Memo.WordWrap := FOptions.WordWrap;

  if FOptions.IndentationGuides then
    Memo.IndentationGuides := sigLookBoth
  else
    Memo.IndentationGuides := sigNone;

  Memo.LineNumbers := FOptions.GutterLineNumbers;

{$IFNDEF UNICODE}
  { Try to set the editor's code page to match the font's character set }
  if (Memo.Font.Charset <> DEFAULT_CHARSET) and
     TranslateCharsetInfo(PDWORD(Memo.Font.Charset), CharsetInfo, TCI_SRCCHARSET) then
    Memo.CodePage := CharsetInfo.ciACP
  else
    Memo.CodePage := 0;
{$ENDIF}
end;

procedure TCompileForm.FMenuClick(Sender: TObject);

  function DoubleAmp(const S: String): String;
  var
    I: Integer;
  begin
    Result := S;
    I := 1;
    while I <= Length(Result) do begin
      if Result[I] = '&' then begin
        Inc(I);
        Insert('&', Result, I);
        Inc(I);
      end
      else
        Inc(I, PathCharLength(S, I));
    end;
  end;

var
  I: Integer;
begin
  FSaveEncodingAuto.Checked := not FSaveInUTF8Encoding;
  FSaveEncodingUTF8.Checked := FSaveInUTF8Encoding;
  ReadMRUFilesList;
  FMRUFilesSep.Visible := FMRUFilesList.Count <> 0;
  for I := 0 to High(FMRUFilesMenuItems) do
    with FMRUFilesMenuItems[I] do begin
      if I < FMRUFilesList.Count then begin
        Visible := True;
        Caption := '&' + IntToStr((I+1) mod 10) + ' ' + DoubleAmp(FMRUFilesList[I]);
      end
      else
        Visible := False;
    end;
end;

procedure TCompileForm.FNewClick(Sender: TObject);
begin
  if ConfirmCloseFile(True) then
    NewFile;
end;

procedure TCompileForm.FNewWizardClick(Sender: TObject);
begin
  if ConfirmCloseFile(True) then
    NewWizardFile;
end;

procedure TCompileForm.ShowOpenDialog(const Examples: Boolean);
var
  InitialDir, FileName: String;
begin
  if Examples then begin
    InitialDir := PathExtractPath(NewParamStr(0)) + 'Examples';
    Filename := PathExtractPath(NewParamStr(0)) + 'Examples\Example1.iss';
  end
  else begin
    InitialDir := PathExtractDir(FFilename);
    Filename := '';
  end;
  if ConfirmCloseFile(True) then
    if NewGetOpenFileName('', FileName, InitialDir, SCompilerOpenFilter, 'iss', Handle) then
      OpenFile(Filename, False);
end;

procedure TCompileForm.FOpenClick(Sender: TObject);
begin
  ShowOpenDialog(False);
end;

procedure TCompileForm.FSaveClick(Sender: TObject);
begin
  SaveFile(False);
end;

procedure TCompileForm.FSaveAsClick(Sender: TObject);
begin
  SaveFile(True);
end;

procedure TCompileForm.FSaveEncodingItemClick(Sender: TObject);
begin
  FSaveInUTF8Encoding := (Sender = FSaveEncodingUTF8);
end;

procedure TCompileForm.FMRUClick(Sender: TObject);
var
  I: Integer;
begin
  if ConfirmCloseFile(True) then
    for I := 0 to High(FMRUFilesMenuItems) do
      if FMRUFilesMenuItems[I] = Sender then begin
        OpenMRUFile(FMRUFilesList[I]);
        Break;
      end;
end;

procedure TCompileForm.FExitClick(Sender: TObject);
begin
  Close;
end;

procedure TCompileForm.EMenuClick(Sender: TObject);
var
  MemoHasFocus: Boolean;
begin
  MemoHasFocus := Memo.Focused;
  EUndo.Enabled := MemoHasFocus and Memo.CanUndo;
  ERedo.Enabled := MemoHasFocus and Memo.CanRedo;
  ECut.Enabled := MemoHasFocus and Memo.SelAvail;
  ECopy.Enabled := MemoHasFocus and Memo.SelAvail;
  EPaste.Enabled := MemoHasFocus and Clipboard.HasFormat(CF_TEXT);
  EDelete.Enabled := MemoHasFocus and Memo.SelAvail;
  ESelectAll.Enabled := MemoHasFocus;
  EFind.Enabled := MemoHasFocus;
  EFindNext.Enabled := MemoHasFocus;
  EReplace.Enabled := MemoHasFocus;
  EGoto.Enabled := MemoHasFocus;
  ECompleteWord.Enabled := MemoHasFocus;
end;

procedure TCompileForm.EUndoClick(Sender: TObject);
begin
  Memo.Undo;
end;

procedure TCompileForm.ERedoClick(Sender: TObject);
begin
  Memo.Redo;
end;

procedure TCompileForm.ECutClick(Sender: TObject);
begin
  Memo.CutToClipboard;
end;

procedure TCompileForm.ECopyClick(Sender: TObject);
begin
  Memo.CopyToClipboard;
end;

procedure TCompileForm.EPasteClick(Sender: TObject);
begin
  Memo.PasteFromClipboard;
end;

procedure TCompileForm.EDeleteClick(Sender: TObject);
begin
  Memo.ClearSelection;
end;

procedure TCompileForm.ESelectAllClick(Sender: TObject);
begin
  Memo.SelectAll;
end;

procedure TCompileForm.ECompleteWordClick(Sender: TObject);
begin
  InitiateAutoComplete(#0);
end;

procedure TCompileForm.VMenuClick(Sender: TObject);
begin
  VZoomIn.Enabled := (Memo.Zoom < 20);
  VZoomOut.Enabled := (Memo.Zoom > -10);
  VZoomReset.Enabled := (Memo.Zoom <> 0);
  VToolbar.Checked := Toolbar.Visible;
  VStatusBar.Checked := StatusBar.Visible;
  VHide.Checked := not StatusPanel.Visible;
  VCompilerOutput.Checked := StatusPanel.Visible and (TabSet.TabIndex = tiCompilerOutput);
  VDebugOutput.Checked := StatusPanel.Visible and (TabSet.TabIndex = tiDebugOutput);
  VDebugCallStack.Checked := StatusPanel.Visible and (TabSet.TabIndex = tiDebugCallStack);
end;

procedure TCompileForm.VZoomInClick(Sender: TObject);
begin
  Memo.ZoomIn;
end;

procedure TCompileForm.VZoomOutClick(Sender: TObject);
begin
  Memo.ZoomOut;
end;

procedure TCompileForm.VZoomResetClick(Sender: TObject);
begin
  Memo.Zoom := 0;
end;

procedure TCompileForm.VToolbarClick(Sender: TObject);
begin
  Toolbar.Visible := not Toolbar.Visible;
end;

procedure TCompileForm.VStatusBarClick(Sender: TObject);
begin
  StatusBar.Visible := not StatusBar.Visible;
end;

procedure TCompileForm.SetStatusPanelVisible(const AVisible: Boolean);
var
  CaretWasInView: Boolean;
begin
  if StatusPanel.Visible <> AVisible then begin
    CaretWasInView := Memo.IsPositionInViewVertically(Memo.CaretPosition);
    if AVisible then begin
      { Ensure the status panel height isn't out of range before showing }
      UpdateStatusPanelHeight(StatusPanel.Height);
      SplitPanel.Top := ClientHeight;
      StatusPanel.Top := ClientHeight;
    end
    else begin
      if StatusPanel.ContainsControl(ActiveControl) then
        ActiveControl := Memo;
    end;
    SplitPanel.Visible := AVisible;
    StatusPanel.Visible := AVisible;
    if AVisible and CaretWasInView then begin
      { If the caret was in view, make sure it still is }
      Memo.ScrollCaretIntoView;
    end;
  end;
end;

procedure TCompileForm.VHideClick(Sender: TObject);
begin
  SetStatusPanelVisible(False);
end;

procedure TCompileForm.VCompilerOutputClick(Sender: TObject);
begin
  TabSet.TabIndex := tiCompilerOutput;
  SetStatusPanelVisible(True);
end;

procedure TCompileForm.VDebugOutputClick(Sender: TObject);
begin
  TabSet.TabIndex := tiDebugOutput;
  SetStatusPanelVisible(True);
end;

procedure TCompileForm.VDebugCallStackClick(Sender: TObject);
begin
  TabSet.TabIndex := tiDebugCallStack;
  SetStatusPanelVisible(True);
end;

procedure TCompileForm.BMenuClick(Sender: TObject);
begin
  BLowPriority.Checked := FOptions.LowPriorityDuringCompile;
  BOpenOutputFolder.Enabled := (FCompiledExe <> '');
end;

procedure TCompileForm.BCompileClick(Sender: TObject);
begin
  CompileFile('', False);
end;

procedure TCompileForm.BStopCompileClick(Sender: TObject);
begin
  SetAppTaskbarProgressState(tpsPaused);
  try
    if MsgBox('Are you sure you want to abort the compile?', SCompilerFormCaption,
       mbConfirmation, MB_YESNO or MB_DEFBUTTON2) <> IDNO then
      FCompileWantAbort := True;
  finally
    SetAppTaskbarProgressState(tpsNormal);
  end;
end;

procedure TCompileForm.BLowPriorityClick(Sender: TObject);
begin
  FOptions.LowPriorityDuringCompile := not FOptions.LowPriorityDuringCompile;
  { If a compile is already in progress, change the priority now }
  if FCompiling then
    SetLowPriority(FOptions.LowPriorityDuringCompile);
end;

procedure TCompileForm.BOpenOutputFolderClick(Sender: TObject);
var
  Dir: String;
begin
  Dir := GetWinDir;
  ShellExecute(Application.Handle, 'open', PChar(AddBackslash(Dir) + 'explorer.exe'),
    PChar(Format('/select,"%s"', [FCompiledExe])), PChar(Dir), SW_SHOW);
end;

procedure TCompileForm.HMenuClick(Sender: TObject);
begin
  HISPPDoc.Visible := NewFileExists(PathExtractPath(NewParamStr(0)) + 'ispp.chm');
  HISPPSep.Visible := HISPPDoc.Visible;
end;

function GetHelpFile: String;
begin
  Result := PathExtractPath(NewParamStr(0)) + 'isetup.chm';
end;

procedure TCompileForm.HDocClick(Sender: TObject);
var
  HelpFile: String;
begin
  HelpFile := GetHelpFile;
  if Assigned(HtmlHelp) then
    HtmlHelp(GetDesktopWindow, PChar(HelpFile), HH_DISPLAY_TOPIC, 0);
end;

procedure TCompileForm.MemoKeyDown(Sender: TObject; var Key: Word;
  Shift: TShiftState);
var
  S, HelpFile: String;
  KLink: THH_AKLINK;
begin
  if Key = VK_F1 then begin
    HelpFile := GetHelpFile;
    if Assigned(HtmlHelp) then begin
      HtmlHelp(GetDesktopWindow, PChar(HelpFile), HH_DISPLAY_TOPIC, 0);
      S := Memo.WordAtCursor;
      if S <> '' then begin
        FillChar(KLink, SizeOf(KLink), 0);
        KLink.cbStruct := SizeOf(KLink);
        KLink.pszKeywords := PChar(S);
        KLink.fIndexOnFail := True;
        HtmlHelp(GetDesktopWindow, PChar(HelpFile), HH_KEYWORD_LOOKUP, DWORD(@KLink));
      end;
    end;
  end
  else if (Key = VK_RIGHT) and (Shift * [ssShift, ssAlt, ssCtrl] = [ssAlt]) then begin
    InitiateAutoComplete(#0);
    Key := 0;
  end;
end;

procedure TCompileForm.MemoKeyPress(Sender: TObject; var Key: Char);
begin
  if (Key = ' ') and (GetKeyState(VK_CONTROL) < 0) then begin
    InitiateAutoComplete(#0);
    Key := #0;
  end;
end;

procedure TCompileForm.HExamplesClick(Sender: TObject);
begin
  ShellExecute(Application.Handle, 'open',
    PChar(PathExtractPath(NewParamStr(0)) + 'Examples'), nil, nil, SW_SHOW);
end;

procedure TCompileForm.HFaqClick(Sender: TObject);
begin
  ShellExecute(Application.Handle, 'open',
    PChar(PathExtractPath(NewParamStr(0)) + 'isfaq.url'), nil, nil, SW_SHOW);
end;

procedure TCompileForm.HWhatsNewClick(Sender: TObject);
begin
  ShellExecute(Application.Handle, 'open',
    PChar(PathExtractPath(NewParamStr(0)) + 'whatsnew.htm'), nil, nil, SW_SHOW);
end;

procedure TCompileForm.HWebsiteClick(Sender: TObject);
begin
  ShellExecute(Application.Handle, 'open', 'https://jrsoftware.org/isinfo.php', nil,
    nil, SW_SHOW);
end;

procedure OpenMailingListSite;
begin
  ShellExecute(Application.Handle, 'open', 'https://jrsoftware.org/ismail.php', nil,
    nil, SW_SHOW);
end;

procedure TCompileForm.HMailingListClick(Sender: TObject);
begin
  OpenMailingListSite;
end;

procedure TCompileForm.HPSWebsiteClick(Sender: TObject);
begin
  ShellExecute(Application.Handle, 'open', 'http://www.remobjects.com/ps', nil,
    nil, SW_SHOW);
end;

procedure TCompileForm.HISPPDocClick(Sender: TObject);
begin
  if Assigned(HtmlHelp) then
    HtmlHelp(GetDesktopWindow, PChar(GetHelpFile + '::/hh_isppredirect.xhtm'), HH_DISPLAY_TOPIC, 0);
end;

procedure OpenDonateSite;
begin
  ShellExecute(Application.Handle, 'open', 'https://jrsoftware.org/isdonate.php', nil,
    nil, SW_SHOW);
end;

procedure TCompileForm.HDonateClick(Sender: TObject);
begin
  OpenDonateSite;
end;

procedure TCompileForm.HAboutClick(Sender: TObject);
var
  S: String;
begin
  { Removing the About box or modifying any existing text inside it is a
    violation of the Inno Setup license agreement; see LICENSE.TXT.
    However, adding additional lines to the About box is permitted, as long as
    they are placed below the original copyright notice. }
  S := FCompilerVersion.Title + ' Compiler version ' +
    String(FCompilerVersion.Version) + SNewLine;
  if FCompilerVersion.Title <> 'Inno Setup' then
    S := S + (SNewLine + 'Based on Inno Setup' + SNewLine);
  S := S + ('Copyright (C) 1997-2020 Jordan Russell' + SNewLine +
    'Portions Copyright (C) 2000-2020 Martijn Laan' + SNewLine +
    'All rights reserved.' + SNewLine2 +
    'Inno Setup home page:' + SNewLine +
    'https://www.innosetup.com/' + SNewLine2 +
    'RemObjects Pascal Script home page:' + SNewLine +
    'https://www.remobjects.com/ps' + SNewLine2 +
    'Refer to LICENSE.TXT for conditions of distribution and use.');
  MsgBox(S, 'About ' + FCompilerVersion.Title, mbInformation, MB_OK);
end;

procedure TCompileForm.WMStartCommandLineCompile(var Message: TMessage);
var
  Code: Integer;
begin
  UpdateStatusPanelHeight(ClientHeight);
  Code := 0;
  try
    try
      CompileFile(CommandLineFilename, True);
    except
      Code := 2;
      Application.HandleException(Self);
    end;
  finally
    Halt(Code);
  end;
end;

procedure TCompileForm.WMStartCommandLineWizard(var Message: TMessage);
var
  Code: Integer;
begin
  Code := 0;
  try
    try
      NewWizardFile;
    except
      Code := 2;
      Application.HandleException(Self);
    end;
  finally
    Halt(Code);
  end;
end;

procedure TCompileForm.WMStartNormally(var Message: TMessage);

  procedure ShowStartupForm;
  var
    StartupForm: TStartupForm;
    Ini: TConfigIniFile;
  begin
    ReadMRUFilesList;
    StartupForm := TStartupForm.Create(Application);
    try
      StartupForm.MRUFilesList := FMRUFilesList;
      StartupForm.StartupCheck.Checked := not FOptions.ShowStartupForm;
      if StartupForm.ShowModal = mrOK then begin
        if FOptions.ShowStartupForm <> not StartupForm.StartupCheck.Checked then begin
          FOptions.ShowStartupForm := not StartupForm.StartupCheck.Checked;
          Ini := TConfigIniFile.Create;
          try
            Ini.WriteBool('Options', 'ShowStartupForm', FOptions.ShowStartupForm);
          finally
            Ini.Free;
          end;
        end;
        case StartupForm.Result of
          srEmpty:
            FNewClick(Self);
          srWizard:
            FNewWizardClick(Self);
          srOpenFile:
            if ConfirmCloseFile(True) then
              OpenMRUFile(StartupForm.ResultFileName);
          srOpenDialog:
            ShowOpenDialog(False);
          srOpenDialogExamples:
            ShowOpenDialog(True);
        end;
      end;
    finally
      StartupForm.Free;
    end;
  end;

begin
  if CommandLineFilename = '' then begin
    if FOptions.ShowStartupForm then
      ShowStartupForm;
  end else
    OpenFile(CommandLineFilename, False);
end;

procedure TCompileForm.InitializeFindText(Dlg: TFindDialog);
var
  S: String;
begin
  S := Memo.SelText;
  if (S <> '') and (Pos(#13, S) = 0) and (Pos(#10, S) = 0) then
    Dlg.FindText := S
  else
    Dlg.FindText := FLastFindText;
end;

procedure TCompileForm.EFindClick(Sender: TObject);
begin
  ReplaceDialog.CloseDialog;
  if FindDialog.Handle = 0 then
    InitializeFindText(FindDialog);
  FindDialog.Execute;
end;

procedure TCompileForm.EFindNextClick(Sender: TObject);
begin
  if FLastFindText = '' then
    EFindClick(Sender)
  else
    FindNext;
end;

function FindOptionsToSearchOptions(const FindOptions: TFindOptions): TScintFindOptions;
begin
  Result := [];
  if frMatchCase in FindOptions then
    Include(Result, sfoMatchCase);
  if frWholeWord in FindOptions then
    Include(Result, sfoWholeWord);
end;

procedure TCompileForm.FindNext;
var
  StartPos, EndPos: Integer;
  Range: TScintRange;
begin
  if frDown in FLastFindOptions then begin
    StartPos := Memo.Selection.EndPos;
    EndPos := Memo.RawTextLength;
  end
  else begin
    StartPos := Memo.Selection.StartPos;
    EndPos := 0;
  end;
  if Memo.FindText(StartPos, EndPos, FLastFindText,
     FindOptionsToSearchOptions(FLastFindOptions), Range) then
    Memo.Selection := Range
  else
    MsgBoxFmt('Cannot find "%s"', [FLastFindText], SCompilerFormCaption,
      mbInformation, MB_OK);
end;

procedure TCompileForm.FindDialogFind(Sender: TObject);
begin
  { this event handler is shared between FindDialog & ReplaceDialog }
  with Sender as TFindDialog do begin
    { Save a copy of the current text so that InitializeFindText doesn't
      mess up the operation of Edit | Find Next }
    FLastFindOptions := Options;
    FLastFindText := FindText;
  end;
  FindNext;
end;

procedure TCompileForm.EReplaceClick(Sender: TObject);
begin
  FindDialog.CloseDialog;
  if ReplaceDialog.Handle = 0 then begin
    InitializeFindText(ReplaceDialog);
    ReplaceDialog.ReplaceText := FLastReplaceText;
  end;
  ReplaceDialog.Execute;
end;

procedure TCompileForm.ReplaceDialogReplace(Sender: TObject);
var
  ReplaceCount, Pos: Integer;
  Range, NewRange: TScintRange;
begin
  FLastFindOptions := ReplaceDialog.Options;
  FLastFindText := ReplaceDialog.FindText;
  FLastReplaceText := ReplaceDialog.ReplaceText;

  if frReplaceAll in FLastFindOptions then begin
    ReplaceCount := 0;
    Memo.BeginUndoAction;
    try
      Pos := 0;
      while Memo.FindText(Pos, Memo.RawTextLength, FLastFindText,
         FindOptionsToSearchOptions(FLastFindOptions), Range) do begin
        NewRange := Memo.ReplaceTextRange(Range.StartPos, Range.EndPos, FLastReplaceText);
        Pos := NewRange.EndPos;
        Inc(ReplaceCount);
      end;
    finally
      Memo.EndUndoAction;
    end;
    if ReplaceCount = 0 then
      MsgBoxFmt('Cannot find "%s"', [FLastFindText], SCompilerFormCaption,
        mbInformation, MB_OK)
    else
      MsgBoxFmt('%d occurrence(s) replaced.', [ReplaceCount], SCompilerFormCaption,
        mbInformation, MB_OK);
  end
  else begin
    if Memo.SelTextEquals(FLastFindText, frMatchCase in FLastFindOptions) then
      Memo.SelText := FLastReplaceText;
    FindNext;
  end;
end;

procedure TCompileForm.UpdateStatusPanelHeight(H: Integer);
var
  MinHeight, MaxHeight: Integer;
begin
  MinHeight := (3 * DebugOutputList.ItemHeight + ToCurrentPPI(4)) + TabSet.Height;
  MaxHeight := BodyPanel.ClientHeight - ToCurrentPPI(48) - SplitPanel.Height;
  if H > MaxHeight then H := MaxHeight;
  if H < MinHeight then H := MinHeight;
  StatusPanel.Height := H;
end;

procedure TCompileForm.UpdateTabSetListsItemHeightAndDebugTimeWidth;
begin
  CompilerOutputList.Canvas.Font.Assign(CompilerOutputList.Font);
  CompilerOutputList.ItemHeight := CompilerOutputList.Canvas.TextHeight('0');

  DebugOutputList.Canvas.Font.Assign(DebugOutputList.Font);
  FDebugLogListTimestampsWidth := DebugOutputList.Canvas.TextWidth(Format('[00%s00%s00%s000]   ', [FormatSettings.TimeSeparator, FormatSettings.TimeSeparator, FormatSettings.DecimalSeparator]));
  DebugOutputList.ItemHeight := DebugOutputList.Canvas.TextHeight('0');

  DebugCallStackList.Canvas.Font.Assign(DebugCallStackList.Font);
  DebugCallStackList.ItemHeight := DebugCallStackList.Canvas.TextHeight('0');
end;

procedure TCompileForm.SplitPanelMouseMove(Sender: TObject;
  Shift: TShiftState; X, Y: Integer);
begin
  if (ssLeft in Shift) and StatusPanel.Visible then begin
    UpdateStatusPanelHeight(BodyPanel.ClientToScreen(Point(0, 0)).Y -
      SplitPanel.ClientToScreen(Point(0, Y)).Y +
      BodyPanel.ClientHeight - (SplitPanel.Height div 2));
  end;
end;

procedure TCompileForm.TAddRemoveProgramsClick(Sender: TObject);
var
  Dir: String;
  Wow64DisableWow64FsRedirectionFunc: function(var OldValue: Pointer): BOOL; stdcall;
  Wow64RevertWow64FsRedirectionFunc: function(OldValue: Pointer): BOOL; stdcall;
  RedirDisabled: Boolean;
  RedirOldValue: Pointer;
  StartupInfo: TStartupInfo;
  ProcessInfo: TProcessInformation;
begin
  if Win32Platform = VER_PLATFORM_WIN32_NT then
    Dir := GetSystemDir
  else
    Dir := GetWinDir;

  FillChar(StartupInfo, SizeOf(StartupInfo), 0);
  StartupInfo.cb := SizeOf(StartupInfo);
  { Have to disable file system redirection because the 32-bit version of
    appwiz.cpl is buggy on XP x64 RC2 -- it doesn't show any Change/Remove
    buttons on 64-bit MSI entries, and it doesn't list non-MSI 64-bit apps
    at all. }
  Wow64DisableWow64FsRedirectionFunc := GetProcAddress(GetModuleHandle(kernel32),
    'Wow64DisableWow64FsRedirection');
  Wow64RevertWow64FsRedirectionFunc := GetProcAddress(GetModuleHandle(kernel32),
    'Wow64RevertWow64FsRedirection');
  RedirDisabled := Assigned(Wow64DisableWow64FsRedirectionFunc) and
    Assigned(Wow64RevertWow64FsRedirectionFunc) and
    Wow64DisableWow64FsRedirectionFunc(RedirOldValue);
  try
    Win32Check(CreateProcess(nil, PChar('"' + AddBackslash(Dir) + 'control.exe" appwiz.cpl'),
       nil, nil, False, 0, nil, PChar(Dir), StartupInfo, ProcessInfo));
  finally
    if RedirDisabled then
      Wow64RevertWow64FsRedirectionFunc(RedirOldValue);
  end;
  CloseHandle(ProcessInfo.hProcess);
  CloseHandle(ProcessInfo.hThread);
end;

procedure TCompileForm.TGenerateGUIDClick(Sender: TObject);
begin
  if MsgBox('The generated GUID will be inserted into the editor at the cursor position. Continue?',
     SCompilerFormCaption, mbConfirmation, MB_YESNO) = IDYES then
    Memo.SelText := GenerateGuid;
end;

procedure TCompileForm.TInsertMsgBoxClick(Sender: TObject);
var
  MsgBoxForm: TMBDForm;
begin
  MsgBoxForm := TMBDForm.Create(Application);
  MSGTextInsert := TStringList.Create;
  try
    if MsgBoxForm.ShowModal <> mrOK then
      Exit;
    Memo.SelText := MSGTextInsert.GetText;
  finally
    MsgBoxForm.Free;
    MSGTextInsert.Free;
  end;
end;

procedure TCompileForm.TSignToolsClick(Sender: TObject);
var
  SignToolsForm: TSignToolsForm;
  Ini: TConfigIniFile;
  I: Integer;
begin
  SignToolsForm := TSignToolsForm.Create(Application);
  try
    SignToolsForm.SignTools := FSignTools;

    if SignToolsForm.ShowModal <> mrOK then
      Exit;

    FSignTools.Assign(SignToolsForm.SignTools);

    { Save new options }
    Ini := TConfigIniFile.Create;
    try
      Ini.EraseSection('SignTools');
      for I := 0 to FSignTools.Count-1 do
        Ini.WriteString('SignTools', 'SignTool' + IntToStr(I), FSignTools[I]);
    finally
      Ini.Free;
    end;
  finally
    SignToolsForm.Free;
  end;
end;

procedure TCompileForm.TOptionsClick(Sender: TObject);
var
  OptionsForm: TOptionsForm;
  Ini: TConfigIniFile;
begin
  OptionsForm := TOptionsForm.Create(Application);
  try
    OptionsForm.StartupCheck.Checked := FOptions.ShowStartupForm;
    OptionsForm.WizardCheck.Checked := FOptions.UseWizard;
    OptionsForm.AutosaveCheck.Checked := FOptions.Autosave;
    OptionsForm.BackupCheck.Checked := FOptions.MakeBackups;
    OptionsForm.FullPathCheck.Checked := FOptions.FullPathInTitleBar;
    OptionsForm.UndoAfterSaveCheck.Checked := FOptions.UndoAfterSave;
    OptionsForm.PauseOnDebuggerExceptionsCheck.Checked := FOptions.PauseOnDebuggerExceptions;
    OptionsForm.RunAsDifferentUserCheck.Checked := FOptions.RunAsDifferentUser;
    OptionsForm.AutoCompleteCheck.Checked := FOptions.AutoComplete;
    OptionsForm.UseSynHighCheck.Checked := FOptions.UseSyntaxHighlighting;
    OptionsForm.ColorizeCompilerOutputCheck.Checked := FOptions.ColorizeCompilerOutput;
    OptionsForm.UnderlineErrorsCheck.Checked := FOptions.UnderlineErrors;
    OptionsForm.CursorPastEOLCheck.Checked := FOptions.CursorPastEOL;
    OptionsForm.TabWidthEdit.Text := IntToStr(FOptions.TabWidth);
    OptionsForm.UseTabCharacterCheck.Checked := FOptions.UseTabCharacter;
    OptionsForm.WordWrapCheck.Checked := FOptions.WordWrap;
    OptionsForm.AutoIndentCheck.Checked := FOptions.AutoIndent;
    OptionsForm.IndentationGuidesCheck.Checked := FOptions.IndentationGuides;
    OptionsForm.GutterLineNumbersCheck.Checked := FOptions.GutterLineNumbers;
    OptionsForm.ThemeComboBox.ItemIndex := Ord(FOptions.ThemeType);
    OptionsForm.FontPanel.Font.Assign(Memo.Font);
    OptionsForm.FontPanel.ParentBackground := False;
    OptionsForm.FontPanel.Color := Memo.Color;

    if OptionsForm.ShowModal <> mrOK then
      Exit;

    FOptions.ShowStartupForm := OptionsForm.StartupCheck.Checked;
    FOptions.UseWizard := OptionsForm.WizardCheck.Checked;
    FOptions.Autosave := OptionsForm.AutosaveCheck.Checked;
    FOptions.MakeBackups := OptionsForm.BackupCheck.Checked;
    FOptions.FullPathInTitleBar := OptionsForm.FullPathCheck.Checked;
    FOptions.UndoAfterSave := OptionsForm.UndoAfterSaveCheck.Checked;
    FOptions.PauseOnDebuggerExceptions := OptionsForm.PauseOnDebuggerExceptionsCheck.Checked;
    FOptions.RunAsDifferentUser := OptionsForm.RunAsDifferentUserCheck.Checked;
    FOptions.AutoComplete := OptionsForm.AutoCompleteCheck.Checked;
    FOptions.UseSyntaxHighlighting := OptionsForm.UseSynHighCheck.Checked;
    FOptions.ColorizeCompilerOutput := OptionsForm.ColorizeCompilerOutputCheck.Checked;
    FOptions.UnderlineErrors := OptionsForm.UnderlineErrorsCheck.Checked;
    FOptions.CursorPastEOL := OptionsForm.CursorPastEOLCheck.Checked;
    FOptions.TabWidth := StrToInt(OptionsForm.TabWidthEdit.Text);
    FOptions.UseTabCharacter := OptionsForm.UseTabCharacterCheck.Checked;
    FOptions.WordWrap := OptionsForm.WordWrapCheck.Checked;
    FOptions.AutoIndent := OptionsForm.AutoIndentCheck.Checked;
    FOptions.IndentationGuides := OptionsForm.IndentationGuidesCheck.Checked;
    FOptions.GutterLineNumbers := OptionsForm.GutterLineNumbersCheck.Checked;
    FOptions.ThemeType := TThemeType(OptionsForm.ThemeComboBox.ItemIndex);
    UpdateCaption;
    { Move caret to start of line to ensure it doesn't end up in the middle
      of a double-byte character if the code page changes from SBCS to DBCS }
    Memo.CaretLine := Memo.CaretLine;
    Memo.Font.Assign(OptionsForm.FontPanel.Font);
    SyncEditorOptions;
    UpdateNewButtons;
    UpdateTheme;

    { Save new options }
    Ini := TConfigIniFile.Create;
    try
      Ini.WriteBool('Options', 'ShowStartupForm', FOptions.ShowStartupForm);
      Ini.WriteBool('Options', 'UseWizard', FOptions.UseWizard);
      Ini.WriteBool('Options', 'Autosave', FOptions.Autosave);
      Ini.WriteBool('Options', 'MakeBackups', FOptions.MakeBackups);
      Ini.WriteBool('Options', 'FullPathInTitleBar', FOptions.FullPathInTitleBar);
      Ini.WriteBool('Options', 'UndoAfterSave', FOptions.UndoAfterSave);
      Ini.WriteBool('Options', 'PauseOnDebuggerExceptions', FOptions.PauseOnDebuggerExceptions);
      Ini.WriteBool('Options', 'RunAsDifferentUser', FOptions.RunAsDifferentUser);
      Ini.WriteBool('Options', 'AutoComplete', FOptions.AutoComplete);
      Ini.WriteBool('Options', 'UseSynHigh', FOptions.UseSyntaxHighlighting);
      Ini.WriteBool('Options', 'ColorizeCompilerOutput', FOptions.ColorizeCompilerOutput);
      Ini.WriteBool('Options', 'UnderlineErrors', FOptions.UnderlineErrors);
      Ini.WriteBool('Options', 'EditorCursorPastEOL', FOptions.CursorPastEOL);
      Ini.WriteInteger('Options', 'TabWidth', FOptions.TabWidth);
      Ini.WriteBool('Options', 'UseTabCharacter', FOptions.UseTabCharacter);
      Ini.WriteBool('Options', 'WordWrap', FOptions.WordWrap);
      Ini.WriteBool('Options', 'AutoIndent', FOptions.AutoIndent);
      Ini.WriteBool('Options', 'IndentationGuides', FOptions.IndentationGuides);
      Ini.WriteBool('Options', 'GutterLineNumbers', FOptions.GutterLineNumbers);
      Ini.WriteInteger('Options', 'ThemeType', Ord(FOptions.ThemeType)); { Also see Destroy }
      Ini.WriteString('Options', 'EditorFontName', Memo.Font.Name);
      Ini.WriteInteger('Options', 'EditorFontSize', Memo.Font.Size);
      Ini.WriteInteger('Options', 'EditorFontCharset', Memo.Font.Charset);
    finally
      Ini.Free;
    end;
  finally
    OptionsForm.Free;
  end;
end;

procedure TCompileForm.MoveCaret(const LineNumber: Integer;
  const AlwaysResetColumn: Boolean);
var
  Pos: Integer;
begin
  if AlwaysResetColumn or (Memo.CaretLine <> LineNumber) then
    Pos := Memo.GetPositionFromLine(LineNumber)
  else
    Pos := Memo.CaretPosition;

  { If the line isn't in view, scroll so that it's in the center }
  if not Memo.IsPositionInViewVertically(Pos) then
    Memo.TopLine := Memo.GetVisibleLineFromDocLine(LineNumber) -
      (Memo.LinesInWindow div 2);

  Memo.CaretPosition := Pos;
  ActiveControl := Memo;
end;

procedure TCompileForm.SetErrorLine(ALine: Integer);
var
  OldLine: Integer;
begin
  if FErrorLine <> ALine then begin
    OldLine := FErrorLine;
    FErrorLine := ALine;
    if OldLine >= 0 then
      UpdateLineMarkers(OldLine);
    if FErrorLine >= 0 then begin
      FErrorCaretPosition := Memo.CaretPosition;
      UpdateLineMarkers(FErrorLine);
    end;
  end;
end;

procedure TCompileForm.SetStepLine(ALine: Integer);
var
  OldLine: Integer;
begin
  if FStepLine <> ALine then begin
    OldLine := FStepLine;
    FStepLine := ALine;
    if OldLine >= 0 then
      UpdateLineMarkers(OldLine);
    if FStepLine >= 0 then
      UpdateLineMarkers(FStepLine);
  end;
end;

procedure TCompileForm.HideError;
begin
  SetErrorLine(-1);
  if not FCompiling then
    StatusBar.Panels[spExtraStatus].Text := '';
end;

procedure TCompileForm.UpdateEditModePanel;
const
  InsertText: array[Boolean] of String = ('Overwrite', 'Insert');
begin
  if Memo.ReadOnly then
    StatusBar.Panels[spInsertMode].Text := 'Read only'
  else
    StatusBar.Panels[spInsertMode].Text := InsertText[Memo.InsertMode];
end;

procedure TCompileForm.MemoUpdateUI(Sender: TObject);

  procedure UpdatePendingSquiggly;
  var
    Pos: Integer;
    Value: Boolean;
  begin
    { Check for the inPendingSquiggly indicator on either side of the caret }
    Pos := Memo.CaretPosition;
    Value := False;
    if Memo.CaretVirtualSpace = 0 then begin
      Value := (inPendingSquiggly in Memo.GetIndicatorsAtPosition(Pos));
      if not Value and (Pos > 0) then
        Value := (inPendingSquiggly in Memo.GetIndicatorsAtPosition(Pos-1));
    end;
    if FOnPendingSquiggly <> Value then begin
      FOnPendingSquiggly := Value;
      { If caret has left a pending squiggly, force restyle of the line }
      if not Value then begin
        { Stop reporting the caret position to the styler (until the next
          Change event) so the token doesn't re-enter pending-squiggly state
          if the caret comes back and something restyles the line }
        Memo.ReportCaretPositionToStyler := False;
        Memo.RestyleLine(Memo.GetLineFromPosition(FPendingSquigglyCaretPos));
      end;
    end;
    FPendingSquigglyCaretPos := Pos;
  end;

  procedure UpdateBraceHighlighting;
  var
    Section: TInnoSetupStylerSection;
    Pos, MatchPos: Integer;
    C: AnsiChar;
  begin
    Section := MemoStyler.GetSectionFromLineState(Memo.Lines.State[Memo.CaretLine]);
    if (Section <> scNone) and (Memo.CaretVirtualSpace = 0) then begin
      Pos := Memo.CaretPosition;
      C := Memo.GetCharAtPosition(Pos);
      if C in ['(', '[', '{'] then begin
        MatchPos := Memo.GetPositionOfMatchingBrace(Pos);
        if MatchPos >= 0 then begin
          Memo.SetBraceHighlighting(Pos, MatchPos);
          Exit;
        end;
      end;
      if Pos > 0 then begin
        Pos := Memo.GetPositionBefore(Pos);
        C := Memo.GetCharAtPosition(Pos);
        if C in [')', ']', '}'] then begin
          MatchPos := Memo.GetPositionOfMatchingBrace(Pos);
          if MatchPos >= 0 then begin
            Memo.SetBraceHighlighting(Pos, MatchPos);
            Exit;
          end;
        end;
      end;
    end;
    Memo.SetBraceHighlighting(-1, -1);
  end;

begin
  if (FErrorLine < 0) or (Memo.CaretPosition <> FErrorCaretPosition) then
    HideError;
  StatusBar.Panels[spCaretPos].Text := Format('%4d:%4d', [Memo.CaretLine + 1,
    Memo.CaretColumnExpanded + 1]);
  UpdatePendingSquiggly;
  UpdateBraceHighlighting;
  UpdateEditModePanel;
end;

procedure TCompileForm.MemoModifiedChange(Sender: TObject);
begin
  if Memo.Modified then
    StatusBar.Panels[spModified].Text := 'Modified'
  else
    StatusBar.Panels[spModified].Text := '';
end;

procedure TCompileForm.MemoChange(Sender: TObject; const Info: TScintEditChangeInfo);

  procedure LinesInsertedOrDeleted;
  var
    FirstAffectedLine, Line, LinePos: Integer;
  begin
    Line := Memo.GetLineFromPosition(Info.StartPos);
    LinePos := Memo.GetPositionFromLine(Line);
    FirstAffectedLine := Line;
    { If the deletion/insertion does not start on the first character of Line,
      then we consider the first deleted/inserted line to be the following
      line (Line+1). This way, if you press Del at the end of line 1, the dot
      on line 2 is removed, while line 1's dot stays intact. }
    if Info.StartPos > LinePos then
      Inc(Line);
    if Info.LinesDelta > 0 then
      MemoLinesInserted(Line, Info.LinesDelta)
    else
      MemoLinesDeleted(Line, -Info.LinesDelta, FirstAffectedLine);
  end;

begin
  FModifiedSinceLastCompile := True;
  if FDebugging then
    FModifiedSinceLastCompileAndGo := True
  else begin
    { Modified while not debugging; free the debug info and clear the dots }
    DestroyDebugInfo;
  end;

  if Info.LinesDelta <> 0 then
    LinesInsertedOrDeleted;

  { When the Delete key is pressed, the caret doesn't move, so reset
    FErrorCaretPosition to ensure that OnUpdateUI calls HideError }
  FErrorCaretPosition := -1;

  { The change should trigger restyling. Allow the styler to see the current
    caret position in case it wants to set a pending squiggly indicator. }
  Memo.ReportCaretPositionToStyler := True;
end;

procedure TCompileForm.InitiateAutoComplete(const Key: AnsiChar);
var
  CaretPos, Line, LinePos, WordStartPos, WordEndPos, CharsBefore, I,
    LangNamePos: Integer;
  Section: TInnoSetupStylerSection;
  IsParamSection: Boolean;
  WordList: AnsiString;
  FoundSemicolon, FoundDot: Boolean;
  C: AnsiChar;
begin
  if Memo.AutoCompleteActive or Memo.ReadOnly then
    Exit;

  Memo.CaretPosition := Memo.CaretPosition;  { clear any selection }
  CaretPos := Memo.CaretPosition;
  Line := Memo.GetLineFromPosition(CaretPos);
  Section := MemoStyler.GetSectionFromLineState(Memo.Lines.State[Line]);

  WordList := MemoStyler.KeywordList[Section];
  if WordList = '' then
    Exit;
  IsParamSection := MemoStyler.IsParamSection(Section);

  LinePos := Memo.GetPositionFromLine(Line);
  WordStartPos := Memo.GetWordStartPosition(CaretPos, True);
  WordEndPos := Memo.GetWordEndPosition(CaretPos, True);
  CharsBefore := CaretPos - WordStartPos;

  { Don't start autocompletion after a character is typed if there are any
    word characters adjacent to the character }
  if Key <> #0 then begin
    if CharsBefore > 1 then
      Exit;
    if WordEndPos > CaretPos then
      Exit;
  end;

  { Only allow autocompletion if no non-whitespace characters exist before
    the current word on the line, or after the last ';' in parameterized
    sections }
  FoundSemicolon := False;
  FoundDot := False;
  I := WordStartPos;
  while I > LinePos do begin
    I := Memo.GetPositionBefore(I);
    if I < LinePos then
      Exit;  { shouldn't get here }
    C := Memo.GetCharAtPosition(I);
    { Make sure it's an stSymbol ';' and not one inside a quoted string }
    if IsParamSection and (C = ';') and
       MemoStyler.IsSymbolStyle(Memo.GetStyleAtPosition(I)) then begin
      FoundSemicolon := True;
      Break;
    end;
    if (Section = scLangOptions) and (C = '.') and not FoundDot then begin
      { Verify that a word (language name) precedes the '.', then check for
        any non-whitespace characters before the word }
      LangNamePos := Memo.GetWordStartPosition(I, True);
      if LangNamePos >= I then
        Exit;
      I := LangNamePos;
      FoundDot := True;
    end
    else begin
      if C > ' ' then
        Exit;
    end;
  end;
  { Space can only initiate autocompletion after a semicolon in a
    parameterized section }
  if (Key = ' ') and not FoundSemicolon then
    Exit;

  if IsParamSection then
    Memo.SetAutoCompleteFillupChars(':')
  else
    Memo.SetAutoCompleteFillupChars('=');
  Memo.ShowAutoComplete(CharsBefore, WordList);
end;

procedure TCompileForm.MemoCharAdded(Sender: TObject; Ch: AnsiChar);

  function LineIsBlank(const Line: Integer): Boolean;
  var
    S: TScintRawString;
    I: Integer;
  begin
    S := Memo.Lines.RawLines[Line];
    for I := 1 to Length(S) do
      if not(S[I] in [#9, ' ']) then begin
        Result := False;
        Exit;
      end;
    Result := True;
  end;

var
  NewLine, PreviousLine, NewIndent, PreviousIndent: Integer;
  RestartAutoComplete: Boolean;
begin
  if FOptions.AutoIndent and (Ch = Memo.LineEndingString[Length(Memo.LineEndingString)]) then begin
    { Add to the new line any (remaining) indentation from the previous line }
    NewLine := Memo.CaretLine;
    PreviousLine := NewLine-1;
    if PreviousLine >= 0 then begin
      NewIndent := Memo.GetLineIndentation(NewLine);
      { If no indentation was moved from the previous line to the new line
        (i.e., there are no spaces/tabs directly to the right of the new
        caret position), and the previous line is completely empty (0 length),
        then use the indentation from the last line containing non-space
        characters. }
      if (NewIndent = 0) and (Memo.Lines.RawLineLengths[PreviousLine] = 0) then begin
        Dec(PreviousLine);
        while (PreviousLine >= 0) and LineIsBlank(PreviousLine) do
          Dec(PreviousLine);
      end;
      if PreviousLine >= 0 then begin
        PreviousIndent := Memo.GetLineIndentation(PreviousLine);
        { If virtual space is enabled, and tabs are not being used for
          indentation (typing in virtual space doesn't create tabs), then we
          don't actually have to set any indentation if the new line is
          empty; we can just move the caret out into virtual space. }
        if (svsUserAccessible in Memo.VirtualSpaceOptions) and
           not Memo.UseTabCharacter and
           (Memo.Lines.RawLineLengths[NewLine] = 0) then begin
          Memo.CaretVirtualSpace := PreviousIndent;
        end
        else begin
          Memo.SetLineIndentation(NewLine, NewIndent + PreviousIndent);
          Memo.CaretPosition := Memo.GetPositionFromLineExpandedColumn(NewLine,
            PreviousIndent);
        end;
      end;
    end;
  end;

  case Ch of
    'A'..'Z', 'a'..'z', '_':
      if FOptions.AutoComplete then
        InitiateAutoComplete(Ch);
  else
    RestartAutoComplete := (Ch in [' ', '.']) and
      (FOptions.AutoComplete or Memo.AutoCompleteActive);
    Memo.CancelAutoComplete;
    if RestartAutoComplete then
      InitiateAutoComplete(Ch);
  end;
end;

procedure TCompileForm.MemoHintShow(Sender: TObject; var Info: TScintHintInfo);

  function GetCodeVariableDebugEntryFromLineCol(Line, Col: Integer): PVariableDebugEntry;
  var
    I: Integer;
  begin
    { FVariableDebugEntries uses 1-based line and column numbers }
    Inc(Line);
    Inc(Col);
    Result := nil;
    for I := 0 to FVariableDebugEntriesCount-1 do begin
      if (FVariableDebugEntries[I].LineNumber = Line) and
         (FVariableDebugEntries[I].Col = Col) then begin
        Result := @FVariableDebugEntries[I];
        Break;
      end;
    end;
  end;

  function GetCodeColumnFromPosition(const Pos: Integer): Integer;
{$IFDEF UNICODE}
  var
    LinePos: Integer;
    S: TScintRawString;
    U: String;
  begin
    { On the Unicode build, [Code] lines get converted from the editor's
      UTF-8 to UTF-16 Strings when passed to the compiler. This can lead to
      column number discrepancies between Scintilla and ROPS. This code
      simulates the conversion to try to find out where ROPS thinks a Pos
      resides. }
    LinePos := Memo.GetPositionFromLine(Memo.GetLineFromPosition(Pos));
    S := Memo.GetRawTextRange(LinePos, Pos);
    U := Memo.ConvertRawStringToString(S);
    Result := Length(U);
  end;
{$ELSE}
  begin
    Result := Memo.GetColumnFromPosition(Pos);
  end;
{$ENDIF}

  function FindConstRange(const Pos: Integer): TScintRange;
  var
    BraceLevel, ConstStartPos, Line, LineEndPos, I: Integer;
    C: AnsiChar;
  begin
    Result.StartPos := 0;
    Result.EndPos := 0;
    BraceLevel := 0;
    ConstStartPos := -1;
    Line := Memo.GetLineFromPosition(Pos);
    LineEndPos := Memo.GetLineEndPosition(Line);
    I := Memo.GetPositionFromLine(Line);
    while I < LineEndPos do begin
      if (I > Pos) and (BraceLevel = 0) then
        Break;
      C := Memo.GetCharAtPosition(I);
      if C = '{' then begin
        if Memo.GetCharAtPosition(I + 1) = '{' then
          Inc(I)
        else begin
          if BraceLevel = 0 then
            ConstStartPos := I;
          Inc(BraceLevel);
        end;
      end
      else if (C = '}') and (BraceLevel > 0) then begin
        Dec(BraceLevel);
        if (BraceLevel = 0) and (ConstStartPos <> -1) then begin
          if (Pos >= ConstStartPos) and (Pos <= I) then begin
            Result.StartPos := ConstStartPos;
            Result.EndPos := I + 1;
            Exit;
          end;
          ConstStartPos := -1;
        end;
      end;
      I := Memo.GetPositionAfter(I);
    end;
  end;

var
  Pos, Line, I, J: Integer;
  Output: String;
  DebugEntry: PVariableDebugEntry;
  ConstRange: TScintRange;
begin
  if FDebugClientWnd = 0 then
    Exit;
  Pos := Memo.GetPositionFromPoint(Info.CursorPos, True, True);
  if Pos < 0 then
    Exit;
  Line := Memo.GetLineFromPosition(Pos);

  { Check if cursor is over a [Code] variable }
  if MemoStyler.GetSectionFromLineState(Memo.Lines.State[Line]) = scCode then begin
    { Note: The '+ 1' is needed so that when the mouse is over a '.'
      between two words, it won't match the word to the left of the '.' }
    I := Memo.GetWordStartPosition(Pos + 1, True);
    J := Memo.GetWordEndPosition(Pos, True);
    if J > I then begin
      DebugEntry := GetCodeVariableDebugEntryFromLineCol(Line,
        GetCodeColumnFromPosition(I));
      if DebugEntry <> nil then begin
        case EvaluateVariableEntry(DebugEntry, Output) of
          1: Info.HintStr := Output;
          2: Info.HintStr := Output;
        else
          Info.HintStr := 'Unknown error';
        end;
        Info.CursorRect.TopLeft := Memo.GetPointFromPosition(I);
        Info.CursorRect.BottomRight := Memo.GetPointFromPosition(J);
        Info.CursorRect.Bottom := Info.CursorRect.Top + Memo.LineHeight;
        Info.HideTimeout := High(Integer);  { infinite }
        Exit;
      end;
    end;
  end;

  { Check if cursor is over a constant }
  ConstRange := FindConstRange(Pos);
  if ConstRange.EndPos > ConstRange.StartPos then begin
    Info.HintStr := Memo.GetTextRange(ConstRange.StartPos, ConstRange.EndPos);
    case EvaluateConstant(Info.HintStr, Output) of
      1: Info.HintStr := Info.HintStr + ' = "' + Output + '"';
      2: Info.HintStr := Info.HintStr + ' = Exception: ' + Output;
    else
      Info.HintStr := Info.HintStr + ' = Unknown error';
    end;
    Info.CursorRect.TopLeft := Memo.GetPointFromPosition(ConstRange.StartPos);
    Info.CursorRect.BottomRight := Memo.GetPointFromPosition(ConstRange.EndPos);
    Info.CursorRect.Bottom := Info.CursorRect.Top + Memo.LineHeight;
    Info.HideTimeout := High(Integer);  { infinite }
  end;
end;

procedure TCompileForm.MemoDropFiles(Sender: TObject; X, Y: Integer;
  AFiles: TStrings);
begin
  if (AFiles.Count > 0) and ConfirmCloseFile(True) then
    OpenFile(AFiles[0], True);
end;

procedure TCompileForm.StatusBarResize(Sender: TObject);
begin
  { Without this, on Windows XP with themes, the status bar's size grip gets
    corrupted as the form is resized }
  if StatusBar.HandleAllocated then
    InvalidateRect(StatusBar.Handle, nil, True);
end;

procedure TCompileForm.WMDebuggerQueryVersion(var Message: TMessage);
begin
  Message.Result := FCompilerVersion.BinVersion;
end;

procedure TCompileForm.WMDebuggerHello(var Message: TMessage);
var
  PID: DWORD;
  WantCodeText: Boolean;
begin
  FDebugClientWnd := HWND(Message.WParam);

  { Save debug client process handle }
  if FDebugClientProcessHandle <> 0 then begin
    { Shouldn't get here, but just in case, don't leak a handle }
    CloseHandle(FDebugClientProcessHandle);
    FDebugClientProcessHandle := 0;
  end;
  PID := 0;
  if GetWindowThreadProcessId(FDebugClientWnd, @PID) <> 0 then
    FDebugClientProcessHandle := OpenProcess(SYNCHRONIZE or PROCESS_TERMINATE,
      False, PID);

  WantCodeText := Bool(Message.LParam);
  if WantCodeText then
    SendCopyDataMessageStr(FDebugClientWnd, Handle, CD_DebugClient_CompiledCodeTextA, FCompiledCodeText);
  SendCopyDataMessageStr(FDebugClientWnd, Handle, CD_DebugClient_CompiledCodeDebugInfoA, FCompiledCodeDebugInfo);

  UpdateRunMenu;
end;

procedure TCompileForm.WMDebuggerGoodbye(var Message: TMessage);
begin
  ReplyMessage(0);
  DebuggingStopped(True);
end;

function TCompileForm.GetLineNumberFromEntry(Kind, Index: Integer): Integer;
var
  I: Integer;
begin
  Result := -1;
  for I := 0 to FDebugEntriesCount-1 do begin
    if (FDebugEntries[I].Kind = Kind) and
       (FDebugEntries[I].Index = Index) then begin
      Result := FDebugEntries[I].LineNumber;
      Break;
    end;
  end;
end;

procedure TCompileForm.BringToForeground;
{ Brings our top window to the foreground. Called when pausing while
  debugging. }
var
  TopWindow: HWND;
begin
  TopWindow := GetThreadTopWindow;
  if TopWindow <> 0 then begin
    { First ask the debug client to call SetForegroundWindow() on our window.
      If we don't do this then Windows (98/2000+) will prevent our window from
      becoming activated if the debug client is currently in the foreground. }
    SendMessage(FDebugClientWnd, WM_DebugClient_SetForegroundWindow,
      WPARAM(TopWindow), 0);
    { Now call SetForegroundWindow() ourself. Why? When a remote thread calls
      SetForegroundWindow(), the request is queued; the window doesn't actually
      become active until the next time the window's thread checks the message
      queue. This call causes the window to become active immediately. }
    SetForegroundWindow(TopWindow);
  end;
end;

procedure TCompileForm.DebuggerStepped(var Message: TMessage; const Intermediate: Boolean);
var
  LineNumber: Integer;
begin
  LineNumber := GetLineNumberFromEntry(Message.WParam, Message.LParam);
  if LineNumber < 0 then
    Exit;

  if (LineNumber < FLineStateCount) and
     (FLineState[LineNumber] <> lnEntryProcessed) then begin
    FLineState[LineNumber] := lnEntryProcessed;
    UpdateLineMarkers(LineNumber);
  end;

  if (FStepMode = smStepInto) or
     ((FStepMode = smStepOver) and not Intermediate) or
     ((FStepMode = smRunToCursor) and
      (FRunToCursorPoint.Kind = Integer(Message.WParam)) and
      (FRunToCursorPoint.Index = Message.LParam)) or
     (FBreakPoints.IndexOf(Pointer(LineNumber)) <> -1) then begin
    MoveCaret(LineNumber, True);
    HideError;
    SetStepLine(LineNumber);
    BringToForeground;
    { Tell Setup to pause }
    Message.Result := 1;
    FPaused := True;
    UpdateRunMenu;
    UpdateCaption;
  end;
end;

procedure TCompileForm.WMDebuggerStepped(var Message: TMessage);
begin
  DebuggerStepped(Message, False);
end;

procedure TCompileForm.WMDebuggerSteppedIntermediate(var Message: TMessage);
begin
  DebuggerStepped(Message, True);
end;

procedure TCompileForm.WMDebuggerException(var Message: TMessage);
var
  LineNumber: Integer;
begin
  if FOptions.PauseOnDebuggerExceptions then begin
    LineNumber := GetLineNumberFromEntry(Message.WParam, Message.LParam);

    if (LineNumber >= 0) then begin
      MoveCaret(LineNumber, True);
      SetStepLine(-1);
      SetErrorLine(LineNumber);
    end;

    BringToForeground;
    { Tell Setup to pause }
    Message.Result := 1;
    FPaused := True;
    UpdateRunMenu;
    UpdateCaption;

    ReplyMessage(Message.Result);  { so that Setup enters a paused state now }
    if LineNumber >= 0 then
      MsgBox(Format('Line %d:' + SNewLine + '%s.', [LineNumber + 1, FDebuggerException]), 'Runtime Error', mbCriticalError, mb_Ok)
    else
      MsgBox(FDebuggerException + '.', 'Runtime Error', mbCriticalError, mb_Ok);
  end;
end;

procedure TCompileForm.WMDebuggerSetForegroundWindow(var Message: TMessage);
begin
  SetForegroundWindow(HWND(Message.WParam));
end;

procedure TCompileForm.WMDebuggerCallStackCount(var Message: TMessage);
begin
  FCallStackCount := Message.WParam;
end;

procedure TCompileForm.WMCopyData(var Message: TWMCopyData);
var
  S: String;
begin
  case Message.CopyDataStruct.dwData of
    CD_Debugger_ReplyW: begin
        FReplyString := '';
        SetString(FReplyString, PChar(Message.CopyDataStruct.lpData),
          Message.CopyDataStruct.cbData div SizeOf(Char));
        Message.Result := 1;
      end;
    CD_Debugger_ExceptionW: begin
        SetString(FDebuggerException, PChar(Message.CopyDataStruct.lpData),
          Message.CopyDataStruct.cbData div SizeOf(Char));
        Message.Result := 1;
      end;
    CD_Debugger_UninstExeW: begin
        SetString(FUninstExe, PChar(Message.CopyDataStruct.lpData),
          Message.CopyDataStruct.cbData div sizeOf(Char));
        Message.Result := 1;
      end;
    CD_Debugger_LogMessageW: begin
        SetString(S, PChar(Message.CopyDataStruct.lpData),
          Message.CopyDataStruct.cbData div SizeOf(Char));
        DebugLogMessage(S);
        Message.Result := 1;
      end;
    CD_Debugger_TempDirW: begin
        { Paranoia: Store it in a local variable first. That way, if there's
          a problem reading the string FTempDir will be left unmodified.
          Gotta be extra careful when storing a path we'll be deleting. }
        SetString(S, PChar(Message.CopyDataStruct.lpData),
          Message.CopyDataStruct.cbData div SizeOf(Char));
        { Extreme paranoia: If there are any embedded nulls, discard it. }
        if Pos(#0, S) <> 0 then
          S := '';
        FTempDir := S;
        Message.Result := 1;
      end;
    CD_Debugger_CallStackW: begin
        SetString(S, PChar(Message.CopyDataStruct.lpData),
          Message.CopyDataStruct.cbData div SizeOf(Char));
        DebugShowCallStack(S, FCallStackCount);
      end;
  end;
end;

procedure TCompileForm.DestroyDebugInfo;
var
  HadDebugInfo: Boolean;
begin
  HadDebugInfo := Assigned(FLineState);

  FLineStateCapacity := 0;
  FLineStateCount := 0;
  FreeMem(FLineState);
  FLineState := nil;

  FDebugEntriesCount := 0;
  FreeMem(FDebugEntries);
  FDebugEntries := nil;

  FVariableDebugEntriesCount := 0;
  FreeMem(FVariableDebugEntries);
  FVariableDebugEntries := nil;

  FCompiledCodeText := '';
  FCompiledCodeDebugInfo := '';

  { Clear all dots and reset breakpoint icons (unless exiting; no point) }
  if HadDebugInfo and not(csDestroying in ComponentState) then
    UpdateAllLineMarkers;
end;

procedure TCompileForm.ParseDebugInfo(DebugInfo: Pointer);
{ This creates and fills the DebugEntries and FLineState arrays }
var
  Header: PDebugInfoHeader;
  Size: Cardinal;
  I: Integer;
begin
  DestroyDebugInfo;

  Header := DebugInfo;
  if (Header.ID <> DebugInfoHeaderID) or
     (Header.Version <> DebugInfoHeaderVersion) then
    raise Exception.Create('Unrecognized debug info format');

  try
    I := Memo.Lines.Count;
    FLineState := AllocMem(SizeOf(TLineState) * (I + LineStateGrowAmount));
    FLineStateCapacity := I + LineStateGrowAmount;
    FLineStateCount := I;

    Inc(Cardinal(DebugInfo), SizeOf(Header^));

    FDebugEntriesCount := Header.DebugEntryCount;
    Size := FDebugEntriesCount * SizeOf(TDebugEntry);
    GetMem(FDebugEntries, Size);
    Move(DebugInfo^, FDebugEntries^, Size);
    for I := 0 to FDebugEntriesCount-1 do
      Dec(FDebugEntries[I].LineNumber);
    Inc(Cardinal(DebugInfo), Size);

    FVariableDebugEntriesCount := Header.VariableDebugEntryCount;
    Size := FVariableDebugEntriesCount * SizeOf(TVariableDebugEntry);
    GetMem(FVariableDebugEntries, Size);
    Move(DebugInfo^, FVariableDebugEntries^, Size);
    Inc(Cardinal(DebugInfo), Size);

    SetString(FCompiledCodeText, PAnsiChar(DebugInfo), Header.CompiledCodeTextLength);
    Inc(Cardinal(DebugInfo), Header.CompiledCodeTextLength);

    SetString(FCompiledCodeDebugInfo, PAnsiChar(DebugInfo), Header.CompiledCodeDebugInfoLength);

    for I := 0 to FDebugEntriesCount-1 do begin
      if (FDebugEntries[I].LineNumber >= 0) and
         (FDebugEntries[I].LineNumber < FLineStateCount) then begin
        if FLineState[FDebugEntries[I].LineNumber] = lnUnknown then
          FLineState[FDebugEntries[I].LineNumber] := lnHasEntry;
      end;
    end;
    UpdateAllLineMarkers;
  except
    DestroyDebugInfo;
    raise;
  end;
end;

procedure TCompileForm.ResetLineState;
{ Changes green dots back to grey dots }
var
  I: Integer;
begin
  for I := 0 to FLineStateCount-1 do
    if FLineState[I] = lnEntryProcessed then begin
      FLineState[I] := lnHasEntry;
      UpdateLineMarkers(I);
    end;
end;

procedure TCompileForm.CheckIfTerminated;
var
  H: THandle;
begin
  if FDebugging then begin
    { Check if the process hosting the debug client (e.g. Setup or the
      uninstaller second phase) has terminated. If the debug client hasn't
      connected yet, check the initial process (e.g. SetupLdr or the
      uninstaller first phase) instead. }
    if FDebugClientWnd <> 0 then
      H := FDebugClientProcessHandle
    else
      H := FProcessHandle;
    if WaitForSingleObject(H, 0) <> WAIT_TIMEOUT then
      DebuggingStopped(True);
  end;
end;

procedure TCompileForm.DebuggingStopped(const WaitForTermination: Boolean);

  function GetExitCodeText: String;
  var
    ExitCode: DWORD;
  begin
    { Note: When debugging an uninstall, this will get the exit code off of
      the first phase process, since that's the exit code users will see when
      running the uninstaller outside the debugger. }
    case WaitForSingleObject(FProcessHandle, 0) of
      WAIT_OBJECT_0:
        begin
          if GetExitCodeProcess(FProcessHandle, ExitCode) then begin
            { If the high bit is set, the process was killed uncleanly (e.g.
              by a debugger). Show the exit code as hex in that case. }
            if ExitCode and $80000000 <> 0 then
              Result := Format(DebugTargetStrings[FDebugTarget] + ' exit code: 0x%.8x', [ExitCode])
            else
              Result := Format(DebugTargetStrings[FDebugTarget] + ' exit code: %u', [ExitCode]);
          end
          else
            Result := 'Unable to get ' + DebugTargetStrings[FDebugTarget] + ' exit code (GetExitCodeProcess failed)';
        end;
      WAIT_TIMEOUT:
        Result := DebugTargetStrings[FDebugTarget] + ' is still running; can''t get exit code';
    else
      Result := 'Unable to get ' + DebugTargetStrings[FDebugTarget] +  ' exit code (WaitForSingleObject failed)';
    end;
  end;

var
  ExitCodeText: String;
begin
  if WaitForTermination then begin
    { Give the initial process time to fully terminate so we can successfully
      get its exit code }  
    WaitForSingleObject(FProcessHandle, 5000);
  end;
  FDebugging := False;
  FDebugClientWnd := 0;
  ExitCodeText := GetExitCodeText;
  if FDebugClientProcessHandle <> 0 then begin
    CloseHandle(FDebugClientProcessHandle);
    FDebugClientProcessHandle := 0;
  end;
  CloseHandle(FProcessHandle);
  FProcessHandle := 0;
  FTempDir := '';
  CheckIfRunningTimer.Enabled := False;
  HideError;
  SetStepLine(-1);
  UpdateRunMenu;
  UpdateCaption;
  DebugLogMessage('*** ' + ExitCodeText);
  StatusBar.Panels[spExtraStatus].Text := ' ' + ExitCodeText;
end;

procedure TCompileForm.DetachDebugger;
begin
  CheckIfTerminated;
  if not FDebugging then Exit;
  SendNotifyMessage(FDebugClientWnd, WM_DebugClient_Detach, 0, 0);
  DebuggingStopped(False);
end;

function TCompileForm.AskToDetachDebugger: Boolean;
begin
  if FDebugClientWnd = 0 then begin
    MsgBox('Please stop the running ' + DebugTargetStrings[FDebugTarget] +  ' process before performing this command.',
      SCompilerFormCaption, mbError, MB_OK);
    Result := False;
  end else if MsgBox('This command will detach the debugger from the running ' + DebugTargetStrings[FDebugTarget] + ' process. Continue?',
     SCompilerFormCaption, mbError, MB_OKCANCEL) = IDOK then begin
    DetachDebugger;
    Result := True;
  end else
    Result := False;
end;

procedure TCompileForm.UpdateRunMenu;
begin
  CheckIfTerminated;
  BCompile.Enabled := not FCompiling and not FDebugging;
  CompileButton.Enabled := BCompile.Enabled;
  BStopCompile.Enabled := FCompiling;
  StopCompileButton.Enabled := BStopCompile.Enabled;
  RRun.Enabled := not FCompiling and (not FDebugging or FPaused);
  RunButton.Enabled := RRun.Enabled;
  RPause.Enabled := FDebugging and not FPaused;
  PauseButton.Enabled := RPause.Enabled;
  RRunToCursor.Enabled := RRun.Enabled;
  RStepInto.Enabled := RRun.Enabled;
  RStepOver.Enabled := RRun.Enabled;
  RTerminate.Enabled := FDebugging and (FDebugClientWnd <> 0);
  TerminateButton.Enabled := RTerminate.Enabled;
  REvaluate.Enabled := FDebugging and (FDebugClientWnd <> 0);
end;

procedure TCompileForm.UpdateTargetMenu;
begin
  if FDebugTarget = dtSetup then begin
    RTargetSetup.Checked := True;
    TargetSetupButton.Down := True;
  end else begin
    RTargetUninstall.Checked := True;
    TargetUninstallButton.Down := True;
  end;
end;

procedure TCompileForm.UpdateTheme;

  procedure SetControlTheme(const WinControl: TWinControl);
  begin
    if UseThemes then begin
      if FTheme.Dark then
        SetWindowTheme(WinControl.Handle, 'DarkMode_Explorer', nil)
      else
        SetWindowTheme(WinControl.Handle, nil, nil);
    end;
  end;

begin
  FTheme.Typ := FOptions.ThemeType;
  Memo.UpdateThemeColors;
  Memo.UpdateStyleAttributes;
  SetControlTheme(Memo);
  ToolBarPanel.ParentBackground := False;
  ToolBarPanel.Color := FTheme.Colors[tcToolBack];
  if FTheme.Dark then
    ToolBarVirtualImageList.ImageCollection := DarkToolBarImageCollection
  else
    ToolBarVirtualImageList.ImageCollection := LightToolBarImageCollection;
  Bevel1.Visible := FTheme.Colors[tcMarginBack] = ToolBarPanel.Color;
  SplitPanel.ParentBackground := False;
  SplitPanel.Color := FTheme.Colors[tcSplitterBack];
  if FTheme.Dark then
    TabSet.Theme := FTheme
  else
    TabSet.Theme := nil;
  CompilerOutputList.Font.Color := FTheme.Colors[tcFore];
  CompilerOutputList.Color := FTheme.Colors[tcBack];
  CompilerOutputList.Invalidate;
  SetControlTheme(CompilerOutputList);
  DebugOutputList.Font.Color := FTheme.Colors[tcFore];
  DebugOutputList.Color := FTheme.Colors[tcBack];
  DebugOutputList.Invalidate;
  SetControlTheme(DebugOutputList);
  DebugCallStackList.Font.Color := FTheme.Colors[tcFore];
  DebugCallStackList.Color := FTheme.Colors[tcBack];
  DebugCallStackList.Invalidate;
  SetControlTheme(DebugCallStackList);
end;

procedure TCompileForm.UpdateThemeData(const Close, Open: Boolean);
begin
  if Close then begin
    if FProgressThemeData <> 0 then begin
      CloseThemeData(FProgressThemeData);
      FProgressThemeData := 0;
    end;
  end;

  if Open then begin
    if UseThemes then begin
      FProgressThemeData := OpenThemeData(Handle, 'Progress');
      if (GetThemeInt(FProgressThemeData, 0, 0, TMT_PROGRESSCHUNKSIZE, FProgressChunkSize) <> S_OK) or
         (FProgressChunkSize <= 0) then
        FProgressChunkSize := 6;
      if (GetThemeInt(FProgressThemeData, 0, 0, TMT_PROGRESSSPACESIZE, FProgressSpaceSize) <> S_OK) or
         (FProgressSpaceSize < 0) then  { ...since "OpusOS" theme returns a bogus -1 value }
        FProgressSpaceSize := 2;
    end else
      FProgressThemeData := 0;
  end;
end;

procedure TCompileForm.StartProcess;
const
  SEE_MASK_NOZONECHECKS = $00800000;
var
  RunFilename, RunParameters, WorkingDir: String;
  Info: TShellExecuteInfo;
  SaveFocusWindow: HWND;
  WindowList: Pointer;
  ShellExecuteResult: BOOL;
  ErrorCode: DWORD;
begin
  if FDebugTarget = dtUninstall then begin
    if FUninstExe = '' then
      raise Exception.Create(SCompilerNeedUninstExe);
    RunFilename := FUninstExe;
  end else begin
    if FCompiledExe = '' then
      raise Exception.Create(SCompilerNeedCompiledExe);
    RunFilename := FCompiledExe;
  end;
  RunParameters := Format('/DEBUGWND=$%x ', [Handle]) + FRunParameters;

  ResetLineState;
  DebugOutputList.Clear;
  SendMessage(DebugOutputList.Handle, LB_SETHORIZONTALEXTENT, 0, 0);
  DebugCallStackList.Clear;
  SendMessage(DebugCallStackList.Handle, LB_SETHORIZONTALEXTENT, 0, 0);
  if not (TabSet.TabIndex in [tiDebugOutput, tiDebugCallStack]) then
    TabSet.TabIndex := tiDebugOutput;
  SetStatusPanelVisible(True);

  FillChar(Info, SizeOf(Info), 0);
  Info.cbSize := SizeOf(Info);
  Info.fMask := SEE_MASK_FLAG_NO_UI or SEE_MASK_FLAG_DDEWAIT or
    SEE_MASK_NOCLOSEPROCESS or SEE_MASK_NOZONECHECKS;
  Info.Wnd := Application.Handle;
  if FOptions.RunAsDifferentUser and (Win32MajorVersion >= 5) then
    Info.lpVerb := 'runas'
  else
    Info.lpVerb := 'open';
  Info.lpFile := PChar(RunFilename);
  Info.lpParameters := PChar(RunParameters);
  WorkingDir := PathExtractDir(RunFilename);
  Info.lpDirectory := PChar(WorkingDir);
  Info.nShow := SW_SHOWNORMAL;
  { Disable windows so that the user can't click other things while a "Run as"
    dialog is up on Windows 2000/XP (they aren't system modal like on Vista) }
  SaveFocusWindow := GetFocus;
  WindowList := DisableTaskWindows(0);
  try
    { Also temporarily remove the focus since a disabled window's children can
      still receive keystrokes. This is needed on Vista if the UAC dialog
      doesn't come to the foreground for some reason (e.g. if the following
      SetActiveWindow call is removed). }
    Windows.SetFocus(0);
    { On Vista, when disabling windows, we have to make the application window
      the active window, otherwise the UAC dialog doesn't come to the
      foreground automatically. Note: This isn't done on older versions simply
      to avoid unnecessary title bar flicker. }
    if Win32MajorVersion >= 6 then
      SetActiveWindow(Application.Handle);
    ShellExecuteResult := ShellExecuteEx(@Info);
    ErrorCode := GetLastError;
  finally
    EnableTaskWindows(WindowList);
    Windows.SetFocus(SaveFocusWindow);
  end;
  if not ShellExecuteResult then begin
    { Don't display error message if user clicked Cancel at UAC dialog }
    if ErrorCode = ERROR_CANCELLED then
      Abort;
    raise Exception.CreateFmt(SCompilerExecuteSetupError2, [RunFilename,
      ErrorCode, Win32ErrorString(ErrorCode)]);
  end;
  FDebugging := True;
  FPaused := False;
  FProcessHandle := Info.hProcess;
  CheckIfRunningTimer.Enabled := True;
  UpdateRunMenu;
  UpdateCaption;
  DebugLogMessage('*** ' + DebugTargetStrings[FDebugTarget] + ' started');
end;

procedure TCompileForm.CompileIfNecessary;
begin
  CheckIfTerminated;

  { Display warning if the user modified the script while running }
  if FDebugging and FModifiedSinceLastCompileAndGo then begin
    if MsgBox('The changes you made will not take effect until you ' +
       're-compile.' + SNewLine2 + 'Continue running anyway?',
       SCompilerFormCaption, mbError, MB_YESNO) <> IDYES then
      Abort;
    FModifiedSinceLastCompileAndGo := False;
    { The process may have terminated while the message box was up; check,
      and if it has, we want to recompile below }
    CheckIfTerminated;
  end;

  if not FDebugging and FModifiedSinceLastCompile then
    CompileFile('', False);
end;

procedure TCompileForm.Go(AStepMode: TStepMode);
begin
  CompileIfNecessary;
  FStepMode := AStepMode;
  HideError;
  SetStepLine(-1);
  if FDebugging then begin
    if FPaused then begin
      FPaused := False;
      UpdateRunMenu;
      UpdateCaption;
      if DebugCallStackList.Items.Count > 0 then begin
        DebugCallStackList.Clear;
        SendMessage(DebugCallStackList.Handle, LB_SETHORIZONTALEXTENT, 0, 0);
        DebugCallStackList.Update;
      end;
      { Tell it to continue }
      SendNotifyMessage(FDebugClientWnd, WM_DebugClient_Continue,
        Ord(AStepMode = smStepOver), 0);
    end;
  end
  else
    StartProcess;
end;

function TCompileForm.EvaluateConstant(const S: String;
  var Output: String): Integer;
begin
  FReplyString := '';
  Result := SendCopyDataMessageStr(FDebugClientWnd, Handle,
    CD_DebugClient_EvaluateConstantW, S);
  if Result > 0 then
    Output := FReplyString;
end;

function TCompileForm.EvaluateVariableEntry(const DebugEntry: PVariableDebugEntry;
  var Output: String): Integer;
begin
  FReplyString := '';
  Result := SendCopyDataMessage(FDebugClientWnd, Handle, CD_DebugClient_EvaluateVariableEntry,
    DebugEntry, SizeOf(DebugEntry^));
  if Result > 0 then
    Output := FReplyString;
end;

procedure TCompileForm.RRunClick(Sender: TObject);
begin
  Go(smRun);
end;

procedure TCompileForm.RParametersClick(Sender: TObject);
begin
  ReadMRUParametersList;
  InputQueryCombo('Run Parameters', 'Command line parameters for ' + DebugTargetStrings[dtSetup] +
    ' and ' + DebugTargetStrings[dtUninstall] + ':', FRunParameters, FMRUParametersList);
  if FRunParameters <> '' then
    ModifyMRUParametersList(FRunParameters, True);
end;

procedure TCompileForm.RPauseClick(Sender: TObject);
begin
  if FDebugging and not FPaused then begin
    if FStepMode <> smStepInto then begin
      FStepMode := smStepInto;
      UpdateCaption;
    end
    else
      MsgBox('A pause is already pending.', SCompilerFormCaption, mbError,
        MB_OK);
  end;
end;

procedure TCompileForm.RRunToCursorClick(Sender: TObject);

  function GetDebugEntryFromLineNumber(LineNumber: Integer;
    var DebugEntry: TDebugEntry): Boolean;
  var
    I: Integer;
  begin
    Result := False;
    for I := 0 to FDebugEntriesCount-1 do begin
      if FDebugEntries[I].LineNumber = LineNumber then begin
        DebugEntry := FDebugEntries[I];
        Result := True;
        Break;
      end;
    end;
  end;

begin
  CompileIfNecessary;
  if not GetDebugEntryFromLineNumber(Memo.CaretLine, FRunToCursorPoint) then begin
    MsgBox('No code was generated for the current line.', SCompilerFormCaption,
      mbError, MB_OK);
    Exit;
  end;
  Go(smRunToCursor);
end;

procedure TCompileForm.RStepIntoClick(Sender: TObject);
begin
  Go(smStepInto);
end;

procedure TCompileForm.RStepOverClick(Sender: TObject);
begin
  Go(smStepOver);
end;

procedure TCompileForm.RTerminateClick(Sender: TObject);
var
  S, Dir: String;
begin
  S := 'This will unconditionally terminate the running ' +
       DebugTargetStrings[FDebugTarget] + ' process. Continue?';

  if FDebugTarget = dtSetup then
    S := S + #13#10#13#10'Note that if ' + DebugTargetStrings[FDebugTarget] + ' ' +
         'is currently in the installation phase, any changes made to the ' +
         'system thus far will not be undone, nor will uninstall data be written.';

  if MsgBox(S, 'Terminate', mbConfirmation, MB_YESNO or MB_DEFBUTTON2) <> IDYES then
    Exit;
  CheckIfTerminated;
  if FDebugging then begin
    DebugLogMessage('*** Terminating process');
    Win32Check(TerminateProcess(FDebugClientProcessHandle, 6));
    if (WaitForSingleObject(FDebugClientProcessHandle, 5000) <> WAIT_TIMEOUT) and
       (FTempDir <> '') then begin
      Dir := FTempDir;
      FTempDir := '';
      DebugLogMessage('*** Removing left-over temporary directory: ' + Dir);
      { Sleep for a bit to allow files to be unlocked by Windows,
        otherwise it fails intermittently (with Hyper-Threading, at least) }
      Sleep(50);
      if not DeleteDirTree(Dir) and DirExists(Dir) then
        DebugLogMessage('*** Failed to remove temporary directory');
    end;
    DebuggingStopped(True);
  end;
end;

procedure TCompileForm.REvaluateClick(Sender: TObject);
var
  Output: String;
begin
  if InputQuery('Evaluate', 'Constant to evaluate (e.g., "{app}"):',
     FLastEvaluateConstantText) then begin
    case EvaluateConstant(FLastEvaluateConstantText, Output) of
      1: MsgBox(Output, 'Evaluate Result', mbInformation, MB_OK);
      2: MsgBox(Output, 'Evaluate Error', mbError, MB_OK);
    else
      MsgBox('An unknown error occurred.', 'Evaluate Error', mbError, MB_OK);
    end;
  end;
end;

procedure TCompileForm.CheckIfRunningTimerTimer(Sender: TObject);
begin
  { In cases of normal Setup termination, we receive a WM_Debugger_Goodbye
    message. But in case we don't get that, use a timer to periodically check
    if the process is no longer running. }
  CheckIfTerminated;
end;

procedure TCompileForm.PListCopyClick(Sender: TObject);
var
  ListBox: TListBox;
  Text: String;
  I: Integer;
begin
  if CompilerOutputList.Visible then
    ListBox := CompilerOutputList
  else if DebugOutputList.Visible then
    ListBox := DebugOutputList
  else
    ListBox := DebugCallStackList;
  Text := '';
  if ListBox.SelCount > 0 then begin
    for I := 0 to ListBox.Items.Count-1 do begin
      if ListBox.Selected[I] then begin
        if Text <> '' then
          Text := Text + SNewLine;
        Text := Text + ListBox.Items[I];
      end;
    end;
  end;
  Clipboard.AsText := Text;
end;

procedure TCompileForm.PListSelectAllClick(Sender: TObject);
var
  ListBox: TListBox;
  I: Integer;
begin
  if CompilerOutputList.Visible then
    ListBox := CompilerOutputList
  else if DebugOutputList.Visible then
    ListBox := DebugOutputList
  else
    ListBox := DebugCallStackList;
  ListBox.Items.BeginUpdate;
  try
    for I := 0 to ListBox.Items.Count-1 do
      ListBox.Selected[I] := True;
  finally
    ListBox.Items.EndUpdate;
  end;
end;

procedure TCompileForm.AppOnIdle(Sender: TObject; var Done: Boolean);
begin
  { For an explanation of this, see the comment where HandleMessage is called }
  if FCompiling then
    Done := False;

  FBecameIdle := True;
end;

procedure TCompileForm.EGotoClick(Sender: TObject);
var
  S: String;
  L: Integer;
begin
  S := IntToStr(Memo.CaretLine + 1);
  if InputQuery('Go to Line', 'Line number:', S) then begin
    L := StrToIntDef(S, Low(L));
    if L <> Low(L) then
      Memo.CaretLine := L - 1;
  end;
end;

procedure TCompileForm.StatusBarDrawPanel(StatusBar: TStatusBar;
  Panel: TStatusPanel; const Rect: TRect);
var
  R, BR: TRect;
  W, ChunkCount: Integer;
begin
  case Panel.Index of
    spCompileIcon:
      if FCompiling then begin
        ImageList_Draw(BuildImageList.Handle, FBuildAnimationFrame, StatusBar.Canvas.Handle,
          Rect.Left + ((Rect.Right - Rect.Left) - BuildImageList.Width) div 2,
          Rect.Top + ((Rect.Bottom - Rect.Top) - BuildImageList.Height) div 2, ILD_NORMAL);
      end;
    spCompileProgress:
      if FCompiling and (FProgressMax > 0) then begin
        R := Rect;
        InflateRect(R, -2, -2);
        if FProgressThemeData = 0 then begin
          R.Right := R.Left + MulDiv(FProgress, R.Right - R.Left,
            FProgressMax);
          StatusBar.Canvas.Brush.Color := clHighlight;
          StatusBar.Canvas.FillRect(R);
        end else begin
          DrawThemeBackground(FProgressThemeData, StatusBar.Canvas.Handle, PP_BAR, 0, R, nil);
          BR := R;
          GetThemeBackgroundContentRect(FProgressThemeData, StatusBar.Canvas.Handle, PP_BAR, 0, BR, @R);
          IntersectClipRect(StatusBar.Canvas.Handle, R.Left, R.Top, R.Right, R.Bottom);
          W := MulDiv(FProgress, R.Right - R.Left, FProgressMax);
          ChunkCount := W div (FProgressChunkSize + FProgressSpaceSize);
          if W mod (FProgressChunkSize + FProgressSpaceSize) > 0 then
            Inc(ChunkCount);
          R.Right := R.Left + FProgressChunkSize;
          for W := 0 to ChunkCount - 1 do
          begin
            DrawThemeBackground(FProgressThemeData, StatusBar.Canvas.Handle, PP_CHUNK, 0, R, nil);
            OffsetRect(R, FProgressChunkSize + FProgressSpaceSize, 0);
          end;
        end;
      end;
  end;
end;

procedure TCompileForm.InvalidateStatusPanel(const Index: Integer);
var
  R: TRect;
begin
  { For some reason, the VCL doesn't offer a method for this... }
  if SendMessage(StatusBar.Handle, SB_GETRECT, Index, LPARAM(@R)) <> 0 then begin
    InflateRect(R, -1, -1);
    InvalidateRect(StatusBar.Handle, @R, True);
  end;
end;

procedure TCompileForm.UpdateCompileStatusPanels(const AProgress,
  AProgressMax: Cardinal; const ASecondsRemaining: Integer;
  const ABytesCompressedPerSecond: Cardinal);
var
  T: DWORD;
begin
  { Icon panel }
  T := GetTickCount;
  if Cardinal(T - FLastAnimationTick) >= Cardinal(500) then begin
    FLastAnimationTick := T;
    InvalidateStatusPanel(spCompileIcon);
    FBuildAnimationFrame := (FBuildAnimationFrame + 1) mod 4;
    { Also update the status text twice a second }
    if ASecondsRemaining >= 0 then
      StatusBar.Panels[spExtraStatus].Text := Format(
        ' Estimated time remaining: %.2d%s%.2d%s%.2d     Average KB/sec: %.0n',
        [(ASecondsRemaining div 60) div 60, {$IFDEF IS_DXE}FormatSettings.{$ENDIF}TimeSeparator,
         (ASecondsRemaining div 60) mod 60, {$IFDEF IS_DXE}FormatSettings.{$ENDIF}TimeSeparator,
         ASecondsRemaining mod 60, ABytesCompressedPerSecond / 1024])
    else
      StatusBar.Panels[spExtraStatus].Text := '';
  end;

  { Progress panel and taskbar progress bar }
  if (FProgress <> AProgress) or
     (FProgressMax <> AProgressMax) then begin
    FProgress := AProgress;
    FProgressMax := AProgressMax;
    InvalidateStatusPanel(spCompileProgress);
    SetAppTaskbarProgressValue(AProgress, AProgressMax);
  end;
end;

procedure TCompileForm.WMSettingChange(var Message: TMessage);
begin
  if (FTheme.Typ <> ttClassic) and (Win32MajorVersion >= 10) and (Message.LParam <> 0) and (StrIComp(PChar(Message.LParam), 'ImmersiveColorSet') = 0) then begin
    FOptions.ThemeType := GetDefaultThemeType;
    UpdateTheme;
  end;
end;

procedure TCompileForm.WMThemeChanged(var Message: TMessage);
begin
  { Don't Run to Cursor into this function, it will interrupt up the theme change }
  UpdateThemeData(True, True);
  inherited;
end;

procedure TCompileForm.RTargetClick(Sender: TObject);
var
  NewTarget: TDebugTarget;
begin
  if (Sender = RTargetSetup) or (Sender = TargetSetupButton) then
    NewTarget := dtSetup
  else
    NewTarget := dtUninstall;
  if (FDebugTarget <> NewTarget) and (not FDebugging or AskToDetachDebugger) then
    FDebugTarget := NewTarget;

  { Update always even if the user decided not to switch so the states are restored }
  UpdateTargetMenu;
end;

procedure TCompileForm.AppOnActivate(Sender: TObject);
const
  ReloadMessages: array[Boolean] of String = (
    'The file has been modified outside of the source editor.' + SNewLine2 +
      'Do you want to reload the file?',
    'The file has been modified outside of the source editor. Changes have ' +
      'also been made in the source editor.' + SNewLine2 + 'Do you want to ' +
      'reload the file and lose the changes made in the source editor?');
var
  NewTime: TFileTime;
  Changed: Boolean;
begin
  if FFilename = '' then
    Exit;

  { See if the file has been modified outside the editor }
  Changed := False;
  if GetLastWriteTimeOfFile(FFilename, NewTime) then begin
    if CompareFileTime(FFileLastWriteTime, NewTime) <> 0 then begin
      FFileLastWriteTime := NewTime;
      Changed := True;
    end;
  end;

  { If it has been, offer to reload it }
  if Changed then begin
    if IsWindowEnabled(Application.Handle) then begin
      if MsgBox(FFilename + SNewLine2 + ReloadMessages[Memo.Modified],
         SCompilerFormCaption, mbConfirmation, MB_YESNO) = IDYES then
        if ConfirmCloseFile(False) then
          OpenFile(FFilename, False);
    end
    else begin
      { When a modal dialog is up, don't offer to reload the file. Probably
        not a good idea since the dialog might be manipulating the file. }
      MsgBox(FFilename + SNewLine2 + 'The file has been modified outside ' +
        'of the source editor. You might want to reload it.',
        SCompilerFormCaption, mbInformation, MB_OK);
    end;
  end;
end;

procedure TCompileForm.CompilerOutputListDrawItem(Control: TWinControl;
  Index: Integer; Rect: TRect; State: TOwnerDrawState);
const
  ThemeColors: array [TStatusMessageKind] of TThemeColor = (tcGreen, tcFore, tcOrange, tcRed);
var
  Canvas: TCanvas;
  S: String;
  StatusMessageKind: TStatusMessageKind;
begin
  Canvas := CompilerOutputList.Canvas;
  S := CompilerOutputList.Items[Index];

  Canvas.FillRect(Rect);
  Inc(Rect.Left, 2);
  if FOptions.ColorizeCompilerOutput and not (odSelected in State) then begin
    StatusMessageKind := TStatusMessageKind(CompilerOutputList.Items.Objects[Index]);
    Canvas.Font.Color := FTheme.Colors[ThemeColors[StatusMessageKind]];
  end;
  Canvas.TextOut(Rect.Left, Rect.Top, S);
end;

procedure TCompileForm.DebugOutputListDrawItem(Control: TWinControl;
  Index: Integer; Rect: TRect; State: TOwnerDrawState);
var
  Canvas: TCanvas;
  S: String;
begin
  Canvas := DebugOutputList.Canvas;
  S := DebugOutputList.Items[Index];

  Canvas.FillRect(Rect);
  Inc(Rect.Left, 2);
  if (S <> '') and (S[1] = #9) then
    Canvas.TextOut(Rect.Left + FDebugLogListTimestampsWidth, Rect.Top, Copy(S, 2, Maxint))
  else begin
    if (Length(S) > 20) and (S[18] = '-') and (S[19] = '-') and (S[20] = ' ') then begin
      { Draw lines that begin with '-- ' (like '-- File entry --') in bold }
      Canvas.TextOut(Rect.Left, Rect.Top, Copy(S, 1, 17));
      Canvas.Font.Style := [fsBold];
      Canvas.TextOut(Rect.Left + FDebugLogListTimestampsWidth, Rect.Top, Copy(S, 18, Maxint));
    end else
      Canvas.TextOut(Rect.Left, Rect.Top, S);
  end;
end;

procedure TCompileForm.DebugCallStackListDrawItem(Control: TWinControl; Index: Integer; Rect: TRect;
  State: TOwnerDrawState);
var
  Canvas: TCanvas;
  S: String;
begin
  Canvas := DebugCallStackList.Canvas;
  S := DebugCallStackList.Items[Index];

  Canvas.FillRect(Rect);
  Inc(Rect.Left, 2);
  Canvas.TextOut(Rect.Left, Rect.Top, S);
end;

procedure TCompileForm.TabSetClick(Sender: TObject);
begin
  case TabSet.TabIndex of
    tiCompilerOutput:
      begin
        CompilerOutputList.BringToFront;
        CompilerOutputList.Visible := True;
        DebugOutputList.Visible := False;
        DebugCallStackList.Visible := False;
      end;
    tiDebugOutput:
      begin
        DebugOutputList.BringToFront;
        DebugOutputList.Visible := True;
        CompilerOutputList.Visible := False;
        DebugCallStackList.Visible := False;
      end;
    tiDebugCallStack:
      begin
        DebugCallStackList.BringToFront;
        DebugCallStackList.Visible := True;
        CompilerOutputList.Visible := False;
        DebugOutputList.Visible := False;
      end;
  end;
end;

procedure TCompileForm.ToggleBreakPoint(Line: Integer);
var
  I: Integer;
begin
  I := FBreakPoints.IndexOf(Pointer(Line));
  if I = -1 then
    FBreakPoints.Add(Pointer(Line))
  else
    FBreakPoints.Delete(I);
  UpdateLineMarkers(Line);
end;

procedure TCompileForm.MemoMarginClick(Sender: TObject; MarginNumber: Integer;
  Line: Integer);
begin
  if MarginNumber = 1 then
    ToggleBreakPoint(Line);
end;

procedure TCompileForm.MemoLinesInserted(FirstLine, Count: integer);
var
  I, Line: Integer;
begin
  for I := 0 to FDebugEntriesCount-1 do
    if FDebugEntries[I].LineNumber >= FirstLine then
      Inc(FDebugEntries[I].LineNumber, Count);

  if Assigned(FLineState) and (FirstLine < FLineStateCount) then begin
    { Grow FStateLine if necessary }
    I := (FLineStateCount + Count) - FLineStateCapacity;
    if I > 0 then begin
      if I < LineStateGrowAmount then
        I := LineStateGrowAmount;
      ReallocMem(FLineState, SizeOf(TLineState) * (FLineStateCapacity + I));
      Inc(FLineStateCapacity, I);
    end;
    { Shift existing line states and clear the new ones }
    for I := FLineStateCount-1 downto FirstLine do
      FLineState[I + Count] := FLineState[I];
    for I := FirstLine to FirstLine + Count - 1 do
      FLineState[I] := lnUnknown;
    Inc(FLineStateCount, Count);
  end;

  if FStepLine >= FirstLine then
    Inc(FStepLine, Count);
  if FErrorLine >= FirstLine then
    Inc(FErrorLine, Count);

  for I := 0 to FBreakPoints.Count-1 do begin
    Line := Integer(FBreakPoints[I]);
    if Line >= FirstLine then
      FBreakPoints[I] := Pointer(Line + Count);
  end;
end;

procedure TCompileForm.MemoLinesDeleted(FirstLine, Count,
  FirstAffectedLine: Integer);
var
  I, Line: Integer;
  DebugEntry: PDebugEntry;
begin
  for I := 0 to FDebugEntriesCount-1 do begin
    DebugEntry := @FDebugEntries[I];
    if DebugEntry.LineNumber >= FirstLine then begin
      if DebugEntry.LineNumber < FirstLine + Count then
        DebugEntry.LineNumber := -1
      else
        Dec(DebugEntry.LineNumber, Count);
    end;
  end;

  if Assigned(FLineState) then begin
    { Shift existing line states }
    if FirstLine < FLineStateCount - Count then begin
      for I := FirstLine to FLineStateCount - Count - 1 do
        FLineState[I] := FLineState[I + Count];
      Dec(FLineStateCount, Count);
    end
    else begin
      { There's nothing to shift because the last line(s) were deleted, or
        line(s) past FLineStateCount }
      if FLineStateCount > FirstLine then
        FLineStateCount := FirstLine;
    end;
  end;

  if FStepLine >= FirstLine then begin
    if FStepLine < FirstLine + Count then
      FStepLine := -1
    else
      Dec(FStepLine, Count);
  end;
  if FErrorLine >= FirstLine then begin
    if FErrorLine < FirstLine + Count then
      FErrorLine := -1
    else
      Dec(FErrorLine, Count);
  end;

  for I := FBreakPoints.Count-1 downto 0 do begin
    Line := Integer(FBreakPoints[I]);
    if Line >= FirstLine then begin
      if Line < FirstLine + Count then begin
        FBreakPoints.Delete(I);
      end else begin
        Line := Line - Count;
        FBreakPoints[I] := Pointer(Line);
      end;
    end;
  end;

  { When lines are deleted, Scintilla insists on moving all of the deleted
    lines' markers to the line on which the deletion started
    (FirstAffectedLine). This is bad for us as e.g. it can result in the line
    having two conflicting markers (or two of the same marker). There's no
    way to stop it from doing that, or to easily tell which markers came from
    which lines, so we simply delete and re-create all markers on the line. }
  UpdateLineMarkers(FirstAffectedLine);
end;

procedure TCompileForm.UpdateLineMarkers(const Line: Integer);
var
  NewMarker: Integer;
begin
  if Line >= Memo.Lines.Count then
    Exit;

  NewMarker := -1;
  if FBreakPoints.IndexOf(Pointer(Line)) <> -1 then begin
    if FLineState = nil then
      NewMarker := mmIconBreakpoint
    else if (Line < FLineStateCount) and (FLineState[Line] <> lnUnknown) then
      NewMarker := mmIconBreakpointGood
    else
      NewMarker := mmIconBreakpointBad;
  end
  else begin
    if Line < FLineStateCount then begin
      case FLineState[Line] of
        lnHasEntry: NewMarker := mmIconHasEntry;
        lnEntryProcessed: NewMarker := mmIconEntryProcessed;
      end;
    end;
  end;

  { Delete all markers on the line. To flush out any possible duplicates,
    even the markers we'll be adding next are deleted. }
  if Memo.GetMarkers(Line) <> [] then
    Memo.DeleteAllMarkersOnLine(Line);

  if NewMarker <> -1 then
    Memo.AddMarker(Line, NewMarker);

  if FStepLine = Line then
    Memo.AddMarker(Line, mmLineStep)
  else if FErrorLine = Line then
    Memo.AddMarker(Line, mmLineError)
  else if NewMarker in [mmIconBreakpoint, mmIconBreakpointGood] then
    Memo.AddMarker(Line, mmLineBreakpoint)
  else if NewMarker = mmIconBreakpointBad then
    Memo.AddMarker(Line, mmLineBreakpointBad);
end;

procedure TCompileForm.UpdateAllLineMarkers;
var
  Line: Integer;
begin
  for Line := 0 to Memo.Lines.Count-1 do
    UpdateLineMarkers(Line);
end;

procedure TCompileForm.RToggleBreakPointClick(Sender: TObject);
begin
  ToggleBreakPoint(Memo.CaretLine);
end;

function TCompileForm.ToCurrentPPI(const XY: Integer): Integer;
begin
  Result := MulDiv(XY, CurrentPPI, 96);
end;

function TCompileForm.FromCurrentPPI(const XY: Integer): Integer;
begin
  Result := MulDiv(XY, 96, CurrentPPI);
end;

{$IFNDEF UNICODE}
var
  Compil32LeadBytes: TLeadByteSet;
{$ENDIF}

initialization
{$IFNDEF UNICODE}
  GetLeadBytes(Compil32LeadBytes);
  ConstLeadBytes := @Compil32LeadBytes;
{$ENDIF}
  InitThemeLibrary;
  InitHtmlHelpLibrary;
  { For ClearType support, try to make the default font Microsoft Sans Serif }
  if DefFontData.Name = 'MS Sans Serif' then
    DefFontData.Name := AnsiString(GetPreferredUIFont);
  CoInitialize(nil);
finalization
  CoUninitialize();
end.
<|MERGE_RESOLUTION|>--- conflicted
+++ resolved
@@ -1,4544 +1,4540 @@
-unit CompForm;
-
-{
-  Inno Setup
-  Copyright (C) 1997-2020 Jordan Russell
-  Portions by Martijn Laan
-  For conditions of distribution and use, see LICENSE.TXT.
-
-  Compiler form
-}
-
-{x$DEFINE STATICCOMPILER}
-{ For debugging purposes, remove the 'x' to have it link the compiler code
-  into this program and not depend on ISCmplr.dll. }
-
-{$I VERSION.INC}
-
-{$IFDEF IS_D6}
-{$WARN SYMBOL_PLATFORM OFF}
-{$ENDIF}
-
-interface
-
-uses
-  Windows, Messages, SysUtils, Classes, Graphics, Controls, Forms, Dialogs,
-  UIStateForm, StdCtrls, ExtCtrls, Menus, Buttons, ComCtrls, CommCtrl,
-  ScintInt, ScintEdit, ScintStylerInnoSetup, NewTabSet, ModernColors,
-  DebugStruct, CompInt, UxTheme, System.ImageList, ImgList, ToolWin,
-  VirtualImageList, BaseImageCollection, ImageCollection;
-
-const
-  WM_StartCommandLineCompile = WM_USER + $1000;
-  WM_StartCommandLineWizard = WM_USER + $1001;
-  WM_StartNormally = WM_USER + $1002;
-
-  MRUListMaxCount = 10;
-
-type
-  TLineState = (lnUnknown, lnHasEntry, lnEntryProcessed);
-  PLineStateArray = ^TLineStateArray;
-  TLineStateArray = array[0..0] of TLineState;
-  PDebugEntryArray = ^TDebugEntryArray;
-  TDebugEntryArray = array[0..0] of TDebugEntry;
-  PVariableDebugEntryArray = ^TVariableDebugEntryArray;
-  TVariableDebugEntryArray = array[0..0] of TVariableDebugEntry;
-  TStepMode = (smRun, smStepInto, smStepOver, smRunToCursor);
-  TDebugTarget = (dtSetup, dtUninstall);
-
-const
-  DebugTargetStrings: array[TDebugTarget] of String = ('Setup', 'Uninstall');
-
-type
-  TISScintEdit = class;
-
-  TStatusMessageKind = (smkStartEnd, smkNormal, smkWarning, smkError);
-
-  TMRUItemCompareProc = function(const S1, S2: String): Integer;
-
-  TCompileForm = class(TUIStateForm)
-    MainMenu1: TMainMenu;
-    FMenu: TMenuItem;
-    FNew: TMenuItem;
-    FOpen: TMenuItem;
-    FSave: TMenuItem;
-    FSaveAs: TMenuItem;
-    N1: TMenuItem;
-    BCompile: TMenuItem;
-    N2: TMenuItem;
-    FExit: TMenuItem;
-    EMenu: TMenuItem;
-    EUndo: TMenuItem;
-    N3: TMenuItem;
-    ECut: TMenuItem;
-    ECopy: TMenuItem;
-    EPaste: TMenuItem;
-    EDelete: TMenuItem;
-    N4: TMenuItem;
-    ESelectAll: TMenuItem;
-    VMenu: TMenuItem;
-    EFind: TMenuItem;
-    EFindNext: TMenuItem;
-    EReplace: TMenuItem;
-    HMenu: TMenuItem;
-    HDoc: TMenuItem;
-    N6: TMenuItem;
-    HAbout: TMenuItem;
-    FMRUFilesSep: TMenuItem;
-    VCompilerOutput: TMenuItem;
-    FindDialog: TFindDialog;
-    ReplaceDialog: TReplaceDialog;
-    StatusPanel: TPanel;
-    CompilerOutputList: TListBox;
-    SplitPanel: TPanel;
-    HWebsite: TMenuItem;
-    VToolbar: TMenuItem;
-    N7: TMenuItem;
-    TOptions: TMenuItem;
-    HFaq: TMenuItem;
-    StatusBar: TStatusBar;
-    BodyPanel: TPanel;
-    VStatusBar: TMenuItem;
-    ERedo: TMenuItem;
-    RMenu: TMenuItem;
-    RStepInto: TMenuItem;
-    RStepOver: TMenuItem;
-    N5: TMenuItem;
-    RRun: TMenuItem;
-    RRunToCursor: TMenuItem;
-    N10: TMenuItem;
-    REvaluate: TMenuItem;
-    CheckIfRunningTimer: TTimer;
-    RPause: TMenuItem;
-    RParameters: TMenuItem;
-    ListPopupMenu: TPopupMenu;
-    PListCopy: TMenuItem;
-    HISPPSep: TMenuItem;
-    N12: TMenuItem;
-    BStopCompile: TMenuItem;
-    HISPPDoc: TMenuItem;
-    N13: TMenuItem;
-    EGoto: TMenuItem;
-    RTerminate: TMenuItem;
-    BMenu: TMenuItem;
-    BLowPriority: TMenuItem;
-    HDonate: TMenuItem;
-    N14: TMenuItem;
-    HPSWebsite: TMenuItem;
-    N15: TMenuItem;
-    RTargetSetup: TMenuItem;
-    RTargetUninstall: TMenuItem;
-    TabSet: TNewTabSet;
-    DebugOutputList: TListBox;
-    VDebugOutput: TMenuItem;
-    VHide: TMenuItem;
-    N11: TMenuItem;
-    TMenu: TMenuItem;
-    TAddRemovePrograms: TMenuItem;
-    RToggleBreakPoint: TMenuItem;
-    HWhatsNew: TMenuItem;
-    TGenerateGUID: TMenuItem;
-    TSignTools: TMenuItem;
-    N16: TMenuItem;
-    HExamples: TMenuItem;
-    N17: TMenuItem;
-    BOpenOutputFolder: TMenuItem;
-    N8: TMenuItem;
-    VZoom: TMenuItem;
-    VZoomIn: TMenuItem;
-    VZoomOut: TMenuItem;
-    N9: TMenuItem;
-    VZoomReset: TMenuItem;
-    N18: TMenuItem;
-    ECompleteWord: TMenuItem;
-    N19: TMenuItem;
-    FSaveEncoding: TMenuItem;
-    FSaveEncodingAuto: TMenuItem;
-    FSaveEncodingUTF8: TMenuItem;
-    ToolBar: TToolBar;
-    NewButton: TToolButton;
-    OpenButton: TToolButton;
-    SaveButton: TToolButton;
-    ToolButton4: TToolButton;
-    CompileButton: TToolButton;
-    StopCompileButton: TToolButton;
-    ToolButton7: TToolButton;
-    RunButton: TToolButton;
-    PauseButton: TToolButton;
-    ToolButton10: TToolButton;
-    TargetSetupButton: TToolButton;
-    TargetUninstallButton: TToolButton;
-    ToolButton13: TToolButton;
-    HelpButton: TToolButton;
-    Bevel1: TBevel;
-    BuildImageList: TImageList;
-    TerminateButton: TToolButton;
-    LightToolBarImageCollection: TImageCollection;
-    DarkToolBarImageCollection: TImageCollection;
-    ToolBarVirtualImageList: TVirtualImageList;
-    PListSelectAll: TMenuItem;
-    DebugCallStackList: TListBox;
-    VDebugCallStack: TMenuItem;
-    TInsertMsgBox: TMenuItem;
-    ToolBarPanel: TPanel;
-    HMailingList: TMenuItem;
-    procedure FormCloseQuery(Sender: TObject; var CanClose: Boolean);
-    procedure FExitClick(Sender: TObject);
-    procedure FOpenClick(Sender: TObject);
-    procedure EUndoClick(Sender: TObject);
-    procedure EMenuClick(Sender: TObject);
-    procedure ECutClick(Sender: TObject);
-    procedure ECopyClick(Sender: TObject);
-    procedure EPasteClick(Sender: TObject);
-    procedure EDeleteClick(Sender: TObject);
-    procedure FSaveClick(Sender: TObject);
-    procedure ESelectAllClick(Sender: TObject);
-    procedure FNewClick(Sender: TObject);
-    procedure FNewWizardClick(Sender: TObject);
-    procedure FSaveAsClick(Sender: TObject);
-    procedure HDocClick(Sender: TObject);
-    procedure BCompileClick(Sender: TObject);
-    procedure FMenuClick(Sender: TObject);
-    procedure FMRUClick(Sender: TObject);
-    procedure VCompilerOutputClick(Sender: TObject);
-    procedure HAboutClick(Sender: TObject);
-    procedure EFindClick(Sender: TObject);
-    procedure FindDialogFind(Sender: TObject);
-    procedure EReplaceClick(Sender: TObject);
-    procedure ReplaceDialogReplace(Sender: TObject);
-    procedure EFindNextClick(Sender: TObject);
-    procedure SplitPanelMouseMove(Sender: TObject; Shift: TShiftState; X,
-      Y: Integer);
-    procedure VMenuClick(Sender: TObject);
-    procedure HWebsiteClick(Sender: TObject);
-    procedure VToolbarClick(Sender: TObject);
-    procedure TOptionsClick(Sender: TObject);
-    procedure HFaqClick(Sender: TObject);
-    procedure HPSWebsiteClick(Sender: TObject);
-    procedure HISPPDocClick(Sender: TObject);
-    procedure VStatusBarClick(Sender: TObject);
-    procedure ERedoClick(Sender: TObject);
-    procedure StatusBarResize(Sender: TObject);
-    procedure RStepIntoClick(Sender: TObject);
-    procedure RStepOverClick(Sender: TObject);
-    procedure RRunToCursorClick(Sender: TObject);
-    procedure RRunClick(Sender: TObject);
-    procedure REvaluateClick(Sender: TObject);
-    procedure CheckIfRunningTimerTimer(Sender: TObject);
-    procedure RPauseClick(Sender: TObject);
-    procedure RParametersClick(Sender: TObject);
-    procedure PListCopyClick(Sender: TObject);
-    procedure BStopCompileClick(Sender: TObject);
-    procedure HMenuClick(Sender: TObject);
-    procedure EGotoClick(Sender: TObject);
-    procedure RTerminateClick(Sender: TObject);
-    procedure BMenuClick(Sender: TObject);
-    procedure BLowPriorityClick(Sender: TObject);
-    procedure StatusBarDrawPanel(StatusBar: TStatusBar;
-      Panel: TStatusPanel; const Rect: TRect);
-    procedure HDonateClick(Sender: TObject);
-    procedure RTargetClick(Sender: TObject);
-    procedure DebugOutputListDrawItem(Control: TWinControl; Index: Integer;
-      Rect: TRect; State: TOwnerDrawState);
-    procedure TabSetClick(Sender: TObject);
-    procedure VHideClick(Sender: TObject);
-    procedure VDebugOutputClick(Sender: TObject);
-    procedure FormResize(Sender: TObject);
-    procedure TAddRemoveProgramsClick(Sender: TObject);
-    procedure RToggleBreakPointClick(Sender: TObject);
-    procedure HWhatsNewClick(Sender: TObject);
-    procedure TGenerateGUIDClick(Sender: TObject);
-    procedure TSignToolsClick(Sender: TObject);
-    procedure HExamplesClick(Sender: TObject);
-    procedure BOpenOutputFolderClick(Sender: TObject);
-    procedure FormKeyDown(Sender: TObject; var Key: Word;
-      Shift: TShiftState);
-    procedure VZoomInClick(Sender: TObject);
-    procedure VZoomOutClick(Sender: TObject);
-    procedure VZoomResetClick(Sender: TObject);
-    procedure ECompleteWordClick(Sender: TObject);
-    procedure FSaveEncodingItemClick(Sender: TObject);
-    procedure CompilerOutputListDrawItem(Control: TWinControl; Index: Integer;
-      Rect: TRect; State: TOwnerDrawState);
-    procedure FormAfterMonitorDpiChanged(Sender: TObject; OldDPI,
-      NewDPI: Integer);
-    procedure PListSelectAllClick(Sender: TObject);
-    procedure DebugCallStackListDrawItem(Control: TWinControl; Index: Integer; Rect: TRect;
-      State: TOwnerDrawState);
-    procedure VDebugCallStackClick(Sender: TObject);
-    procedure HMailingListClick(Sender: TObject);
-    procedure TInsertMsgBoxClick(Sender: TObject);
-  private
-    { Private declarations }
-    FCompilerVersion: PCompilerVersionInfo;
-    FFilename: String;
-    FFileLastWriteTime: TFileTime;
-    FSaveInUTF8Encoding: Boolean;
-    FMRUFilesMenuItems: array[0..MRUListMaxCount-1] of TMenuItem;
-    FMRUFilesList: TStringList;
-    FMRUParametersList: TStringList;
-    FOptions: record
-      ShowStartupForm: Boolean;
-      UseWizard: Boolean;
-      Autosave: Boolean;
-      MakeBackups: Boolean;
-      FullPathInTitleBar: Boolean;
-      UndoAfterSave: Boolean;
-      PauseOnDebuggerExceptions: Boolean;
-      RunAsDifferentUser: Boolean;
-      AutoComplete: Boolean;
-      UseSyntaxHighlighting: Boolean;
-      ColorizeCompilerOutput: Boolean;
-      UnderlineErrors: Boolean;
-      CursorPastEOL: Boolean;
-      TabWidth: Integer;
-      UseTabCharacter: Boolean;
-      WordWrap: Boolean;
-      AutoIndent: Boolean;
-      IndentationGuides: Boolean;
-      LowPriorityDuringCompile: Boolean;
-      GutterLineNumbers: Boolean;
-      ThemeType: TThemeType;
-    end;
-    FOptionsLoaded: Boolean;
-    FTheme: TTheme;
-    FSignTools: TStringList;
-    FCompiling: Boolean;
-    FCompileWantAbort: Boolean;
-    FBecameIdle: Boolean;
-    FErrorLine, FStepLine: Integer;
-    FErrorCaretPosition: Integer;
-    FModifiedSinceLastCompile, FModifiedSinceLastCompileAndGo: Boolean;
-    FDebugEntries: PDebugEntryArray;
-    FDebugEntriesCount: Integer;
-    FVariableDebugEntries: PVariableDebugEntryArray;
-    FVariableDebugEntriesCount: Integer;
-    FCompiledCodeText: AnsiString;
-    FCompiledCodeDebugInfo: AnsiString;
-    FLineState: PLineStateArray;
-    FLineStateCapacity, FLineStateCount: Integer;
-    FDebugClientWnd: HWND;
-    FProcessHandle, FDebugClientProcessHandle: THandle;
-    FDebugTarget: TDebugTarget;
-    FCompiledExe, FUninstExe, FTempDir: String;
-    FDebugging: Boolean;
-    FStepMode: TStepMode;
-    FPaused: Boolean;
-    FRunToCursorPoint: TDebugEntry;
-    FReplyString: String;
-    FDebuggerException: String;
-    FRunParameters: String;
-    FLastFindOptions: TFindOptions;
-    FLastFindText: String;
-    FLastReplaceText: String;
-    FLastEvaluateConstantText: String;
-    FSavePriorityClass: DWORD;
-    FBuildAnimationFrame: Cardinal;
-    FLastAnimationTick: DWORD;
-    FProgress, FProgressMax: Cardinal;
-    FProgressThemeData: HTHEME;
-    FProgressChunkSize, FProgressSpaceSize: Integer;
-    FDebugLogListTimestampsWidth: Integer;
-    FBreakPoints: TList;
-    FOnPendingSquiggly: Boolean;
-    FPendingSquigglyCaretPos: Integer;
-    FCallStackCount: Cardinal;
-    class procedure AppOnException(Sender: TObject; E: Exception);
-    procedure AppOnActivate(Sender: TObject);
-    procedure AppOnIdle(Sender: TObject; var Done: Boolean);
-    function AskToDetachDebugger: Boolean;
-    procedure BringToForeground;
-    procedure CheckIfTerminated;
-    procedure CompileFile(AFilename: String; const ReadFromFile: Boolean);
-    procedure CompileIfNecessary;
-    function ConfirmCloseFile(const PromptToSave: Boolean): Boolean;
-    procedure DebuggingStopped(const WaitForTermination: Boolean);
-    procedure DebugLogMessage(const S: String);
-    procedure DebugShowCallStack(const CallStack: String; const CallStackCount: Cardinal);
-    procedure DestroyDebugInfo;
-    procedure DetachDebugger;
-    function EvaluateConstant(const S: String; var Output: String): Integer;
-    function EvaluateVariableEntry(const DebugEntry: PVariableDebugEntry;
-      var Output: String): Integer;
-    procedure FindNext;
-    function FromCurrentPPI(const XY: Integer): Integer;
-    procedure Go(AStepMode: TStepMode);
-    procedure HideError;
-    procedure InitializeFindText(Dlg: TFindDialog);
-    procedure InitiateAutoComplete(const Key: AnsiChar);
-    procedure InvalidateStatusPanel(const Index: Integer);
-    procedure MemoChange(Sender: TObject; const Info: TScintEditChangeInfo);
-    procedure MemoCharAdded(Sender: TObject; Ch: AnsiChar);
-    procedure MemoDropFiles(Sender: TObject; X, Y: Integer; AFiles: TStrings);
-    procedure MemoHintShow(Sender: TObject; var Info: TScintHintInfo);
-    procedure MemoKeyDown(Sender: TObject; var Key: Word; Shift: TShiftState);
-    procedure MemoKeyPress(Sender: TObject; var Key: Char);
-    procedure MemoLinesDeleted(FirstLine, Count, FirstAffectedLine: Integer);
-    procedure MemoLinesInserted(FirstLine, Count: integer);
-    procedure MemoMarginClick(Sender: TObject; MarginNumber: Integer;
-      Line: Integer);
-    procedure MemoModifiedChange(Sender: TObject);
-    procedure MemoUpdateUI(Sender: TObject);
-    procedure ModifyMRUList(const MRUList: TStringList; const Section, Ident: String;
-      const AItem: String; const AddNewItem: Boolean; CompareProc: TMRUItemCompareProc);
-    procedure ModifyMRUFilesList(const AFilename: String; const AddNewItem: Boolean);
-    procedure ModifyMRUParametersList(const AParameter: String; const AddNewItem: Boolean);
-    procedure MoveCaret(const LineNumber: Integer; const AlwaysResetColumn: Boolean);
-    procedure NewFile;
-    procedure NewWizardFile;
-    procedure OpenFile(AFilename: String; const AddToRecentDocs: Boolean);
-    procedure OpenMRUFile(const AFilename: String);
-    procedure ParseDebugInfo(DebugInfo: Pointer);
-    procedure ReadMRUList(const MRUList: TStringList; const Section, Ident: String);
-    procedure ReadMRUFilesList;
-    procedure ReadMRUParametersList;
-    procedure ResetLineState;
-    procedure StartProcess;
-    function SaveFile(const SaveAs: Boolean): Boolean;
-    class procedure SaveTextToFile(const Filename: String; const S: String;
-      const ForceUTF8Encoding: Boolean);
-    procedure SetErrorLine(ALine: Integer);
-    procedure SetLowPriority(ALowPriority: Boolean);
-    procedure SetStatusPanelVisible(const AVisible: Boolean);
-    procedure SetStepLine(ALine: Integer);
-    procedure ShowOpenDialog(const Examples: Boolean);
-    procedure StatusMessage(const Kind: TStatusMessageKind; const S: String);
-    procedure SyncEditorOptions;
-    function ToCurrentPPI(const XY: Integer): Integer;
-    procedure ToggleBreakPoint(Line: Integer);
-    procedure UpdateAllLineMarkers;
-    procedure UpdateCaption;
-    procedure UpdateCompileStatusPanels(const AProgress, AProgressMax: Cardinal;
-      const ASecondsRemaining: Integer; const ABytesCompressedPerSecond: Cardinal);
-    procedure UpdateEditModePanel;
-    procedure UpdateLineMarkers(const Line: Integer);
-    procedure UpdateNewButtons;
-    procedure UpdateTabSetListsItemHeightAndDebugTimeWidth;
-    procedure UpdateRunMenu;
-    procedure UpdateTargetMenu;
-    procedure UpdateTheme;
-    procedure UpdateThemeData(const Close, Open: Boolean);
-    procedure UpdateStatusPanelHeight(H: Integer);
-    procedure WMCopyData(var Message: TWMCopyData); message WM_COPYDATA;
-    procedure WMDebuggerHello(var Message: TMessage); message WM_Debugger_Hello;
-    procedure WMDebuggerGoodbye(var Message: TMessage); message WM_Debugger_Goodbye;
-    procedure WMDebuggerQueryVersion(var Message: TMessage); message WM_Debugger_QueryVersion;
-    function GetLineNumberFromEntry(Kind, Index: Integer): Integer;
-    procedure DebuggerStepped(var Message: TMessage; const Intermediate: Boolean);
-    procedure WMDebuggerStepped(var Message: TMessage); message WM_Debugger_Stepped;
-    procedure WMDebuggerSteppedIntermediate(var Message: TMessage); message WM_Debugger_SteppedIntermediate;
-    procedure WMDebuggerException(var Message: TMessage); message WM_Debugger_Exception;
-    procedure WMDebuggerSetForegroundWindow(var Message: TMessage); message WM_Debugger_SetForegroundWindow;
-    procedure WMDebuggerCallStackCount(var Message: TMessage); message WM_Debugger_CallStackCount;
-    procedure WMStartCommandLineCompile(var Message: TMessage); message WM_StartCommandLineCompile;
-    procedure WMStartCommandLineWizard(var Message: TMessage); message WM_StartCommandLineWizard;
-    procedure WMStartNormally(var Message: TMessage); message WM_StartNormally;
-    procedure WMSettingChange(var Message: TMessage); message WM_SETTINGCHANGE;
-    procedure WMThemeChanged(var Message: TMessage); message WM_THEMECHANGED;
-{$IFDEF IS_D4}
-  protected
-    procedure WndProc(var Message: TMessage); override;
-{$ENDIF}
-  public
-    { Public declarations }
-    Memo: TISScintEdit;
-    MemoStyler: TInnoSetupStyler;
-    constructor Create(AOwner: TComponent); override;
-    destructor Destroy; override;
-{$IFDEF IS_D5}
-    function IsShortCut(var Message: TWMKey): Boolean; override;
-{$ENDIF}
-  end;
-
-  TISScintEdit = class(TScintEdit)
-  private
-    FTheme: TTheme;
-  protected
-    procedure CreateWnd; override;
-  public
-    property Theme: TTheme read FTheme write FTheme;
-    procedure UpdateThemeColors;
-  end;
-
-var
-  CompileForm: TCompileForm;
-  MSGTextInsert: TStringList;
-  CommandLineFilename, CommandLineWizardName: String;
-  CommandLineCompile: Boolean;
-  CommandLineWizard: Boolean;
-
-function GenerateGuid: String;
-function ISPPInstalled: Boolean;
-function ISCryptInstalled: Boolean;
-procedure InitFormFont(Form: TForm);
-procedure OpenDonateSite;
-procedure OpenMailingListSite;
-
-implementation
-
-uses
-  ActiveX, Clipbrd, ShellApi, ShlObj, IniFiles, Registry, CommDlg, Consts, Types,
-  PathFunc, CmnFunc, CmnFunc2, FileClass, CompMsgs, TmSchema, BrowseFunc,
-  HtmlHelpFunc, TaskbarProgressFunc,
-  {$IFDEF STATICCOMPILER} Compile, {$ENDIF}
-<<<<<<< HEAD
-  CompOptions, CompStartup, CompWizard, CompSignTools, CompTypes, MessageBoxInsert;
-=======
-  CompOptions, CompStartup, CompWizard, CompSignTools, CompTypes, CompInputQueryCombo;
->>>>>>> e808e3ce
-
-{$R *.DFM}
-
-const
-  { Status bar panel indexes }
-  spCaretPos = 0;
-  spModified = 1;
-  spInsertMode = 2;
-  spCompileIcon = 3;
-  spCompileProgress = 4;
-  spExtraStatus = 5;
-
-  { Tab set indexes }
-  tiCompilerOutput = 0;
-  tiDebugOutput = 1;
-  tiDebugCallStack = 2;
-
-  { Memo marker numbers }
-  mmIconHasEntry = 0;        { grey dot }
-  mmIconEntryProcessed = 1;  { green dot }
-  mmIconBreakpoint = 2;      { stop sign }
-  mmIconBreakpointGood = 3;  { stop sign + check }
-  mmIconBreakpointBad = 4;   { stop sign + X }
-  mmLineError = 10;          { red line highlight }
-  mmLineBreakpoint = 11;     { red line highlight }
-  mmLineBreakpointBad = 12;  { ugly olive line highlight }
-  mmLineStep = 13;           { blue line highlight }
-
-  { Memo indicator numbers (also in ScintStylerInnoSetup) }
-  inSquiggly = 0;
-  inPendingSquiggly = 1;
-
-  LineStateGrowAmount = 4000;
-
-procedure InitFormFont(Form: TForm);
-var
-  FontName: String;
-  Metrics: TNonClientMetrics;
-begin
-{$IFNDEF UNICODE}
-  if Win32MajorVersion < 5 then begin
-    { On pre-2000 Windows, just use MS Sans Serif always, except on Japanese }
-    if DefFontData.Charset = SHIFTJIS_CHARSET then begin
-      { MS Sans Serif can't display Japanese characters, so revert to the
-        default Japanese font (requires D3+) }
-      Form.Font.Handle := 0;
-      Exit;
-    end;
-    FontName := GetPreferredUIFont;
-  end
-  else
-{$ENDIF}
-  begin
-    Metrics.cbSize := SizeOf(Metrics);
-    if SystemParametersInfo(SPI_GETNONCLIENTMETRICS, SizeOf(Metrics),
-       @Metrics, 0) then
-      FontName := Metrics.lfMessageFont.lfFaceName;
-    { Only allow fonts that we know will fit the text correctly }
-    if not SameText(FontName, 'Microsoft Sans Serif') and
-       not SameText(FontName, 'Segoe UI') then
-      FontName := 'Tahoma';
-  end;
-  Form.Font.Name := FontName;
-  Form.Font.Size := 8;
-end;
-
-function GetDisplayFilename(const Filename: String): String;
-var
-  Buf: array[0..MAX_PATH-1] of Char;
-begin
-  if GetFileTitle(PChar(Filename), Buf, SizeOf(Buf)) = 0 then
-    Result := Buf
-  else
-    Result := Filename;
-end;
-
-function GetLastWriteTimeOfFile(const Filename: String;
-  var LastWriteTime: TFileTime): Boolean;
-var
-  H: THandle;
-begin
-  H := CreateFile(PChar(Filename), 0, FILE_SHARE_READ or FILE_SHARE_WRITE,
-    nil, OPEN_EXISTING, 0, 0);
-  if H <> INVALID_HANDLE_VALUE then begin
-    Result := GetFileTime(H, nil, nil, @LastWriteTime);
-    CloseHandle(H);
-  end
-  else
-    Result := False;
-end;
-
-procedure AddFileToRecentDocs(const Filename: String);
-{ Notifies the shell that a document has been opened. On Windows 7, this will
-  add the file to the Recent section of the app's Jump List.
-  It is only necessary to call this function when the shell is unaware that
-  a file is being opened. Files opened through Explorer or common dialogs get
-  added to the Jump List automatically. }
-begin
-  SHAddToRecentDocs(
-    {$IFDEF UNICODE} SHARD_PATHW {$ELSE} SHARD_PATHA {$ENDIF},
-    PChar(Filename));
-end;
-
-function GenerateGuid: String;
-var
-  Guid: TGUID;
-  P: PWideChar;
-begin
-  if CoCreateGuid(Guid) <> S_OK then
-    raise Exception.Create('CoCreateGuid failed');
-  if StringFromCLSID(Guid, P) <> S_OK then
-    raise Exception.Create('StringFromCLSID failed');
-  try
-    Result := P;
-  finally
-    CoTaskMemFree(P);
-  end;
-end;
-
-function ISPPInstalled: Boolean;
-begin
-  Result := NewFileExists(PathExtractPath(NewParamStr(0)) + 'ISPP.dll');
-end;
-
-function ISCryptInstalled: Boolean;
-begin
-  Result := NewFileExists(PathExtractPath(NewParamStr(0)) + 'iscrypt.dll');
-end;
-
-function GetDefaultThemeType: TThemeType;
-var
-  K: HKEY;
-  Size, AppsUseLightTheme: DWORD;
-begin
-  Result := ttModernLight;
-  if (Win32MajorVersion >= 10) and (RegOpenKeyExView(rvDefault, HKEY_CURRENT_USER, 'SOFTWARE\Microsoft\Windows\CurrentVersion\Themes\Personalize', 0, KEY_QUERY_VALUE, K) = ERROR_SUCCESS) then begin
-    Size := SizeOf(AppsUseLightTheme);
-    if (RegQueryValueEx(K, 'AppsUseLightTheme', nil, nil, @AppsUseLightTheme, @Size) = ERROR_SUCCESS) and (AppsUseLightTheme = 0) then
-      Result := ttModernDark;
-    RegCloseKey(K);
-  end;
-end;
-
-{ TISScintEdit }
-
-procedure TISScintEdit.CreateWnd;
-const
-  PixmapHasEntry: array[0..8] of PAnsiChar = (
-    '5 5 2 1',
-    'o c #808080',
-    '. c #c0c0c0',
-    'ooooo',
-    'o...o',
-    'o...o',
-    'o...o',
-    'ooooo',
-    nil);
-  PixmapEntryProcessed: array[0..8] of PAnsiChar = (
-    '5 5 2 1',
-    'o c #008000',
-    '. c #00ff00',
-    'ooooo',
-    'o...o',
-    'o...o',
-    'o...o',
-    'ooooo',
-    nil);
-  PixmapBreakpoint: array[0..14] of PAnsiChar = (
-    '9 10 3 1',
-    '= c none',
-    'o c #000000',
-    '. c #ff0000',
-    '=========',
-    '==ooooo==',
-    '=o.....o=',
-    'o.......o',
-    'o.......o',
-    'o.......o',
-    'o.......o',
-    'o.......o',
-    '=o.....o=',
-    '==ooooo==',
-    nil);
-  PixmapBreakpointGood: array[0..15] of PAnsiChar = (
-    '9 10 4 1',
-    '= c none',
-    'o c #000000',
-    '. c #ff0000',
-    '* c #00ff00',
-    '======oo=',
-    '==oooo**o',
-    '=o....*o=',
-    'o....**.o',
-    'o....*..o',
-    'o...**..o',
-    'o**.*...o',
-    'o.***...o',
-    '=o.*...o=',
-    '==ooooo==',
-    nil);
-  PixmapBreakpointBad: array[0..15] of PAnsiChar = (
-    '9 10 4 1',
-    '= c none',
-    'o c #000000',
-    '. c #ff0000',
-    '* c #ffff00',
-    '=========',
-    '==ooooo==',
-    '=o.....o=',
-    'o.*...*.o',
-    'o.**.**.o',
-    'o..***..o',
-    'o.**.**.o',
-    'o.*...*.o',
-    '=o.....o=',
-    '==ooooo==',
-    nil);
-const
-  SC_MARK_BACKFORE = 3030;  { new marker type added in my Scintilla build }
-begin
-  inherited;
-
-  Call(SCI_SETCARETWIDTH, 2, 0);
-  Call(SCI_AUTOCSETAUTOHIDE, 0, 0);
-  Call(SCI_AUTOCSETCANCELATSTART, 0, 0);
-  Call(SCI_AUTOCSETDROPRESTOFWORD, 1, 0);
-  Call(SCI_AUTOCSETIGNORECASE, 1, 0);
-  Call(SCI_AUTOCSETMAXHEIGHT, 7, 0);
-
-  Call(SCI_ASSIGNCMDKEY, Ord('Z') or ((SCMOD_SHIFT or SCMOD_CTRL) shl 16), SCI_REDO);
-
-  Call(SCI_SETSCROLLWIDTH, 1024 * CallStr(SCI_TEXTWIDTH, 0, 'X'), 0);
-
-  Call(SCI_INDICSETSTYLE, inSquiggly, INDIC_SQUIGGLE);
-  Call(SCI_INDICSETFORE, inSquiggly, clRed); { May be overwitten by UpdateThemeColors }
-  Call(SCI_INDICSETSTYLE, inPendingSquiggly, INDIC_HIDDEN);
-
-  Call(SCI_SETMARGINTYPEN, 1, SC_MARGIN_SYMBOL);
-  Call(SCI_SETMARGINWIDTHN, 1, 21);
-  Call(SCI_SETMARGINSENSITIVEN, 1, 1);
-  Call(SCI_SETMARGINCURSORN, 1, SC_CURSORARROW);
-  Call(SCI_SETMARGINLEFT, 0, 2);
-
-  Call(SCI_MARKERDEFINEPIXMAP, mmIconHasEntry, LPARAM(@PixmapHasEntry));
-  Call(SCI_MARKERDEFINEPIXMAP, mmIconEntryProcessed, LPARAM(@PixmapEntryProcessed));
-  Call(SCI_MARKERDEFINEPIXMAP, mmIconBreakpoint, LPARAM(@PixmapBreakpoint));
-  Call(SCI_MARKERDEFINEPIXMAP, mmIconBreakpointGood, LPARAM(@PixmapBreakpointGood));
-  Call(SCI_MARKERDEFINEPIXMAP, mmIconBreakpointBad, LPARAM(@PixmapBreakpointBad));
-  Call(SCI_MARKERDEFINE, mmLineError, SC_MARK_BACKFORE);
-  Call(SCI_MARKERSETFORE, mmLineError, clWhite);
-  Call(SCI_MARKERSETBACK, mmLineError, clMaroon);
-  Call(SCI_MARKERDEFINE, mmLineBreakpoint, SC_MARK_BACKFORE);
-  Call(SCI_MARKERSETFORE, mmLineBreakpoint, clWhite);
-  Call(SCI_MARKERSETBACK, mmLineBreakpoint, clRed);
-  Call(SCI_MARKERDEFINE, mmLineBreakpointBad, SC_MARK_BACKFORE);
-  Call(SCI_MARKERSETFORE, mmLineBreakpointBad, clLime);
-  Call(SCI_MARKERSETBACK, mmLineBreakpointBad, clOlive);
-  Call(SCI_MARKERDEFINE, mmLineStep, SC_MARK_BACKFORE);
-  Call(SCI_MARKERSETFORE, mmLineStep, clWhite);
-  Call(SCI_MARKERSETBACK, mmLineStep, clBlue);
-end;
-
-procedure TISScintEdit.UpdateThemeColors;
-begin
-  if FTheme <> nil then begin
-    Font.Color := FTheme.Colors[tcFore];
-    Color := FTheme.Colors[tcBack];
-    Call(SCI_SETSELBACK, 1, FTheme.Colors[tcSelBack]);
-    Call(SCI_INDICSETFORE, inSquiggly, FTheme.Colors[tcRed]);
-  end;
-end;
-
-{ TCompileFormMemoPopupMenu }
-
-type
-  TCompileFormMemoPopupMenu = class(TPopupMenu)
-  public
-    procedure Popup(X, Y: Integer); override;
-  end;
-
-procedure TCompileFormMemoPopupMenu.Popup(X, Y: Integer);
-var
-  Form: TCompileForm;
-begin
-  { Show the existing Edit menu }
-  Form := Owner as TCompileForm;
-  TrackPopupMenu(Form.EMenu.Handle, TPM_RIGHTBUTTON, X, Y, 0, Form.Handle, nil);
-end;
-
-{ TCompileForm }
-
-constructor TCompileForm.Create(AOwner: TComponent);
-
-  procedure ReadConfig;
-{$IFNDEF UNICODE}
-  const
-    { "MS Gothic" in Japanese (CP 932) }
-    SMSGothicLocalized = #$82'l'#$82'r '#$83'S'#$83'V'#$83'b'#$83'N';
-{$ENDIF}
-  var
-    Ini: TConfigIniFile;
-    WindowPlacement: TWindowPlacement;
-    I: Integer;
-  begin
-    Ini := TConfigIniFile.Create;
-    try
-      { Menu check boxes state }
-      Toolbar.Visible := Ini.ReadBool('Options', 'ShowToolbar', True);
-      StatusBar.Visible := Ini.ReadBool('Options', 'ShowStatusBar', True);
-      FOptions.LowPriorityDuringCompile := Ini.ReadBool('Options', 'LowPriorityDuringCompile', False);
-
-      { Configuration options }
-      FOptions.ShowStartupForm := Ini.ReadBool('Options', 'ShowStartupForm', True);
-      FOptions.UseWizard := Ini.ReadBool('Options', 'UseWizard', True);
-      FOptions.Autosave := Ini.ReadBool('Options', 'Autosave', False);
-      FOptions.MakeBackups := Ini.ReadBool('Options', 'MakeBackups', False);
-      FOptions.FullPathInTitleBar := Ini.ReadBool('Options', 'FullPathInTitleBar', False);
-      FOptions.UndoAfterSave := Ini.ReadBool('Options', 'UndoAfterSave', True);
-      FOptions.PauseOnDebuggerExceptions := Ini.ReadBool('Options', 'PauseOnDebuggerExceptions', True);
-      FOptions.RunAsDifferentUser := Ini.ReadBool('Options', 'RunAsDifferentUser', False);
-      FOptions.AutoComplete := Ini.ReadBool('Options', 'AutoComplete', True);
-      FOptions.UseSyntaxHighlighting := Ini.ReadBool('Options', 'UseSynHigh', True);
-      FOptions.ColorizeCompilerOutput := Ini.ReadBool('Options', 'ColorizeCompilerOutput', True);
-      FOptions.UnderlineErrors := Ini.ReadBool('Options', 'UnderlineErrors', True);
-      FOptions.CursorPastEOL := Ini.ReadBool('Options', 'EditorCursorPastEOL', True);
-      FOptions.TabWidth := Ini.ReadInteger('Options', 'TabWidth', 2);
-      FOptions.UseTabCharacter := Ini.ReadBool('Options', 'UseTabCharacter', False);
-      FOptions.WordWrap := Ini.ReadBool('Options', 'WordWrap', False);
-      FOptions.AutoIndent := Ini.ReadBool('Options', 'AutoIndent', True);
-      FOptions.IndentationGuides := Ini.ReadBool('Options', 'IndentationGuides', True);
-      FOptions.GutterLineNumbers := Ini.ReadBool('Options', 'GutterLineNumbers', False);
-      I := Ini.ReadInteger('Options', 'ThemeType', Ord(GetDefaultThemeType));
-      if (I >= 0) and (I <= Ord(High(TThemeType))) then
-        FOptions.ThemeType := TThemeType(I);
-      if GetACP = 932 then begin
-        { Default to MS Gothic font on CP 932 (Japanese), as Courier New is
-          only capable of displaying Japanese characters on XP and later. }
-{$IFNDEF UNICODE}
-        { Use the English name if it's supported on this version of Windows
-          (I believe it was first added in Windows 2000), because the CP 932
-          localized Japanese name will no longer be valid if the user later
-          switches out of CP 932. }
-        if FontExists('MS Gothic') then
-          Memo.Font.Name := 'MS Gothic'
-        else
-          Memo.Font.Name := SMSGothicLocalized;
-{$ELSE}
-        { UNICODE requires 2000+, so we can just use the English name }
-        Memo.Font.Name := 'MS Gothic';
-{$ENDIF}
-        Memo.Font.Size := 9;
-        Memo.Font.Charset := SHIFTJIS_CHARSET;
-      end;
-      Memo.Font.Name := Ini.ReadString('Options', 'EditorFontName', Memo.Font.Name);
-      Memo.Font.Size := Ini.ReadInteger('Options', 'EditorFontSize', Memo.Font.Size);
-      Memo.Font.Charset := Ini.ReadInteger('Options', 'EditorFontCharset', Memo.Font.Charset);
-      Memo.Zoom := Ini.ReadInteger('Options', 'Zoom', 0);
-      SyncEditorOptions;
-      UpdateNewButtons;
-      UpdateTheme;
-
-      { Window state }
-      WindowPlacement.length := SizeOf(WindowPlacement);
-      GetWindowPlacement(Handle, @WindowPlacement);
-      WindowPlacement.showCmd := SW_HIDE;  { the form isn't Visible yet }
-      WindowPlacement.rcNormalPosition.Left := Ini.ReadInteger('State',
-        'WindowLeft', WindowPlacement.rcNormalPosition.Left);
-      WindowPlacement.rcNormalPosition.Top := Ini.ReadInteger('State',
-        'WindowTop', WindowPlacement.rcNormalPosition.Top);
-      WindowPlacement.rcNormalPosition.Right := Ini.ReadInteger('State',
-        'WindowRight', WindowPlacement.rcNormalPosition.Left + Width);
-      WindowPlacement.rcNormalPosition.Bottom := Ini.ReadInteger('State',
-        'WindowBottom', WindowPlacement.rcNormalPosition.Top + Height);
-      SetWindowPlacement(Handle, @WindowPlacement);
-      { Note: Must set WindowState *after* calling SetWindowPlacement, since
-        TCustomForm.WMSize resets WindowState }
-      if Ini.ReadBool('State', 'WindowMaximized', False) then
-        WindowState := wsMaximized;
-      { Note: Don't call UpdateStatusPanelHeight here since it clips to the
-        current form height, which hasn't been finalized yet }
-
-      StatusPanel.Height := ToCurrentPPI(Ini.ReadInteger('State', 'StatusPanelHeight',
-        (10 * FromCurrentPPI(DebugOutputList.ItemHeight) + 4) + FromCurrentPPI(TabSet.Height)));
-    finally
-      Ini.Free;
-    end;
-    FOptionsLoaded := True;
-  end;
-
-  procedure SetFakeShortCutText(const MenuItem: TMenuItem; const S: String);
-  begin
-    MenuItem.Caption := MenuItem.Caption + #9 + S;
-  end;
-
-  procedure SetFakeShortCut(const MenuItem: TMenuItem; const Key: Word;
-    const Shift: TShiftState);
-  begin
-    SetFakeShortCutText(MenuItem, ShortCutToText(ShortCut(Key, Shift)));
-  end;
-
-var
-  I: Integer;
-  NewItem: TMenuItem;
-begin
-  inherited;
-
-  {$IFNDEF STATICCOMPILER}
-  FCompilerVersion := ISDllGetVersion;
-  {$ELSE}
-  FCompilerVersion := ISGetVersion;
-  {$ENDIF}
-
-  FErrorLine := -1;
-  FStepLine := -1;
-  FModifiedSinceLastCompile := True;
-
-  InitFormFont(Self);
-
-  { For some reason, if AutoScroll=False is set on the form Delphi ignores the
-    'poDefault' Position setting }
-  AutoScroll := False;
-
-{$IFNDEF UNICODE}
-  FSaveEncoding.Visible := False;
-{$ENDIF}
-
-  { Append the shortcut key text to the Edit items. Don't actually set the
-    ShortCut property because we don't want the key combinations having an
-    effect when Memo doesn't have the focus. }
-  SetFakeShortCut(EUndo, Ord('Z'), [ssCtrl]);
-  SetFakeShortCut(ERedo, Ord('Y'), [ssCtrl]);
-  SetFakeShortCut(ECut, Ord('X'), [ssCtrl]);
-  SetFakeShortCut(ECopy, Ord('C'), [ssCtrl]);
-  SetFakeShortCut(EPaste, Ord('V'), [ssCtrl]);
-  SetFakeShortCut(ESelectAll, Ord('A'), [ssCtrl]);
-  SetFakeShortCut(EDelete, VK_DELETE, []);
-  SetFakeShortCut(ECompleteWord, VK_RIGHT, [ssAlt]);
-  SetFakeShortCutText(VZoomIn, SmkcCtrl + 'Num +');
-  SetFakeShortCutText(VZoomOut, SmkcCtrl + 'Num -');
-  SetFakeShortCutText(VZoomReset, SmkcCtrl + 'Num /');
-  { Use fake Esc shortcut for Stop Compile so it doesn't conflict with the
-    editor's autocompletion list }
-  SetFakeShortCut(BStopCompile, VK_ESCAPE, []);
-
-{$IFNDEF IS_D103RIO}
-  { TStatusBar needs manual scaling before Delphi 10.3 Rio }
-  StatusBar.Height := ToPPI(StatusBar.Height);
-  for I := 0 to StatusBar.Panels.Count-1 do
-    StatusBar.Panels[I].Width := ToPPI(StatusBar.Panels[I].Width);
-{$ENDIF}
-
-  MemoStyler := TInnoSetupStyler.Create(Self);
-  MemoStyler.IsppInstalled := IsppInstalled;
-
-  Memo := TISScintEdit.Create(Self);
-  Memo.AcceptDroppedFiles := True;
-  Memo.Align := alClient;
-  Memo.AutoCompleteFontName := Font.Name;
-  Memo.AutoCompleteFontSize := Font.Size;
-{$IFDEF UNICODE}
-  Memo.CodePage := CP_UTF8;
-{$ENDIF}
-  Memo.Font.Name := 'Courier New';
-  Memo.Font.Size := 10;
-  Memo.ShowHint := True;
-  Memo.Styler := MemoStyler;
-  Memo.PopupMenu := TCompileFormMemoPopupMenu.Create(Self);
-  Memo.OnChange := MemoChange;
-  Memo.OnCharAdded := MemoCharAdded;
-  Memo.OnDropFiles := MemoDropFiles;
-  Memo.OnHintShow := MemoHintShow;
-  Memo.OnKeyDown := MemoKeyDown;
-  Memo.OnKeyPress := MemoKeyPress;
-  Memo.OnMarginClick := MemoMarginClick;
-  Memo.OnModifiedChange := MemoModifiedChange;
-  Memo.OnUpdateUI := MemoUpdateUI;
-  Memo.Parent := BodyPanel;
-
-  FTheme := TTheme.Create;
-  Memo.Theme := FTheme;
-  MemoStyler.Theme := FTheme;
-
-  FBreakPoints := TList.Create;
-
-  UpdateTabSetListsItemHeightAndDebugTimeWidth;
-
-  Application.HintShortPause := 0;
-  Application.OnException := AppOnException;
-  Application.OnActivate := AppOnActivate;
-  Application.OnIdle := AppOnIdle;
-
-  FMRUFilesList := TStringList.Create;
-  for I := 0 to High(FMRUFilesMenuItems) do begin
-    NewItem := TMenuItem.Create(Self);
-    NewItem.OnClick := FMRUClick;
-    FMenu.Insert(FMenu.IndexOf(FMRUFilesSep), NewItem);
-    FMRUFilesMenuItems[I] := NewItem;
-  end;
-  FMRUParametersList := TStringList.Create;
-
-  FSignTools := TStringList.Create;
-
-  FDebugTarget := dtSetup;
-  UpdateTargetMenu;
-
-  UpdateCaption;
-
-  UpdateThemeData(False, True);
-
-  if CommandLineCompile then begin
-    ReadSignTools(FSignTools);
-    PostMessage(Handle, WM_StartCommandLineCompile, 0, 0)
-  end else if CommandLineWizard then begin
-    { Stop Delphi from showing the compiler form }
-    Application.ShowMainForm := False;
-    { Show wizard form later }
-    PostMessage(Handle, WM_StartCommandLineWizard, 0, 0);
-  end else begin
-    ReadConfig;
-    ReadSignTools(FSignTools);
-    PostMessage(Handle, WM_StartNormally, 0, 0);
-  end;
-end;
-
-destructor TCompileForm.Destroy;
-
-  procedure SaveConfig;
-  var
-    Ini: TConfigIniFile;
-    WindowPlacement: TWindowPlacement;
-  begin
-    Ini := TConfigIniFile.Create;
-    try
-      { Theme state }
-      Ini.WriteInteger('Options', 'ThemeType', Ord(FOptions.ThemeType));  { Also see TOptionsClick }
-
-      { Menu check boxes state }
-      Ini.WriteBool('Options', 'ShowToolbar', Toolbar.Visible);
-      Ini.WriteBool('Options', 'ShowStatusBar', StatusBar.Visible);
-      Ini.WriteBool('Options', 'LowPriorityDuringCompile', FOptions.LowPriorityDuringCompile);
-
-      { Window state }
-      WindowPlacement.length := SizeOf(WindowPlacement);
-      GetWindowPlacement(Handle, @WindowPlacement);
-      Ini.WriteInteger('State', 'WindowLeft', WindowPlacement.rcNormalPosition.Left);
-      Ini.WriteInteger('State', 'WindowTop', WindowPlacement.rcNormalPosition.Top);
-      Ini.WriteInteger('State', 'WindowRight', WindowPlacement.rcNormalPosition.Right);
-      Ini.WriteInteger('State', 'WindowBottom', WindowPlacement.rcNormalPosition.Bottom);
-      Ini.WriteBool('State', 'WindowMaximized', WindowState = wsMaximized);
-      Ini.WriteInteger('State', 'StatusPanelHeight', FromCurrentPPI(StatusPanel.Height));
-
-      { Zoom state }
-      Ini.WriteInteger('Options', 'Zoom', Memo.Zoom);
-    finally
-      Ini.Free;
-    end;
-  end;
-
-begin
-  UpdateThemeData(True, False);
-
-  Application.OnActivate := nil;
-  Application.OnIdle := nil;
-
-  if FOptionsLoaded and not (CommandLineCompile or CommandLineWizard) then
-    SaveConfig;
-
-  FTheme.Free;
-  FBreakPoints.Free;
-  DestroyDebugInfo;
-  FSignTools.Free;
-  FMRUParametersList.Free;
-  FMRUFilesList.Free;
-
-  inherited;
-end;
-
-class procedure TCompileForm.AppOnException(Sender: TObject; E: Exception);
-begin
-  AppMessageBox(PChar(AddPeriod(E.Message)), SCompilerFormCaption,
-    MB_OK or MB_ICONSTOP);
-end;
-
-procedure TCompileForm.FormAfterMonitorDpiChanged(Sender: TObject; OldDPI,
-  NewDPI: Integer);
-begin
-  UpdateTabSetListsItemHeightAndDebugTimeWidth;
-  UpdateStatusPanelHeight(StatusPanel.Height);
-end;
-
-procedure TCompileForm.FormCloseQuery(Sender: TObject;
-  var CanClose: Boolean);
-begin
-  if IsWindowEnabled(Application.Handle) then
-    CanClose := ConfirmCloseFile(True)
-  else
-    { CloseQuery is also called by the VCL when a WM_QUERYENDSESSION message
-      is received. Don't display message box if a modal dialog is already
-      displayed. }
-    CanClose := False;
-end;
-
-procedure TCompileForm.FormKeyDown(Sender: TObject; var Key: Word;
-  Shift: TShiftState);
-begin
-  if ShortCut(Key, Shift) = VK_ESCAPE then begin
-    if BStopCompile.Enabled then
-      BStopCompileClick(Self);
-  end
-  else if (Key = VK_F6) and not(ssAlt in Shift) then begin
-    { Toggle focus between panes }
-    Key := 0;
-    if ActiveControl <> Memo then
-      ActiveControl := Memo
-    else if StatusPanel.Visible then begin
-      case TabSet.TabIndex of
-        tiCompilerOutput: ActiveControl := CompilerOutputList;
-        tiDebugOutput: ActiveControl := DebugOutputList;
-        tiDebugCallStack: ActiveControl := DebugCallStackList;
-      end;
-    end;
-  end;
-end;
-
-procedure TCompileForm.FormResize(Sender: TObject);
-begin
-  { Make sure the status panel's height is decreased if necessary in response
-    to the form's height decreasing }
-  if StatusPanel.Visible then
-    UpdateStatusPanelHeight(StatusPanel.Height);
-end;
-
-{$IFDEF IS_D4}
-procedure TCompileForm.WndProc(var Message: TMessage);
-begin
-  { Without this, the status bar's owner drawn panels sometimes get corrupted and show
-    menu items instead. See:
-    http://groups.google.com/group/borland.public.delphi.vcl.components.using/browse_thread/thread/e4cb6c3444c70714 }
-  with Message do
-    case Msg of
-      WM_DRAWITEM:
-        with PDrawItemStruct(Message.LParam)^ do
-          if (CtlType = ODT_MENU) and not IsMenu(hwndItem) then
-            CtlType := ODT_STATIC;
-    end;
-  inherited 
-end;
-{$ENDIF}
-
-{$IFDEF IS_D5}
-function TCompileForm.IsShortCut(var Message: TWMKey): Boolean;
-begin
-  { Key messages are forwarded by the VCL to the main form for ShortCut
-    processing. In Delphi 5+, however, this happens even when a TFindDialog
-    is active, causing Ctrl+V/Esc/etc. to be intercepted by the main form.
-    Work around this by always returning False when not Active. }
-  if Active then
-    Result := inherited IsShortCut(Message)
-  else
-    Result := False;
-end;
-{$ENDIF}
-
-procedure TCompileForm.UpdateCaption;
-var
-  NewCaption: String;
-begin
-  if FFilename = '' then
-    NewCaption := 'Untitled'
-  else begin
-    if FOptions.FullPathInTitleBar then
-      NewCaption := FFilename
-    else
-      NewCaption := GetDisplayFilename(FFilename);
-  end;
-  NewCaption := NewCaption + ' - ' + SCompilerFormCaption + ' ' +
-    String(FCompilerVersion.Version);
-  if FCompiling then
-    NewCaption := NewCaption + '  [Compiling]'
-  else if FDebugging then begin
-    if not FPaused then
-      NewCaption := NewCaption + '  [Running]'
-    else
-      NewCaption := NewCaption + '  [Paused]';
-  end;
-  Caption := NewCaption;
-  if not CommandLineWizard then
-    Application.Title := NewCaption;
-end;
-
-procedure TCompileForm.UpdateNewButtons;
-begin
-  if FOptions.UseWizard then begin
-    FNew.OnClick := FNewWizardClick;
-    NewButton.OnClick := FNewWizardClick;
-  end else begin
-    FNew.OnClick := FNewClick;
-    NewButton.OnClick := FNewClick;
-  end;
-end;
-
-procedure TCompileForm.NewFile;
-begin
-  HideError;
-  FUninstExe := '';
-  if FDebugTarget <> dtSetup then begin
-    FDebugTarget := dtSetup;
-    UpdateTargetMenu;
-  end;
-  FBreakPoints.Clear;
-  DestroyDebugInfo;
-
-  FFilename := '';
-  UpdateCaption;
-  FSaveInUTF8Encoding := False;
-  Memo.Lines.Clear;
-  FModifiedSinceLastCompile := True;
-  Memo.ClearUndo;
-end;
-
-procedure TCompileForm.NewWizardFile;
-var
-  WizardForm: TWizardForm;
-  SaveEnabled: Boolean;
-begin
-  WizardForm := TWizardForm.Create(Application);
-  try
-    SaveEnabled := Enabled;
-    if CommandLineWizard then begin
-      WizardForm.WizardName := CommandLineWizardName;
-      { Must disable CompileForm even though it isn't shown, otherwise
-        menu keyboard shortcuts (such as Ctrl+O) still work }
-      Enabled := False;
-    end;
-    try
-      if WizardForm.ShowModal <> mrOk then
-        Exit;
-    finally
-      Enabled := SaveEnabled;
-    end;
-
-    if CommandLineWizard then begin
-      SaveTextToFile(CommandLineFileName, WizardForm.ResultScript, False);
-    end else begin
-      NewFile;
-      Memo.Lines.Text := WizardForm.ResultScript;
-      Memo.ClearUndo;
-      if WizardForm.Result = wrComplete then begin
-        Memo.ForceModifiedState;
-        if MsgBox('Would you like to compile the new script now?', SCompilerFormCaption, mbConfirmation, MB_YESNO) = IDYES then
-          BCompileClick(Self);
-      end;
-    end;
-  finally
-    WizardForm.Free;
-  end;
-end;
-
-procedure TCompileForm.OpenFile(AFilename: String;
-  const AddToRecentDocs: Boolean);
-
-  function IsStreamUTF8Encoded(const Stream: TStream): Boolean;
-  var
-    Buf: array[0..2] of Byte;
-  begin
-    Result := False;
-    if Stream.Read(Buf, SizeOf(Buf)) = SizeOf(Buf) then
-      if (Buf[0] = $EF) and (Buf[1] = $BB) and (Buf[2] = $BF) then
-        Result := True;
-  end;
-
-var
-  Stream: TFileStream;
-begin
-  AFilename := PathExpand(AFilename);
-
-  Stream := TFileStream.Create(AFilename, fmOpenRead or fmShareDenyNone);
-  try
-    NewFile;
-    GetFileTime(Stream.Handle, nil, nil, @FFileLastWriteTime);
-    FSaveInUTF8Encoding := IsStreamUTF8Encoded(Stream);
-    Stream.Seek(0, soFromBeginning);
-    Memo.Lines.LoadFromStream(Stream);
-  finally
-    Stream.Free;
-  end;
-  Memo.ClearUndo;
-  FFilename := AFilename;
-  UpdateCaption;
-  ModifyMRUFilesList(AFilename, True);
-  if AddToRecentDocs then
-    AddFileToRecentDocs(AFilename);
-end;
-
-procedure TCompileForm.OpenMRUFile(const AFilename: String);
-{ Same as OpenFile, but offers to remove the file from the MRU list if it
-  cannot be opened }
-begin
-  try
-    OpenFile(AFilename, True);
-  except
-    Application.HandleException(Self);
-    if MsgBoxFmt('There was an error opening the file. Remove it from the list?',
-       [AFilename], SCompilerFormCaption, mbError, MB_YESNO) = IDYES then
-      ModifyMRUFilesList(AFilename, False);
-  end;
-end;
-
-class procedure TCompileForm.SaveTextToFile(const Filename: String;
-  const S: String; const ForceUTF8Encoding: Boolean);
-var
-{$IFDEF UNICODE}
-  AnsiMode: Boolean;
-  AnsiStr: AnsiString;
-{$ENDIF}
-  F: TTextFileWriter;
-begin
-{$IFDEF UNICODE}
-  AnsiMode := False;
-  if not ForceUTF8Encoding then begin
-    AnsiStr := AnsiString(S);
-    if S = String(AnsiStr) then
-      AnsiMode := True;
-  end;
-{$ENDIF}
-
-  F := TTextFileWriter.Create(Filename, fdCreateAlways, faWrite, fsNone);
-  try
-{$IFDEF UNICODE}
-    if AnsiMode then
-      F.WriteAnsi(AnsiStr)
-    else
-{$ENDIF}
-      F.Write(S);
-  finally
-    F.Free;
-  end;
-end;
-
-function TCompileForm.SaveFile(const SaveAs: Boolean): Boolean;
-
-  procedure SaveTo(const FN: String);
-  var
-    TempFN, BackupFN: String;
-    Buf: array[0..4095] of Char;
-  begin
-    { Save to a temporary file; don't overwrite existing files in place. This
-      way, if the system crashes or the disk runs out of space during the save,
-      the existing file will still be intact. }
-    if GetTempFileName(PChar(PathExtractDir(FN)), 'iss', 0, Buf) = 0 then
-      raise Exception.CreateFmt('Error creating file (code %d). Could not save file',
-        [GetLastError]);
-    TempFN := Buf;
-    try
-      SaveTextToFile(TempFN, Memo.Lines.Text, FSaveInUTF8Encoding);
-
-      { Back up existing file if needed }
-      if FOptions.MakeBackups and NewFileExists(FN) then begin
-        BackupFN := PathChangeExt(FN, '.~is');
-        DeleteFile(BackupFN);
-        if not RenameFile(FN, BackupFN) then
-          raise Exception.Create('Error creating backup file. Could not save file');
-      end;
-
-      { Delete existing file }
-      if not DeleteFile(FN) and (GetLastError <> ERROR_FILE_NOT_FOUND) then
-        raise Exception.CreateFmt('Error removing existing file (code %d). Could not save file',
-          [GetLastError]);
-    except
-      DeleteFile(TempFN);
-      raise;
-    end;
-    { Rename temporary file.
-      Note: This is outside the try..except because we already deleted the
-      existing file, and don't want the temp file also deleted in the unlikely
-      event that the rename fails. }
-    if not RenameFile(TempFN, FN) then
-      raise Exception.CreateFmt('Error renaming temporary file (code %d). Could not save file',
-        [GetLastError]);
-    GetLastWriteTimeOfFile(FN, FFileLastWriteTime);
-  end;
-
-var
-  FN: String;
-begin
-  Result := False;
-  if SaveAs or (FFilename = '') then begin
-    FN := FFilename;
-    if not NewGetSaveFileName('', FN, '', SCompilerOpenFilter, 'iss', Handle) then Exit;
-    FN := PathExpand(FN);
-    SaveTo(FN);
-    FFilename := FN;
-    UpdateCaption;
-  end
-  else
-    SaveTo(FFilename);
-  Memo.SetSavePoint;
-  if not FOptions.UndoAfterSave then
-    Memo.ClearUndo;
-  Result := True;
-  ModifyMRUFilesList(FFilename, True);
-end;
-
-function TCompileForm.ConfirmCloseFile(const PromptToSave: Boolean): Boolean;
-var
-  FileTitle: String;
-begin
-  Result := True;
-  if FCompiling then begin
-    MsgBox('Please stop the compile process before performing this command.',
-      SCompilerFormCaption, mbError, MB_OK);
-    Result := False;
-    Exit;
-  end;
-  if FDebugging and not AskToDetachDebugger then begin
-    Result := False;
-    Exit;
-  end;
-  if PromptToSave and Memo.Modified then begin
-    FileTitle := FFilename;
-    if FileTitle = '' then FileTitle := 'Untitled';
-    case MsgBox('The text in the ' + FileTitle + ' file has changed.'#13#10#13#10 +
-       'Do you want to save the changes?', SCompilerFormCaption, mbError,
-       MB_YESNOCANCEL) of
-      IDYES: Result := SaveFile(False);
-      IDNO: ;
-    else
-      Result := False;
-    end;
-  end;
-end;
-
-procedure TCompileForm.ReadMRUList(const MRUList: TStringList; const Section, Ident: String);
-{ Loads a list of MRU items from the registry }
-var
-  Ini: TConfigIniFile;
-  I: Integer;
-  S: String;
-begin
-  try
-    Ini := TConfigIniFile.Create;
-    try
-      MRUList.Clear;
-      for I := 0 to MRUListMaxCount-1 do begin
-        S := Ini.ReadString(Section, Ident + IntToStr(I), '');
-        if S <> '' then MRUList.Add(S);
-      end;
-    finally
-      Ini.Free;
-    end;
-  except
-    { Ignore any exceptions. }
-  end;
-end;
-
-procedure TCompileForm.ModifyMRUList(const MRUList: TStringList; const Section, Ident: String;
-  const AItem: String; const AddNewItem: Boolean; CompareProc: TMRUItemCompareProc);
-var
-  I: Integer;
-  Ini: TConfigIniFile;
-  S: String;
-begin
-  try
-    I := 0;
-    while I < MRUList.Count do begin
-      if CompareProc(MRUList[I], AItem) = 0 then
-        MRUList.Delete(I)
-      else
-        Inc(I);
-    end;
-    if AddNewItem then
-      MRUList.Insert(0, AItem);
-    while MRUList.Count > MRUListMaxCount do
-      MRUList.Delete(MRUList.Count-1);
-
-    { Save new MRU items }
-    Ini := TConfigIniFile.Create;
-    try
-      { MRU list }
-      for I := 0 to MRUListMaxCount-1 do begin
-        if I < MRUList.Count then
-          S := MRUList[I]
-        else
-          S := '';
-        Ini.WriteString(Section, Ident + IntToStr(I), S);
-      end;
-    finally
-      Ini.Free;
-    end;
-  except
-    { Handle exceptions locally; failure to save the MRU list should not be
-      a fatal error. }
-    Application.HandleException(Self);
-  end;
-end;
-
-procedure TCompileForm.ReadMRUFilesList;
-begin
-  ReadMRUList(FMRUFilesList, 'ScriptFileHistoryNew', 'History');
-end;
-
-procedure TCompileForm.ModifyMRUFilesList(const AFilename: String;
-  const AddNewItem: Boolean);
-begin
-  { Load most recent items first, just in case they've changed }
-  ReadMRUFilesList;
-  ModifyMRUList(FMRUFilesList, 'ScriptFileHistoryNew', 'History', AFileName, AddNewItem, @PathCompare);
-end;
-
-procedure TCompileForm.ReadMRUParametersList;
-begin
-  ReadMRUList(FMRUParametersList, 'ParameterHistory', 'History');
-end;
-
-procedure TCompileForm.ModifyMRUParametersList(const AParameter: String;
-  const AddNewItem: Boolean);
-begin
-  { Load most recent items first, just in case they've changed }
-  ReadMRUParametersList;
-  ModifyMRUList(FMRUParametersList, 'ParameterHistory', 'History', AParameter, AddNewItem, @CompareText);
-end;
-
-type
-  TAddLinesPrefix = (alpNone, alpTimestamp, alpCountdown);
-
-procedure AddLines(const ListBox: TListBox; const S: String; const AObject: TObject; const LineBreaks: Boolean; const Prefix: TAddLinesPrefix; const PrefixParam: Cardinal);
-var
-  ST: TSystemTime;
-  LineNumber: Cardinal;
-
-  procedure AddLine(S: String);
-  var
-    TimestampPrefixTab: Boolean;
-    DC: HDC;
-    Size: TSize;
-  begin
-    TimestampPrefixTab := False;
-    case Prefix of
-      alpTimestamp:
-        begin
-          if LineNumber = 0 then begin
-            { Don't forget about ListBox's DrawItem if you change the format of the following timestamp. }
-            Insert(Format('[%.2u%s%.2u%s%.2u%s%.3u]   ', [ST.wHour, {$IFDEF IS_DXE}FormatSettings.{$ENDIF}TimeSeparator,
-              ST.wMinute, {$IFDEF IS_DXE}FormatSettings.{$ENDIF}TimeSeparator, ST.wSecond, {$IFDEF IS_DXE}FormatSettings.{$ENDIF}DecimalSeparator,
-              ST.wMilliseconds]), S, 1);
-          end else begin
-            Insert(#9, S, 1); { Not actually painted - just for Ctrl+C }
-            TimestampPrefixTab := True;
-          end;
-        end;
-      alpCountdown:
-        begin
-          Insert(Format('[%.2d]   ', [PrefixParam-LineNumber]), S, 1);
-        end;
-    end;
-    try
-      ListBox.TopIndex := ListBox.Items.AddObject(S, AObject);
-    except
-      on EOutOfResources do begin
-        ListBox.Clear;
-        SendMessage(ListBox.Handle, LB_SETHORIZONTALEXTENT, 0, 0);
-        ListBox.Items.Add(SCompilerStatusReset);
-        ListBox.TopIndex := ListBox.Items.Add(S);
-      end;
-    end;
-    DC := GetDC(0);
-    try
-      SelectObject(DC, ListBox.Font.Handle);
-      if TimestampPrefixTab then
-        GetTextExtentPoint(DC, PChar(S)+1, Length(S)-1, Size)
-      else
-        GetTextExtentPoint(DC, PChar(S), Length(S), Size);
-    finally
-      ReleaseDC(0, DC);
-    end;
-    Inc(Size.cx, 5);
-    if TimestampPrefixTab then
-      Inc(Size.cx, PrefixParam);
-    if Size.cx > SendMessage(ListBox.Handle, LB_GETHORIZONTALEXTENT, 0, 0) then
-      SendMessage(ListBox.Handle, LB_SETHORIZONTALEXTENT, Size.cx, 0);
-    Inc(LineNumber);
-  end;
-
-var
-  LineStart, I: Integer;
-  LastWasCR: Boolean;
-begin
-  GetLocalTime(ST);
-  if LineBreaks then begin
-    LineNumber := 0;
-    LineStart := 1;
-    LastWasCR := False;
-    { Call AddLine for each line. CR, LF, and CRLF line breaks are supported. }
-    for I := 1 to Length(S) do begin
-      if S[I] = #13 then begin
-        AddLine(Copy(S, LineStart, I - LineStart));
-        LineStart := I + 1;
-        LastWasCR := True;
-      end
-      else begin
-        if S[I] = #10 then begin
-          if not LastWasCR then
-            AddLine(Copy(S, LineStart, I - LineStart));
-          LineStart := I + 1;
-        end;
-        LastWasCR := False;
-      end;
-    end;
-    AddLine(Copy(S, LineStart, Maxint));
-  end else
-    AddLine(S);
-end;
-
-procedure TCompileForm.StatusMessage(const Kind: TStatusMessageKind; const S: String);
-begin
-  AddLines(CompilerOutputList, S, TObject(Kind), False, alpNone, 0);
-  CompilerOutputList.Update;
-end;
-
-procedure TCompileForm.DebugLogMessage(const S: String);
-begin
-  AddLines(DebugOutputList, S, nil, True, alpTimestamp, FDebugLogListTimestampsWidth);
-  DebugOutputList.Update;
-end;
-
-procedure TCompileForm.DebugShowCallStack(const CallStack: String; const CallStackCount: Cardinal);
-begin
-  DebugCallStackList.Clear;
-  AddLines(DebugCallStackList, CallStack, nil, True, alpCountdown, FCallStackCount-1);
-  DebugCallStackList.Items.Insert(0, '*** [Code] Call Stack');
-  DebugCallStackList.Update;
-end;
-
-type
-  PAppData = ^TAppData;
-  TAppData = record
-    Form: TCompileForm;
-    Lines: TStringList;
-    CurLineNumber: Integer;
-    CurLine: String;
-    OutputExe: String;
-    ErrorMsg: String;
-    ErrorFilename: String;
-    ErrorLine: Integer;
-    Aborted: Boolean;
-  end;
-
-function CompilerCallbackProc(Code: Integer; var Data: TCompilerCallbackData;
-  AppData: Longint): Integer; stdcall;
-begin
-  Result := iscrSuccess;
-  with PAppData(AppData)^ do
-    case Code of
-      iscbReadScript:
-        begin
-          if Data.Reset then
-            CurLineNumber := 0;
-          if CurLineNumber < Lines.Count then begin
-            CurLine := Lines[CurLineNumber];
-            Data.LineRead := PChar(CurLine);
-            Inc(CurLineNumber);
-          end;
-        end;
-      iscbNotifyStatus:
-        if Data.Warning then
-          Form.StatusMessage(smkWarning, Data.StatusMsg)
-        else
-          Form.StatusMessage(smkNormal, Data.StatusMsg);
-      iscbNotifyIdle:
-        begin
-          Form.UpdateCompileStatusPanels(Data.CompressProgress,
-            Data.CompressProgressMax, Data.SecondsRemaining,
-            Data.BytesCompressedPerSecond);
-          { We have to use HandleMessage instead of ProcessMessages so that
-            Application.Idle is called. Otherwise, Flat TSpeedButton's don't
-            react to the mouse being moved over them.
-            Unfortunately, HandleMessage by default calls WaitMessage. To avoid
-            this we have an Application.OnIdle handler which sets Done to False
-            while compiling is in progress - see AppOnIdle.
-            The GetQueueStatus check below is just an optimization; calling
-            HandleMessage when there are no messages to process wastes CPU. }
-          if GetQueueStatus(QS_ALLINPUT) <> 0 then begin
-            Form.FBecameIdle := False;
-            repeat
-              Application.HandleMessage;
-              { AppOnIdle sets FBecameIdle to True when it's called, which
-                indicates HandleMessage didn't find any message to process }
-            until Form.FBecameIdle;
-          end;
-          if Form.FCompileWantAbort then
-            Result := iscrRequestAbort;
-        end;
-      iscbNotifySuccess:
-        begin
-          OutputExe := Data.OutputExeFilename;
-          if Form.FCompilerVersion.BinVersion >= $3000001 then
-            Form.ParseDebugInfo(Data.DebugInfo);
-        end;
-      iscbNotifyError:
-        begin
-          if Assigned(Data.ErrorMsg) then
-            ErrorMsg := Data.ErrorMsg
-          else
-            Aborted := True;
-          ErrorFilename := Data.ErrorFilename;
-          ErrorLine := Data.ErrorLine;
-        end;
-    end;
-end;
-
-procedure TCompileForm.CompileFile(AFilename: String;
-  const ReadFromFile: Boolean);
-
-  procedure ReadScriptLines(const ALines: TStringList);
-
-    function ContainsNullChar(const S: String): Boolean;
-    var
-      I: Integer;
-    begin
-      Result := False;
-      for I := 1 to Length(S) do
-        if S[I] = #0 then begin
-          Result := True;
-          Break;
-        end;
-    end;
-
-  var
-    F: TTextFileReader;
-    I: Integer;
-  begin
-    if ReadFromFile then begin
-      F := TTextFileReader.Create(AFilename, fdOpenExisting, faRead, fsRead);
-      try
-        while not F.Eof do
-          ALines.Add(F.ReadLine);
-      finally
-        F.Free;
-      end;
-    end
-    else begin
-      ALines.Capacity := Memo.Lines.Count;
-      ALines.Assign(Memo.Lines);
-    end;
-
-    { Check for null characters }
-    for I := 0 to ALines.Count-1 do begin
-      if ContainsNullChar(ALines[I]) then begin
-        if not ReadFromFile then begin
-          MoveCaret(I, False);
-          SetErrorLine(I);
-        end;
-        raise Exception.CreateFmt(SCompilerIllegalNullChar, [I + 1]);
-      end;
-    end;
-  end;
-
-var
-  SourcePath, S, Options: String;
-  Params: TCompileScriptParamsEx;
-  AppData: TAppData;
-  StartTime, ElapsedTime, ElapsedSeconds: DWORD;
-  I: Integer;
-begin
-  if FCompiling then begin
-    { Shouldn't get here, but just in case... }
-    MsgBox('A compile is already in progress.', SCompilerFormCaption, mbError, MB_OK);
-    Abort;
-  end;
-
-  if not ReadFromFile then begin
-    if FOptions.Autosave and Memo.Modified then begin
-      if not SaveFile(False) then Abort;
-    end else if FFilename = '' then begin
-      case MsgBox('Would you like to save the script before compiling?' +
-         SNewLine2 + 'If you answer No, the compiled installation will be ' +
-         'placed under your My Documents folder by default.',
-         SCompilerFormCaption, mbConfirmation, MB_YESNOCANCEL) of
-        IDYES: if not SaveFile(False) then Abort;
-        IDNO: ;
-      else
-        Abort;
-      end;
-    end;
-    AFilename := FFilename;
-  end;
-
-  DestroyDebugInfo;
-  AppData.Lines := TStringList.Create;
-  try
-    FBuildAnimationFrame := 0;
-    FProgress := 0;
-    FProgressMax := 0;
-
-    Memo.CancelAutoComplete;
-    Memo.Cursor := crAppStart;
-    Memo.SetCursorID(999);  { hack to keep it from overriding Cursor }
-    CompilerOutputList.Cursor := crAppStart;
-    Memo.ReadOnly := True;
-    UpdateEditModePanel;
-    HideError;
-    CompilerOutputList.Clear;
-    SendMessage(CompilerOutputList.Handle, LB_SETHORIZONTALEXTENT, 0, 0);
-    DebugOutputList.Clear;
-    SendMessage(DebugOutputList.Handle, LB_SETHORIZONTALEXTENT, 0, 0);
-    DebugCallStackList.Clear;
-    SendMessage(DebugCallStackList.Handle, LB_SETHORIZONTALEXTENT, 0, 0);
-    TabSet.TabIndex := tiCompilerOutput;
-    SetStatusPanelVisible(True);
-
-    if AFilename <> '' then
-      SourcePath := PathExtractPath(AFilename)
-    else begin
-      { If the script was not saved, default to My Documents }
-      SourcePath := GetShellFolderPath(CSIDL_PERSONAL);
-      if SourcePath = '' then
-        raise Exception.Create('GetShellFolderPath failed');
-    end;
-    FillChar(Params, SizeOf(Params), 0);
-    Params.Size := SizeOf(Params);
-    Params.CompilerPath := nil;
-    Params.SourcePath := PChar(SourcePath);
-    Params.CallbackProc := CompilerCallbackProc;
-    Pointer(Params.AppData) := @AppData;
-    Options := '';
-    for I := 0 to FSignTools.Count-1 do
-      Options := Options + AddSignToolParam(FSignTools[I]);
-    Params.Options := PChar(Options);
-
-    AppData.Form := Self;
-    AppData.CurLineNumber := 0;
-    AppData.Aborted := False;
-    ReadScriptLines(AppData.Lines);
-
-    StartTime := GetTickCount;
-    StatusMessage(smkStartEnd, Format(SCompilerStatusStarting, [TimeToStr(Time)]));
-    StatusMessage(smkStartEnd, '');
-    FCompiling := True;
-    FCompileWantAbort := False;
-    UpdateRunMenu;
-    UpdateCaption;
-    SetLowPriority(FOptions.LowPriorityDuringCompile);
-    {$IFNDEF STATICCOMPILER}
-    if ISDllCompileScript(Params) <> isceNoError then begin
-    {$ELSE}
-    if ISCompileScript(Params, False) <> isceNoError then begin
-    {$ENDIF}
-      StatusMessage(smkError, SCompilerStatusErrorAborted);
-      if not ReadFromFile and (AppData.ErrorLine > 0) and
-         (AppData.ErrorFilename = '') then begin
-        { Move the caret to the line number the error occured on }
-        MoveCaret(AppData.ErrorLine - 1, False);
-        SetErrorLine(AppData.ErrorLine - 1);
-      end;
-      if not AppData.Aborted then begin
-        S := '';
-        if AppData.ErrorFilename <> '' then
-          S := 'File: ' + AppData.ErrorFilename + SNewLine2;
-        if AppData.ErrorLine > 0 then
-          S := S + Format('Line %d:' + SNewLine, [AppData.ErrorLine]);
-        S := S + AppData.ErrorMsg;
-        SetAppTaskbarProgressState(tpsError);
-        MsgBox(S, 'Compiler Error', mbCriticalError, MB_OK)
-      end;
-      Abort;
-    end;
-    ElapsedTime := GetTickCount - StartTime;
-    ElapsedSeconds := ElapsedTime div 1000;
-    StatusMessage(smkStartEnd, Format(SCompilerStatusFinished, [TimeToStr(Time),
-      Format('%.2u%s%.2u%s%.3u', [ElapsedSeconds div 60, {$IFDEF IS_DXE}FormatSettings.{$ENDIF}TimeSeparator,
-        ElapsedSeconds mod 60, {$IFDEF IS_DXE}FormatSettings.{$ENDIF}DecimalSeparator, ElapsedTime mod 1000])]));
-  finally
-    AppData.Lines.Free;
-    FCompiling := False;
-    SetLowPriority(False);
-    Memo.Cursor := crDefault;
-    Memo.SetCursorID(SC_CURSORNORMAL);
-    CompilerOutputList.Cursor := crDefault;
-    Memo.ReadOnly := False;
-    UpdateEditModePanel;
-    UpdateRunMenu;
-    UpdateCaption;
-    InvalidateStatusPanel(spCompileIcon);
-    InvalidateStatusPanel(spCompileProgress);
-    SetAppTaskbarProgressState(tpsNoProgress);
-    StatusBar.Panels[spExtraStatus].Text := '';
-  end;
-  FCompiledExe := AppData.OutputExe;
-  FModifiedSinceLastCompile := False;
-  FModifiedSinceLastCompileAndGo := False;
-end;
-
-procedure TCompileForm.SetLowPriority(ALowPriority: Boolean);
-begin
-  if ALowPriority then begin
-    { Save current priority and change to 'low' }
-    if FSavePriorityClass = 0 then
-      FSavePriorityClass := GetPriorityClass(GetCurrentProcess);
-    SetPriorityClass(GetCurrentProcess, IDLE_PRIORITY_CLASS);
-  end
-  else begin
-    { Restore original priority }
-    if FSavePriorityClass <> 0 then begin
-      SetPriorityClass(GetCurrentProcess, FSavePriorityClass);
-      FSavePriorityClass := 0;
-    end;
-  end;
-end;
-
-function TranslateCharsetInfo(lpSrc: PDWORD; var lpCs: TCharsetInfo;
-  dwFlags: DWORD): BOOL; stdcall; external gdi32;
-
-procedure TCompileForm.SyncEditorOptions;
-const
-  SquigglyStyles: array[Boolean] of Integer = (INDIC_HIDDEN, INDIC_SQUIGGLE);
-{$IFNDEF UNICODE}
-var
-  CharsetInfo: TCharsetInfo;
-{$ENDIF}
-begin
-  Memo.UseStyleAttributes := FOptions.UseSyntaxHighlighting;
-  Memo.Call(SCI_INDICSETSTYLE, inSquiggly, SquigglyStyles[FOptions.UnderlineErrors]);
-
-  if FOptions.CursorPastEOL then
-    Memo.VirtualSpaceOptions := [svsRectangularSelection, svsUserAccessible]
-  else
-    Memo.VirtualSpaceOptions := [];
-  Memo.FillSelectionToEdge := FOptions.CursorPastEOL;
-
-  Memo.TabWidth := FOptions.TabWidth;
-  Memo.UseTabCharacter := FOptions.UseTabCharacter;
-
-  Memo.WordWrap := FOptions.WordWrap;
-
-  if FOptions.IndentationGuides then
-    Memo.IndentationGuides := sigLookBoth
-  else
-    Memo.IndentationGuides := sigNone;
-
-  Memo.LineNumbers := FOptions.GutterLineNumbers;
-
-{$IFNDEF UNICODE}
-  { Try to set the editor's code page to match the font's character set }
-  if (Memo.Font.Charset <> DEFAULT_CHARSET) and
-     TranslateCharsetInfo(PDWORD(Memo.Font.Charset), CharsetInfo, TCI_SRCCHARSET) then
-    Memo.CodePage := CharsetInfo.ciACP
-  else
-    Memo.CodePage := 0;
-{$ENDIF}
-end;
-
-procedure TCompileForm.FMenuClick(Sender: TObject);
-
-  function DoubleAmp(const S: String): String;
-  var
-    I: Integer;
-  begin
-    Result := S;
-    I := 1;
-    while I <= Length(Result) do begin
-      if Result[I] = '&' then begin
-        Inc(I);
-        Insert('&', Result, I);
-        Inc(I);
-      end
-      else
-        Inc(I, PathCharLength(S, I));
-    end;
-  end;
-
-var
-  I: Integer;
-begin
-  FSaveEncodingAuto.Checked := not FSaveInUTF8Encoding;
-  FSaveEncodingUTF8.Checked := FSaveInUTF8Encoding;
-  ReadMRUFilesList;
-  FMRUFilesSep.Visible := FMRUFilesList.Count <> 0;
-  for I := 0 to High(FMRUFilesMenuItems) do
-    with FMRUFilesMenuItems[I] do begin
-      if I < FMRUFilesList.Count then begin
-        Visible := True;
-        Caption := '&' + IntToStr((I+1) mod 10) + ' ' + DoubleAmp(FMRUFilesList[I]);
-      end
-      else
-        Visible := False;
-    end;
-end;
-
-procedure TCompileForm.FNewClick(Sender: TObject);
-begin
-  if ConfirmCloseFile(True) then
-    NewFile;
-end;
-
-procedure TCompileForm.FNewWizardClick(Sender: TObject);
-begin
-  if ConfirmCloseFile(True) then
-    NewWizardFile;
-end;
-
-procedure TCompileForm.ShowOpenDialog(const Examples: Boolean);
-var
-  InitialDir, FileName: String;
-begin
-  if Examples then begin
-    InitialDir := PathExtractPath(NewParamStr(0)) + 'Examples';
-    Filename := PathExtractPath(NewParamStr(0)) + 'Examples\Example1.iss';
-  end
-  else begin
-    InitialDir := PathExtractDir(FFilename);
-    Filename := '';
-  end;
-  if ConfirmCloseFile(True) then
-    if NewGetOpenFileName('', FileName, InitialDir, SCompilerOpenFilter, 'iss', Handle) then
-      OpenFile(Filename, False);
-end;
-
-procedure TCompileForm.FOpenClick(Sender: TObject);
-begin
-  ShowOpenDialog(False);
-end;
-
-procedure TCompileForm.FSaveClick(Sender: TObject);
-begin
-  SaveFile(False);
-end;
-
-procedure TCompileForm.FSaveAsClick(Sender: TObject);
-begin
-  SaveFile(True);
-end;
-
-procedure TCompileForm.FSaveEncodingItemClick(Sender: TObject);
-begin
-  FSaveInUTF8Encoding := (Sender = FSaveEncodingUTF8);
-end;
-
-procedure TCompileForm.FMRUClick(Sender: TObject);
-var
-  I: Integer;
-begin
-  if ConfirmCloseFile(True) then
-    for I := 0 to High(FMRUFilesMenuItems) do
-      if FMRUFilesMenuItems[I] = Sender then begin
-        OpenMRUFile(FMRUFilesList[I]);
-        Break;
-      end;
-end;
-
-procedure TCompileForm.FExitClick(Sender: TObject);
-begin
-  Close;
-end;
-
-procedure TCompileForm.EMenuClick(Sender: TObject);
-var
-  MemoHasFocus: Boolean;
-begin
-  MemoHasFocus := Memo.Focused;
-  EUndo.Enabled := MemoHasFocus and Memo.CanUndo;
-  ERedo.Enabled := MemoHasFocus and Memo.CanRedo;
-  ECut.Enabled := MemoHasFocus and Memo.SelAvail;
-  ECopy.Enabled := MemoHasFocus and Memo.SelAvail;
-  EPaste.Enabled := MemoHasFocus and Clipboard.HasFormat(CF_TEXT);
-  EDelete.Enabled := MemoHasFocus and Memo.SelAvail;
-  ESelectAll.Enabled := MemoHasFocus;
-  EFind.Enabled := MemoHasFocus;
-  EFindNext.Enabled := MemoHasFocus;
-  EReplace.Enabled := MemoHasFocus;
-  EGoto.Enabled := MemoHasFocus;
-  ECompleteWord.Enabled := MemoHasFocus;
-end;
-
-procedure TCompileForm.EUndoClick(Sender: TObject);
-begin
-  Memo.Undo;
-end;
-
-procedure TCompileForm.ERedoClick(Sender: TObject);
-begin
-  Memo.Redo;
-end;
-
-procedure TCompileForm.ECutClick(Sender: TObject);
-begin
-  Memo.CutToClipboard;
-end;
-
-procedure TCompileForm.ECopyClick(Sender: TObject);
-begin
-  Memo.CopyToClipboard;
-end;
-
-procedure TCompileForm.EPasteClick(Sender: TObject);
-begin
-  Memo.PasteFromClipboard;
-end;
-
-procedure TCompileForm.EDeleteClick(Sender: TObject);
-begin
-  Memo.ClearSelection;
-end;
-
-procedure TCompileForm.ESelectAllClick(Sender: TObject);
-begin
-  Memo.SelectAll;
-end;
-
-procedure TCompileForm.ECompleteWordClick(Sender: TObject);
-begin
-  InitiateAutoComplete(#0);
-end;
-
-procedure TCompileForm.VMenuClick(Sender: TObject);
-begin
-  VZoomIn.Enabled := (Memo.Zoom < 20);
-  VZoomOut.Enabled := (Memo.Zoom > -10);
-  VZoomReset.Enabled := (Memo.Zoom <> 0);
-  VToolbar.Checked := Toolbar.Visible;
-  VStatusBar.Checked := StatusBar.Visible;
-  VHide.Checked := not StatusPanel.Visible;
-  VCompilerOutput.Checked := StatusPanel.Visible and (TabSet.TabIndex = tiCompilerOutput);
-  VDebugOutput.Checked := StatusPanel.Visible and (TabSet.TabIndex = tiDebugOutput);
-  VDebugCallStack.Checked := StatusPanel.Visible and (TabSet.TabIndex = tiDebugCallStack);
-end;
-
-procedure TCompileForm.VZoomInClick(Sender: TObject);
-begin
-  Memo.ZoomIn;
-end;
-
-procedure TCompileForm.VZoomOutClick(Sender: TObject);
-begin
-  Memo.ZoomOut;
-end;
-
-procedure TCompileForm.VZoomResetClick(Sender: TObject);
-begin
-  Memo.Zoom := 0;
-end;
-
-procedure TCompileForm.VToolbarClick(Sender: TObject);
-begin
-  Toolbar.Visible := not Toolbar.Visible;
-end;
-
-procedure TCompileForm.VStatusBarClick(Sender: TObject);
-begin
-  StatusBar.Visible := not StatusBar.Visible;
-end;
-
-procedure TCompileForm.SetStatusPanelVisible(const AVisible: Boolean);
-var
-  CaretWasInView: Boolean;
-begin
-  if StatusPanel.Visible <> AVisible then begin
-    CaretWasInView := Memo.IsPositionInViewVertically(Memo.CaretPosition);
-    if AVisible then begin
-      { Ensure the status panel height isn't out of range before showing }
-      UpdateStatusPanelHeight(StatusPanel.Height);
-      SplitPanel.Top := ClientHeight;
-      StatusPanel.Top := ClientHeight;
-    end
-    else begin
-      if StatusPanel.ContainsControl(ActiveControl) then
-        ActiveControl := Memo;
-    end;
-    SplitPanel.Visible := AVisible;
-    StatusPanel.Visible := AVisible;
-    if AVisible and CaretWasInView then begin
-      { If the caret was in view, make sure it still is }
-      Memo.ScrollCaretIntoView;
-    end;
-  end;
-end;
-
-procedure TCompileForm.VHideClick(Sender: TObject);
-begin
-  SetStatusPanelVisible(False);
-end;
-
-procedure TCompileForm.VCompilerOutputClick(Sender: TObject);
-begin
-  TabSet.TabIndex := tiCompilerOutput;
-  SetStatusPanelVisible(True);
-end;
-
-procedure TCompileForm.VDebugOutputClick(Sender: TObject);
-begin
-  TabSet.TabIndex := tiDebugOutput;
-  SetStatusPanelVisible(True);
-end;
-
-procedure TCompileForm.VDebugCallStackClick(Sender: TObject);
-begin
-  TabSet.TabIndex := tiDebugCallStack;
-  SetStatusPanelVisible(True);
-end;
-
-procedure TCompileForm.BMenuClick(Sender: TObject);
-begin
-  BLowPriority.Checked := FOptions.LowPriorityDuringCompile;
-  BOpenOutputFolder.Enabled := (FCompiledExe <> '');
-end;
-
-procedure TCompileForm.BCompileClick(Sender: TObject);
-begin
-  CompileFile('', False);
-end;
-
-procedure TCompileForm.BStopCompileClick(Sender: TObject);
-begin
-  SetAppTaskbarProgressState(tpsPaused);
-  try
-    if MsgBox('Are you sure you want to abort the compile?', SCompilerFormCaption,
-       mbConfirmation, MB_YESNO or MB_DEFBUTTON2) <> IDNO then
-      FCompileWantAbort := True;
-  finally
-    SetAppTaskbarProgressState(tpsNormal);
-  end;
-end;
-
-procedure TCompileForm.BLowPriorityClick(Sender: TObject);
-begin
-  FOptions.LowPriorityDuringCompile := not FOptions.LowPriorityDuringCompile;
-  { If a compile is already in progress, change the priority now }
-  if FCompiling then
-    SetLowPriority(FOptions.LowPriorityDuringCompile);
-end;
-
-procedure TCompileForm.BOpenOutputFolderClick(Sender: TObject);
-var
-  Dir: String;
-begin
-  Dir := GetWinDir;
-  ShellExecute(Application.Handle, 'open', PChar(AddBackslash(Dir) + 'explorer.exe'),
-    PChar(Format('/select,"%s"', [FCompiledExe])), PChar(Dir), SW_SHOW);
-end;
-
-procedure TCompileForm.HMenuClick(Sender: TObject);
-begin
-  HISPPDoc.Visible := NewFileExists(PathExtractPath(NewParamStr(0)) + 'ispp.chm');
-  HISPPSep.Visible := HISPPDoc.Visible;
-end;
-
-function GetHelpFile: String;
-begin
-  Result := PathExtractPath(NewParamStr(0)) + 'isetup.chm';
-end;
-
-procedure TCompileForm.HDocClick(Sender: TObject);
-var
-  HelpFile: String;
-begin
-  HelpFile := GetHelpFile;
-  if Assigned(HtmlHelp) then
-    HtmlHelp(GetDesktopWindow, PChar(HelpFile), HH_DISPLAY_TOPIC, 0);
-end;
-
-procedure TCompileForm.MemoKeyDown(Sender: TObject; var Key: Word;
-  Shift: TShiftState);
-var
-  S, HelpFile: String;
-  KLink: THH_AKLINK;
-begin
-  if Key = VK_F1 then begin
-    HelpFile := GetHelpFile;
-    if Assigned(HtmlHelp) then begin
-      HtmlHelp(GetDesktopWindow, PChar(HelpFile), HH_DISPLAY_TOPIC, 0);
-      S := Memo.WordAtCursor;
-      if S <> '' then begin
-        FillChar(KLink, SizeOf(KLink), 0);
-        KLink.cbStruct := SizeOf(KLink);
-        KLink.pszKeywords := PChar(S);
-        KLink.fIndexOnFail := True;
-        HtmlHelp(GetDesktopWindow, PChar(HelpFile), HH_KEYWORD_LOOKUP, DWORD(@KLink));
-      end;
-    end;
-  end
-  else if (Key = VK_RIGHT) and (Shift * [ssShift, ssAlt, ssCtrl] = [ssAlt]) then begin
-    InitiateAutoComplete(#0);
-    Key := 0;
-  end;
-end;
-
-procedure TCompileForm.MemoKeyPress(Sender: TObject; var Key: Char);
-begin
-  if (Key = ' ') and (GetKeyState(VK_CONTROL) < 0) then begin
-    InitiateAutoComplete(#0);
-    Key := #0;
-  end;
-end;
-
-procedure TCompileForm.HExamplesClick(Sender: TObject);
-begin
-  ShellExecute(Application.Handle, 'open',
-    PChar(PathExtractPath(NewParamStr(0)) + 'Examples'), nil, nil, SW_SHOW);
-end;
-
-procedure TCompileForm.HFaqClick(Sender: TObject);
-begin
-  ShellExecute(Application.Handle, 'open',
-    PChar(PathExtractPath(NewParamStr(0)) + 'isfaq.url'), nil, nil, SW_SHOW);
-end;
-
-procedure TCompileForm.HWhatsNewClick(Sender: TObject);
-begin
-  ShellExecute(Application.Handle, 'open',
-    PChar(PathExtractPath(NewParamStr(0)) + 'whatsnew.htm'), nil, nil, SW_SHOW);
-end;
-
-procedure TCompileForm.HWebsiteClick(Sender: TObject);
-begin
-  ShellExecute(Application.Handle, 'open', 'https://jrsoftware.org/isinfo.php', nil,
-    nil, SW_SHOW);
-end;
-
-procedure OpenMailingListSite;
-begin
-  ShellExecute(Application.Handle, 'open', 'https://jrsoftware.org/ismail.php', nil,
-    nil, SW_SHOW);
-end;
-
-procedure TCompileForm.HMailingListClick(Sender: TObject);
-begin
-  OpenMailingListSite;
-end;
-
-procedure TCompileForm.HPSWebsiteClick(Sender: TObject);
-begin
-  ShellExecute(Application.Handle, 'open', 'http://www.remobjects.com/ps', nil,
-    nil, SW_SHOW);
-end;
-
-procedure TCompileForm.HISPPDocClick(Sender: TObject);
-begin
-  if Assigned(HtmlHelp) then
-    HtmlHelp(GetDesktopWindow, PChar(GetHelpFile + '::/hh_isppredirect.xhtm'), HH_DISPLAY_TOPIC, 0);
-end;
-
-procedure OpenDonateSite;
-begin
-  ShellExecute(Application.Handle, 'open', 'https://jrsoftware.org/isdonate.php', nil,
-    nil, SW_SHOW);
-end;
-
-procedure TCompileForm.HDonateClick(Sender: TObject);
-begin
-  OpenDonateSite;
-end;
-
-procedure TCompileForm.HAboutClick(Sender: TObject);
-var
-  S: String;
-begin
-  { Removing the About box or modifying any existing text inside it is a
-    violation of the Inno Setup license agreement; see LICENSE.TXT.
-    However, adding additional lines to the About box is permitted, as long as
-    they are placed below the original copyright notice. }
-  S := FCompilerVersion.Title + ' Compiler version ' +
-    String(FCompilerVersion.Version) + SNewLine;
-  if FCompilerVersion.Title <> 'Inno Setup' then
-    S := S + (SNewLine + 'Based on Inno Setup' + SNewLine);
-  S := S + ('Copyright (C) 1997-2020 Jordan Russell' + SNewLine +
-    'Portions Copyright (C) 2000-2020 Martijn Laan' + SNewLine +
-    'All rights reserved.' + SNewLine2 +
-    'Inno Setup home page:' + SNewLine +
-    'https://www.innosetup.com/' + SNewLine2 +
-    'RemObjects Pascal Script home page:' + SNewLine +
-    'https://www.remobjects.com/ps' + SNewLine2 +
-    'Refer to LICENSE.TXT for conditions of distribution and use.');
-  MsgBox(S, 'About ' + FCompilerVersion.Title, mbInformation, MB_OK);
-end;
-
-procedure TCompileForm.WMStartCommandLineCompile(var Message: TMessage);
-var
-  Code: Integer;
-begin
-  UpdateStatusPanelHeight(ClientHeight);
-  Code := 0;
-  try
-    try
-      CompileFile(CommandLineFilename, True);
-    except
-      Code := 2;
-      Application.HandleException(Self);
-    end;
-  finally
-    Halt(Code);
-  end;
-end;
-
-procedure TCompileForm.WMStartCommandLineWizard(var Message: TMessage);
-var
-  Code: Integer;
-begin
-  Code := 0;
-  try
-    try
-      NewWizardFile;
-    except
-      Code := 2;
-      Application.HandleException(Self);
-    end;
-  finally
-    Halt(Code);
-  end;
-end;
-
-procedure TCompileForm.WMStartNormally(var Message: TMessage);
-
-  procedure ShowStartupForm;
-  var
-    StartupForm: TStartupForm;
-    Ini: TConfigIniFile;
-  begin
-    ReadMRUFilesList;
-    StartupForm := TStartupForm.Create(Application);
-    try
-      StartupForm.MRUFilesList := FMRUFilesList;
-      StartupForm.StartupCheck.Checked := not FOptions.ShowStartupForm;
-      if StartupForm.ShowModal = mrOK then begin
-        if FOptions.ShowStartupForm <> not StartupForm.StartupCheck.Checked then begin
-          FOptions.ShowStartupForm := not StartupForm.StartupCheck.Checked;
-          Ini := TConfigIniFile.Create;
-          try
-            Ini.WriteBool('Options', 'ShowStartupForm', FOptions.ShowStartupForm);
-          finally
-            Ini.Free;
-          end;
-        end;
-        case StartupForm.Result of
-          srEmpty:
-            FNewClick(Self);
-          srWizard:
-            FNewWizardClick(Self);
-          srOpenFile:
-            if ConfirmCloseFile(True) then
-              OpenMRUFile(StartupForm.ResultFileName);
-          srOpenDialog:
-            ShowOpenDialog(False);
-          srOpenDialogExamples:
-            ShowOpenDialog(True);
-        end;
-      end;
-    finally
-      StartupForm.Free;
-    end;
-  end;
-
-begin
-  if CommandLineFilename = '' then begin
-    if FOptions.ShowStartupForm then
-      ShowStartupForm;
-  end else
-    OpenFile(CommandLineFilename, False);
-end;
-
-procedure TCompileForm.InitializeFindText(Dlg: TFindDialog);
-var
-  S: String;
-begin
-  S := Memo.SelText;
-  if (S <> '') and (Pos(#13, S) = 0) and (Pos(#10, S) = 0) then
-    Dlg.FindText := S
-  else
-    Dlg.FindText := FLastFindText;
-end;
-
-procedure TCompileForm.EFindClick(Sender: TObject);
-begin
-  ReplaceDialog.CloseDialog;
-  if FindDialog.Handle = 0 then
-    InitializeFindText(FindDialog);
-  FindDialog.Execute;
-end;
-
-procedure TCompileForm.EFindNextClick(Sender: TObject);
-begin
-  if FLastFindText = '' then
-    EFindClick(Sender)
-  else
-    FindNext;
-end;
-
-function FindOptionsToSearchOptions(const FindOptions: TFindOptions): TScintFindOptions;
-begin
-  Result := [];
-  if frMatchCase in FindOptions then
-    Include(Result, sfoMatchCase);
-  if frWholeWord in FindOptions then
-    Include(Result, sfoWholeWord);
-end;
-
-procedure TCompileForm.FindNext;
-var
-  StartPos, EndPos: Integer;
-  Range: TScintRange;
-begin
-  if frDown in FLastFindOptions then begin
-    StartPos := Memo.Selection.EndPos;
-    EndPos := Memo.RawTextLength;
-  end
-  else begin
-    StartPos := Memo.Selection.StartPos;
-    EndPos := 0;
-  end;
-  if Memo.FindText(StartPos, EndPos, FLastFindText,
-     FindOptionsToSearchOptions(FLastFindOptions), Range) then
-    Memo.Selection := Range
-  else
-    MsgBoxFmt('Cannot find "%s"', [FLastFindText], SCompilerFormCaption,
-      mbInformation, MB_OK);
-end;
-
-procedure TCompileForm.FindDialogFind(Sender: TObject);
-begin
-  { this event handler is shared between FindDialog & ReplaceDialog }
-  with Sender as TFindDialog do begin
-    { Save a copy of the current text so that InitializeFindText doesn't
-      mess up the operation of Edit | Find Next }
-    FLastFindOptions := Options;
-    FLastFindText := FindText;
-  end;
-  FindNext;
-end;
-
-procedure TCompileForm.EReplaceClick(Sender: TObject);
-begin
-  FindDialog.CloseDialog;
-  if ReplaceDialog.Handle = 0 then begin
-    InitializeFindText(ReplaceDialog);
-    ReplaceDialog.ReplaceText := FLastReplaceText;
-  end;
-  ReplaceDialog.Execute;
-end;
-
-procedure TCompileForm.ReplaceDialogReplace(Sender: TObject);
-var
-  ReplaceCount, Pos: Integer;
-  Range, NewRange: TScintRange;
-begin
-  FLastFindOptions := ReplaceDialog.Options;
-  FLastFindText := ReplaceDialog.FindText;
-  FLastReplaceText := ReplaceDialog.ReplaceText;
-
-  if frReplaceAll in FLastFindOptions then begin
-    ReplaceCount := 0;
-    Memo.BeginUndoAction;
-    try
-      Pos := 0;
-      while Memo.FindText(Pos, Memo.RawTextLength, FLastFindText,
-         FindOptionsToSearchOptions(FLastFindOptions), Range) do begin
-        NewRange := Memo.ReplaceTextRange(Range.StartPos, Range.EndPos, FLastReplaceText);
-        Pos := NewRange.EndPos;
-        Inc(ReplaceCount);
-      end;
-    finally
-      Memo.EndUndoAction;
-    end;
-    if ReplaceCount = 0 then
-      MsgBoxFmt('Cannot find "%s"', [FLastFindText], SCompilerFormCaption,
-        mbInformation, MB_OK)
-    else
-      MsgBoxFmt('%d occurrence(s) replaced.', [ReplaceCount], SCompilerFormCaption,
-        mbInformation, MB_OK);
-  end
-  else begin
-    if Memo.SelTextEquals(FLastFindText, frMatchCase in FLastFindOptions) then
-      Memo.SelText := FLastReplaceText;
-    FindNext;
-  end;
-end;
-
-procedure TCompileForm.UpdateStatusPanelHeight(H: Integer);
-var
-  MinHeight, MaxHeight: Integer;
-begin
-  MinHeight := (3 * DebugOutputList.ItemHeight + ToCurrentPPI(4)) + TabSet.Height;
-  MaxHeight := BodyPanel.ClientHeight - ToCurrentPPI(48) - SplitPanel.Height;
-  if H > MaxHeight then H := MaxHeight;
-  if H < MinHeight then H := MinHeight;
-  StatusPanel.Height := H;
-end;
-
-procedure TCompileForm.UpdateTabSetListsItemHeightAndDebugTimeWidth;
-begin
-  CompilerOutputList.Canvas.Font.Assign(CompilerOutputList.Font);
-  CompilerOutputList.ItemHeight := CompilerOutputList.Canvas.TextHeight('0');
-
-  DebugOutputList.Canvas.Font.Assign(DebugOutputList.Font);
-  FDebugLogListTimestampsWidth := DebugOutputList.Canvas.TextWidth(Format('[00%s00%s00%s000]   ', [FormatSettings.TimeSeparator, FormatSettings.TimeSeparator, FormatSettings.DecimalSeparator]));
-  DebugOutputList.ItemHeight := DebugOutputList.Canvas.TextHeight('0');
-
-  DebugCallStackList.Canvas.Font.Assign(DebugCallStackList.Font);
-  DebugCallStackList.ItemHeight := DebugCallStackList.Canvas.TextHeight('0');
-end;
-
-procedure TCompileForm.SplitPanelMouseMove(Sender: TObject;
-  Shift: TShiftState; X, Y: Integer);
-begin
-  if (ssLeft in Shift) and StatusPanel.Visible then begin
-    UpdateStatusPanelHeight(BodyPanel.ClientToScreen(Point(0, 0)).Y -
-      SplitPanel.ClientToScreen(Point(0, Y)).Y +
-      BodyPanel.ClientHeight - (SplitPanel.Height div 2));
-  end;
-end;
-
-procedure TCompileForm.TAddRemoveProgramsClick(Sender: TObject);
-var
-  Dir: String;
-  Wow64DisableWow64FsRedirectionFunc: function(var OldValue: Pointer): BOOL; stdcall;
-  Wow64RevertWow64FsRedirectionFunc: function(OldValue: Pointer): BOOL; stdcall;
-  RedirDisabled: Boolean;
-  RedirOldValue: Pointer;
-  StartupInfo: TStartupInfo;
-  ProcessInfo: TProcessInformation;
-begin
-  if Win32Platform = VER_PLATFORM_WIN32_NT then
-    Dir := GetSystemDir
-  else
-    Dir := GetWinDir;
-
-  FillChar(StartupInfo, SizeOf(StartupInfo), 0);
-  StartupInfo.cb := SizeOf(StartupInfo);
-  { Have to disable file system redirection because the 32-bit version of
-    appwiz.cpl is buggy on XP x64 RC2 -- it doesn't show any Change/Remove
-    buttons on 64-bit MSI entries, and it doesn't list non-MSI 64-bit apps
-    at all. }
-  Wow64DisableWow64FsRedirectionFunc := GetProcAddress(GetModuleHandle(kernel32),
-    'Wow64DisableWow64FsRedirection');
-  Wow64RevertWow64FsRedirectionFunc := GetProcAddress(GetModuleHandle(kernel32),
-    'Wow64RevertWow64FsRedirection');
-  RedirDisabled := Assigned(Wow64DisableWow64FsRedirectionFunc) and
-    Assigned(Wow64RevertWow64FsRedirectionFunc) and
-    Wow64DisableWow64FsRedirectionFunc(RedirOldValue);
-  try
-    Win32Check(CreateProcess(nil, PChar('"' + AddBackslash(Dir) + 'control.exe" appwiz.cpl'),
-       nil, nil, False, 0, nil, PChar(Dir), StartupInfo, ProcessInfo));
-  finally
-    if RedirDisabled then
-      Wow64RevertWow64FsRedirectionFunc(RedirOldValue);
-  end;
-  CloseHandle(ProcessInfo.hProcess);
-  CloseHandle(ProcessInfo.hThread);
-end;
-
-procedure TCompileForm.TGenerateGUIDClick(Sender: TObject);
-begin
-  if MsgBox('The generated GUID will be inserted into the editor at the cursor position. Continue?',
-     SCompilerFormCaption, mbConfirmation, MB_YESNO) = IDYES then
-    Memo.SelText := GenerateGuid;
-end;
-
-procedure TCompileForm.TInsertMsgBoxClick(Sender: TObject);
-var
-  MsgBoxForm: TMBDForm;
-begin
-  MsgBoxForm := TMBDForm.Create(Application);
-  MSGTextInsert := TStringList.Create;
-  try
-    if MsgBoxForm.ShowModal <> mrOK then
-      Exit;
-    Memo.SelText := MSGTextInsert.GetText;
-  finally
-    MsgBoxForm.Free;
-    MSGTextInsert.Free;
-  end;
-end;
-
-procedure TCompileForm.TSignToolsClick(Sender: TObject);
-var
-  SignToolsForm: TSignToolsForm;
-  Ini: TConfigIniFile;
-  I: Integer;
-begin
-  SignToolsForm := TSignToolsForm.Create(Application);
-  try
-    SignToolsForm.SignTools := FSignTools;
-
-    if SignToolsForm.ShowModal <> mrOK then
-      Exit;
-
-    FSignTools.Assign(SignToolsForm.SignTools);
-
-    { Save new options }
-    Ini := TConfigIniFile.Create;
-    try
-      Ini.EraseSection('SignTools');
-      for I := 0 to FSignTools.Count-1 do
-        Ini.WriteString('SignTools', 'SignTool' + IntToStr(I), FSignTools[I]);
-    finally
-      Ini.Free;
-    end;
-  finally
-    SignToolsForm.Free;
-  end;
-end;
-
-procedure TCompileForm.TOptionsClick(Sender: TObject);
-var
-  OptionsForm: TOptionsForm;
-  Ini: TConfigIniFile;
-begin
-  OptionsForm := TOptionsForm.Create(Application);
-  try
-    OptionsForm.StartupCheck.Checked := FOptions.ShowStartupForm;
-    OptionsForm.WizardCheck.Checked := FOptions.UseWizard;
-    OptionsForm.AutosaveCheck.Checked := FOptions.Autosave;
-    OptionsForm.BackupCheck.Checked := FOptions.MakeBackups;
-    OptionsForm.FullPathCheck.Checked := FOptions.FullPathInTitleBar;
-    OptionsForm.UndoAfterSaveCheck.Checked := FOptions.UndoAfterSave;
-    OptionsForm.PauseOnDebuggerExceptionsCheck.Checked := FOptions.PauseOnDebuggerExceptions;
-    OptionsForm.RunAsDifferentUserCheck.Checked := FOptions.RunAsDifferentUser;
-    OptionsForm.AutoCompleteCheck.Checked := FOptions.AutoComplete;
-    OptionsForm.UseSynHighCheck.Checked := FOptions.UseSyntaxHighlighting;
-    OptionsForm.ColorizeCompilerOutputCheck.Checked := FOptions.ColorizeCompilerOutput;
-    OptionsForm.UnderlineErrorsCheck.Checked := FOptions.UnderlineErrors;
-    OptionsForm.CursorPastEOLCheck.Checked := FOptions.CursorPastEOL;
-    OptionsForm.TabWidthEdit.Text := IntToStr(FOptions.TabWidth);
-    OptionsForm.UseTabCharacterCheck.Checked := FOptions.UseTabCharacter;
-    OptionsForm.WordWrapCheck.Checked := FOptions.WordWrap;
-    OptionsForm.AutoIndentCheck.Checked := FOptions.AutoIndent;
-    OptionsForm.IndentationGuidesCheck.Checked := FOptions.IndentationGuides;
-    OptionsForm.GutterLineNumbersCheck.Checked := FOptions.GutterLineNumbers;
-    OptionsForm.ThemeComboBox.ItemIndex := Ord(FOptions.ThemeType);
-    OptionsForm.FontPanel.Font.Assign(Memo.Font);
-    OptionsForm.FontPanel.ParentBackground := False;
-    OptionsForm.FontPanel.Color := Memo.Color;
-
-    if OptionsForm.ShowModal <> mrOK then
-      Exit;
-
-    FOptions.ShowStartupForm := OptionsForm.StartupCheck.Checked;
-    FOptions.UseWizard := OptionsForm.WizardCheck.Checked;
-    FOptions.Autosave := OptionsForm.AutosaveCheck.Checked;
-    FOptions.MakeBackups := OptionsForm.BackupCheck.Checked;
-    FOptions.FullPathInTitleBar := OptionsForm.FullPathCheck.Checked;
-    FOptions.UndoAfterSave := OptionsForm.UndoAfterSaveCheck.Checked;
-    FOptions.PauseOnDebuggerExceptions := OptionsForm.PauseOnDebuggerExceptionsCheck.Checked;
-    FOptions.RunAsDifferentUser := OptionsForm.RunAsDifferentUserCheck.Checked;
-    FOptions.AutoComplete := OptionsForm.AutoCompleteCheck.Checked;
-    FOptions.UseSyntaxHighlighting := OptionsForm.UseSynHighCheck.Checked;
-    FOptions.ColorizeCompilerOutput := OptionsForm.ColorizeCompilerOutputCheck.Checked;
-    FOptions.UnderlineErrors := OptionsForm.UnderlineErrorsCheck.Checked;
-    FOptions.CursorPastEOL := OptionsForm.CursorPastEOLCheck.Checked;
-    FOptions.TabWidth := StrToInt(OptionsForm.TabWidthEdit.Text);
-    FOptions.UseTabCharacter := OptionsForm.UseTabCharacterCheck.Checked;
-    FOptions.WordWrap := OptionsForm.WordWrapCheck.Checked;
-    FOptions.AutoIndent := OptionsForm.AutoIndentCheck.Checked;
-    FOptions.IndentationGuides := OptionsForm.IndentationGuidesCheck.Checked;
-    FOptions.GutterLineNumbers := OptionsForm.GutterLineNumbersCheck.Checked;
-    FOptions.ThemeType := TThemeType(OptionsForm.ThemeComboBox.ItemIndex);
-    UpdateCaption;
-    { Move caret to start of line to ensure it doesn't end up in the middle
-      of a double-byte character if the code page changes from SBCS to DBCS }
-    Memo.CaretLine := Memo.CaretLine;
-    Memo.Font.Assign(OptionsForm.FontPanel.Font);
-    SyncEditorOptions;
-    UpdateNewButtons;
-    UpdateTheme;
-
-    { Save new options }
-    Ini := TConfigIniFile.Create;
-    try
-      Ini.WriteBool('Options', 'ShowStartupForm', FOptions.ShowStartupForm);
-      Ini.WriteBool('Options', 'UseWizard', FOptions.UseWizard);
-      Ini.WriteBool('Options', 'Autosave', FOptions.Autosave);
-      Ini.WriteBool('Options', 'MakeBackups', FOptions.MakeBackups);
-      Ini.WriteBool('Options', 'FullPathInTitleBar', FOptions.FullPathInTitleBar);
-      Ini.WriteBool('Options', 'UndoAfterSave', FOptions.UndoAfterSave);
-      Ini.WriteBool('Options', 'PauseOnDebuggerExceptions', FOptions.PauseOnDebuggerExceptions);
-      Ini.WriteBool('Options', 'RunAsDifferentUser', FOptions.RunAsDifferentUser);
-      Ini.WriteBool('Options', 'AutoComplete', FOptions.AutoComplete);
-      Ini.WriteBool('Options', 'UseSynHigh', FOptions.UseSyntaxHighlighting);
-      Ini.WriteBool('Options', 'ColorizeCompilerOutput', FOptions.ColorizeCompilerOutput);
-      Ini.WriteBool('Options', 'UnderlineErrors', FOptions.UnderlineErrors);
-      Ini.WriteBool('Options', 'EditorCursorPastEOL', FOptions.CursorPastEOL);
-      Ini.WriteInteger('Options', 'TabWidth', FOptions.TabWidth);
-      Ini.WriteBool('Options', 'UseTabCharacter', FOptions.UseTabCharacter);
-      Ini.WriteBool('Options', 'WordWrap', FOptions.WordWrap);
-      Ini.WriteBool('Options', 'AutoIndent', FOptions.AutoIndent);
-      Ini.WriteBool('Options', 'IndentationGuides', FOptions.IndentationGuides);
-      Ini.WriteBool('Options', 'GutterLineNumbers', FOptions.GutterLineNumbers);
-      Ini.WriteInteger('Options', 'ThemeType', Ord(FOptions.ThemeType)); { Also see Destroy }
-      Ini.WriteString('Options', 'EditorFontName', Memo.Font.Name);
-      Ini.WriteInteger('Options', 'EditorFontSize', Memo.Font.Size);
-      Ini.WriteInteger('Options', 'EditorFontCharset', Memo.Font.Charset);
-    finally
-      Ini.Free;
-    end;
-  finally
-    OptionsForm.Free;
-  end;
-end;
-
-procedure TCompileForm.MoveCaret(const LineNumber: Integer;
-  const AlwaysResetColumn: Boolean);
-var
-  Pos: Integer;
-begin
-  if AlwaysResetColumn or (Memo.CaretLine <> LineNumber) then
-    Pos := Memo.GetPositionFromLine(LineNumber)
-  else
-    Pos := Memo.CaretPosition;
-
-  { If the line isn't in view, scroll so that it's in the center }
-  if not Memo.IsPositionInViewVertically(Pos) then
-    Memo.TopLine := Memo.GetVisibleLineFromDocLine(LineNumber) -
-      (Memo.LinesInWindow div 2);
-
-  Memo.CaretPosition := Pos;
-  ActiveControl := Memo;
-end;
-
-procedure TCompileForm.SetErrorLine(ALine: Integer);
-var
-  OldLine: Integer;
-begin
-  if FErrorLine <> ALine then begin
-    OldLine := FErrorLine;
-    FErrorLine := ALine;
-    if OldLine >= 0 then
-      UpdateLineMarkers(OldLine);
-    if FErrorLine >= 0 then begin
-      FErrorCaretPosition := Memo.CaretPosition;
-      UpdateLineMarkers(FErrorLine);
-    end;
-  end;
-end;
-
-procedure TCompileForm.SetStepLine(ALine: Integer);
-var
-  OldLine: Integer;
-begin
-  if FStepLine <> ALine then begin
-    OldLine := FStepLine;
-    FStepLine := ALine;
-    if OldLine >= 0 then
-      UpdateLineMarkers(OldLine);
-    if FStepLine >= 0 then
-      UpdateLineMarkers(FStepLine);
-  end;
-end;
-
-procedure TCompileForm.HideError;
-begin
-  SetErrorLine(-1);
-  if not FCompiling then
-    StatusBar.Panels[spExtraStatus].Text := '';
-end;
-
-procedure TCompileForm.UpdateEditModePanel;
-const
-  InsertText: array[Boolean] of String = ('Overwrite', 'Insert');
-begin
-  if Memo.ReadOnly then
-    StatusBar.Panels[spInsertMode].Text := 'Read only'
-  else
-    StatusBar.Panels[spInsertMode].Text := InsertText[Memo.InsertMode];
-end;
-
-procedure TCompileForm.MemoUpdateUI(Sender: TObject);
-
-  procedure UpdatePendingSquiggly;
-  var
-    Pos: Integer;
-    Value: Boolean;
-  begin
-    { Check for the inPendingSquiggly indicator on either side of the caret }
-    Pos := Memo.CaretPosition;
-    Value := False;
-    if Memo.CaretVirtualSpace = 0 then begin
-      Value := (inPendingSquiggly in Memo.GetIndicatorsAtPosition(Pos));
-      if not Value and (Pos > 0) then
-        Value := (inPendingSquiggly in Memo.GetIndicatorsAtPosition(Pos-1));
-    end;
-    if FOnPendingSquiggly <> Value then begin
-      FOnPendingSquiggly := Value;
-      { If caret has left a pending squiggly, force restyle of the line }
-      if not Value then begin
-        { Stop reporting the caret position to the styler (until the next
-          Change event) so the token doesn't re-enter pending-squiggly state
-          if the caret comes back and something restyles the line }
-        Memo.ReportCaretPositionToStyler := False;
-        Memo.RestyleLine(Memo.GetLineFromPosition(FPendingSquigglyCaretPos));
-      end;
-    end;
-    FPendingSquigglyCaretPos := Pos;
-  end;
-
-  procedure UpdateBraceHighlighting;
-  var
-    Section: TInnoSetupStylerSection;
-    Pos, MatchPos: Integer;
-    C: AnsiChar;
-  begin
-    Section := MemoStyler.GetSectionFromLineState(Memo.Lines.State[Memo.CaretLine]);
-    if (Section <> scNone) and (Memo.CaretVirtualSpace = 0) then begin
-      Pos := Memo.CaretPosition;
-      C := Memo.GetCharAtPosition(Pos);
-      if C in ['(', '[', '{'] then begin
-        MatchPos := Memo.GetPositionOfMatchingBrace(Pos);
-        if MatchPos >= 0 then begin
-          Memo.SetBraceHighlighting(Pos, MatchPos);
-          Exit;
-        end;
-      end;
-      if Pos > 0 then begin
-        Pos := Memo.GetPositionBefore(Pos);
-        C := Memo.GetCharAtPosition(Pos);
-        if C in [')', ']', '}'] then begin
-          MatchPos := Memo.GetPositionOfMatchingBrace(Pos);
-          if MatchPos >= 0 then begin
-            Memo.SetBraceHighlighting(Pos, MatchPos);
-            Exit;
-          end;
-        end;
-      end;
-    end;
-    Memo.SetBraceHighlighting(-1, -1);
-  end;
-
-begin
-  if (FErrorLine < 0) or (Memo.CaretPosition <> FErrorCaretPosition) then
-    HideError;
-  StatusBar.Panels[spCaretPos].Text := Format('%4d:%4d', [Memo.CaretLine + 1,
-    Memo.CaretColumnExpanded + 1]);
-  UpdatePendingSquiggly;
-  UpdateBraceHighlighting;
-  UpdateEditModePanel;
-end;
-
-procedure TCompileForm.MemoModifiedChange(Sender: TObject);
-begin
-  if Memo.Modified then
-    StatusBar.Panels[spModified].Text := 'Modified'
-  else
-    StatusBar.Panels[spModified].Text := '';
-end;
-
-procedure TCompileForm.MemoChange(Sender: TObject; const Info: TScintEditChangeInfo);
-
-  procedure LinesInsertedOrDeleted;
-  var
-    FirstAffectedLine, Line, LinePos: Integer;
-  begin
-    Line := Memo.GetLineFromPosition(Info.StartPos);
-    LinePos := Memo.GetPositionFromLine(Line);
-    FirstAffectedLine := Line;
-    { If the deletion/insertion does not start on the first character of Line,
-      then we consider the first deleted/inserted line to be the following
-      line (Line+1). This way, if you press Del at the end of line 1, the dot
-      on line 2 is removed, while line 1's dot stays intact. }
-    if Info.StartPos > LinePos then
-      Inc(Line);
-    if Info.LinesDelta > 0 then
-      MemoLinesInserted(Line, Info.LinesDelta)
-    else
-      MemoLinesDeleted(Line, -Info.LinesDelta, FirstAffectedLine);
-  end;
-
-begin
-  FModifiedSinceLastCompile := True;
-  if FDebugging then
-    FModifiedSinceLastCompileAndGo := True
-  else begin
-    { Modified while not debugging; free the debug info and clear the dots }
-    DestroyDebugInfo;
-  end;
-
-  if Info.LinesDelta <> 0 then
-    LinesInsertedOrDeleted;
-
-  { When the Delete key is pressed, the caret doesn't move, so reset
-    FErrorCaretPosition to ensure that OnUpdateUI calls HideError }
-  FErrorCaretPosition := -1;
-
-  { The change should trigger restyling. Allow the styler to see the current
-    caret position in case it wants to set a pending squiggly indicator. }
-  Memo.ReportCaretPositionToStyler := True;
-end;
-
-procedure TCompileForm.InitiateAutoComplete(const Key: AnsiChar);
-var
-  CaretPos, Line, LinePos, WordStartPos, WordEndPos, CharsBefore, I,
-    LangNamePos: Integer;
-  Section: TInnoSetupStylerSection;
-  IsParamSection: Boolean;
-  WordList: AnsiString;
-  FoundSemicolon, FoundDot: Boolean;
-  C: AnsiChar;
-begin
-  if Memo.AutoCompleteActive or Memo.ReadOnly then
-    Exit;
-
-  Memo.CaretPosition := Memo.CaretPosition;  { clear any selection }
-  CaretPos := Memo.CaretPosition;
-  Line := Memo.GetLineFromPosition(CaretPos);
-  Section := MemoStyler.GetSectionFromLineState(Memo.Lines.State[Line]);
-
-  WordList := MemoStyler.KeywordList[Section];
-  if WordList = '' then
-    Exit;
-  IsParamSection := MemoStyler.IsParamSection(Section);
-
-  LinePos := Memo.GetPositionFromLine(Line);
-  WordStartPos := Memo.GetWordStartPosition(CaretPos, True);
-  WordEndPos := Memo.GetWordEndPosition(CaretPos, True);
-  CharsBefore := CaretPos - WordStartPos;
-
-  { Don't start autocompletion after a character is typed if there are any
-    word characters adjacent to the character }
-  if Key <> #0 then begin
-    if CharsBefore > 1 then
-      Exit;
-    if WordEndPos > CaretPos then
-      Exit;
-  end;
-
-  { Only allow autocompletion if no non-whitespace characters exist before
-    the current word on the line, or after the last ';' in parameterized
-    sections }
-  FoundSemicolon := False;
-  FoundDot := False;
-  I := WordStartPos;
-  while I > LinePos do begin
-    I := Memo.GetPositionBefore(I);
-    if I < LinePos then
-      Exit;  { shouldn't get here }
-    C := Memo.GetCharAtPosition(I);
-    { Make sure it's an stSymbol ';' and not one inside a quoted string }
-    if IsParamSection and (C = ';') and
-       MemoStyler.IsSymbolStyle(Memo.GetStyleAtPosition(I)) then begin
-      FoundSemicolon := True;
-      Break;
-    end;
-    if (Section = scLangOptions) and (C = '.') and not FoundDot then begin
-      { Verify that a word (language name) precedes the '.', then check for
-        any non-whitespace characters before the word }
-      LangNamePos := Memo.GetWordStartPosition(I, True);
-      if LangNamePos >= I then
-        Exit;
-      I := LangNamePos;
-      FoundDot := True;
-    end
-    else begin
-      if C > ' ' then
-        Exit;
-    end;
-  end;
-  { Space can only initiate autocompletion after a semicolon in a
-    parameterized section }
-  if (Key = ' ') and not FoundSemicolon then
-    Exit;
-
-  if IsParamSection then
-    Memo.SetAutoCompleteFillupChars(':')
-  else
-    Memo.SetAutoCompleteFillupChars('=');
-  Memo.ShowAutoComplete(CharsBefore, WordList);
-end;
-
-procedure TCompileForm.MemoCharAdded(Sender: TObject; Ch: AnsiChar);
-
-  function LineIsBlank(const Line: Integer): Boolean;
-  var
-    S: TScintRawString;
-    I: Integer;
-  begin
-    S := Memo.Lines.RawLines[Line];
-    for I := 1 to Length(S) do
-      if not(S[I] in [#9, ' ']) then begin
-        Result := False;
-        Exit;
-      end;
-    Result := True;
-  end;
-
-var
-  NewLine, PreviousLine, NewIndent, PreviousIndent: Integer;
-  RestartAutoComplete: Boolean;
-begin
-  if FOptions.AutoIndent and (Ch = Memo.LineEndingString[Length(Memo.LineEndingString)]) then begin
-    { Add to the new line any (remaining) indentation from the previous line }
-    NewLine := Memo.CaretLine;
-    PreviousLine := NewLine-1;
-    if PreviousLine >= 0 then begin
-      NewIndent := Memo.GetLineIndentation(NewLine);
-      { If no indentation was moved from the previous line to the new line
-        (i.e., there are no spaces/tabs directly to the right of the new
-        caret position), and the previous line is completely empty (0 length),
-        then use the indentation from the last line containing non-space
-        characters. }
-      if (NewIndent = 0) and (Memo.Lines.RawLineLengths[PreviousLine] = 0) then begin
-        Dec(PreviousLine);
-        while (PreviousLine >= 0) and LineIsBlank(PreviousLine) do
-          Dec(PreviousLine);
-      end;
-      if PreviousLine >= 0 then begin
-        PreviousIndent := Memo.GetLineIndentation(PreviousLine);
-        { If virtual space is enabled, and tabs are not being used for
-          indentation (typing in virtual space doesn't create tabs), then we
-          don't actually have to set any indentation if the new line is
-          empty; we can just move the caret out into virtual space. }
-        if (svsUserAccessible in Memo.VirtualSpaceOptions) and
-           not Memo.UseTabCharacter and
-           (Memo.Lines.RawLineLengths[NewLine] = 0) then begin
-          Memo.CaretVirtualSpace := PreviousIndent;
-        end
-        else begin
-          Memo.SetLineIndentation(NewLine, NewIndent + PreviousIndent);
-          Memo.CaretPosition := Memo.GetPositionFromLineExpandedColumn(NewLine,
-            PreviousIndent);
-        end;
-      end;
-    end;
-  end;
-
-  case Ch of
-    'A'..'Z', 'a'..'z', '_':
-      if FOptions.AutoComplete then
-        InitiateAutoComplete(Ch);
-  else
-    RestartAutoComplete := (Ch in [' ', '.']) and
-      (FOptions.AutoComplete or Memo.AutoCompleteActive);
-    Memo.CancelAutoComplete;
-    if RestartAutoComplete then
-      InitiateAutoComplete(Ch);
-  end;
-end;
-
-procedure TCompileForm.MemoHintShow(Sender: TObject; var Info: TScintHintInfo);
-
-  function GetCodeVariableDebugEntryFromLineCol(Line, Col: Integer): PVariableDebugEntry;
-  var
-    I: Integer;
-  begin
-    { FVariableDebugEntries uses 1-based line and column numbers }
-    Inc(Line);
-    Inc(Col);
-    Result := nil;
-    for I := 0 to FVariableDebugEntriesCount-1 do begin
-      if (FVariableDebugEntries[I].LineNumber = Line) and
-         (FVariableDebugEntries[I].Col = Col) then begin
-        Result := @FVariableDebugEntries[I];
-        Break;
-      end;
-    end;
-  end;
-
-  function GetCodeColumnFromPosition(const Pos: Integer): Integer;
-{$IFDEF UNICODE}
-  var
-    LinePos: Integer;
-    S: TScintRawString;
-    U: String;
-  begin
-    { On the Unicode build, [Code] lines get converted from the editor's
-      UTF-8 to UTF-16 Strings when passed to the compiler. This can lead to
-      column number discrepancies between Scintilla and ROPS. This code
-      simulates the conversion to try to find out where ROPS thinks a Pos
-      resides. }
-    LinePos := Memo.GetPositionFromLine(Memo.GetLineFromPosition(Pos));
-    S := Memo.GetRawTextRange(LinePos, Pos);
-    U := Memo.ConvertRawStringToString(S);
-    Result := Length(U);
-  end;
-{$ELSE}
-  begin
-    Result := Memo.GetColumnFromPosition(Pos);
-  end;
-{$ENDIF}
-
-  function FindConstRange(const Pos: Integer): TScintRange;
-  var
-    BraceLevel, ConstStartPos, Line, LineEndPos, I: Integer;
-    C: AnsiChar;
-  begin
-    Result.StartPos := 0;
-    Result.EndPos := 0;
-    BraceLevel := 0;
-    ConstStartPos := -1;
-    Line := Memo.GetLineFromPosition(Pos);
-    LineEndPos := Memo.GetLineEndPosition(Line);
-    I := Memo.GetPositionFromLine(Line);
-    while I < LineEndPos do begin
-      if (I > Pos) and (BraceLevel = 0) then
-        Break;
-      C := Memo.GetCharAtPosition(I);
-      if C = '{' then begin
-        if Memo.GetCharAtPosition(I + 1) = '{' then
-          Inc(I)
-        else begin
-          if BraceLevel = 0 then
-            ConstStartPos := I;
-          Inc(BraceLevel);
-        end;
-      end
-      else if (C = '}') and (BraceLevel > 0) then begin
-        Dec(BraceLevel);
-        if (BraceLevel = 0) and (ConstStartPos <> -1) then begin
-          if (Pos >= ConstStartPos) and (Pos <= I) then begin
-            Result.StartPos := ConstStartPos;
-            Result.EndPos := I + 1;
-            Exit;
-          end;
-          ConstStartPos := -1;
-        end;
-      end;
-      I := Memo.GetPositionAfter(I);
-    end;
-  end;
-
-var
-  Pos, Line, I, J: Integer;
-  Output: String;
-  DebugEntry: PVariableDebugEntry;
-  ConstRange: TScintRange;
-begin
-  if FDebugClientWnd = 0 then
-    Exit;
-  Pos := Memo.GetPositionFromPoint(Info.CursorPos, True, True);
-  if Pos < 0 then
-    Exit;
-  Line := Memo.GetLineFromPosition(Pos);
-
-  { Check if cursor is over a [Code] variable }
-  if MemoStyler.GetSectionFromLineState(Memo.Lines.State[Line]) = scCode then begin
-    { Note: The '+ 1' is needed so that when the mouse is over a '.'
-      between two words, it won't match the word to the left of the '.' }
-    I := Memo.GetWordStartPosition(Pos + 1, True);
-    J := Memo.GetWordEndPosition(Pos, True);
-    if J > I then begin
-      DebugEntry := GetCodeVariableDebugEntryFromLineCol(Line,
-        GetCodeColumnFromPosition(I));
-      if DebugEntry <> nil then begin
-        case EvaluateVariableEntry(DebugEntry, Output) of
-          1: Info.HintStr := Output;
-          2: Info.HintStr := Output;
-        else
-          Info.HintStr := 'Unknown error';
-        end;
-        Info.CursorRect.TopLeft := Memo.GetPointFromPosition(I);
-        Info.CursorRect.BottomRight := Memo.GetPointFromPosition(J);
-        Info.CursorRect.Bottom := Info.CursorRect.Top + Memo.LineHeight;
-        Info.HideTimeout := High(Integer);  { infinite }
-        Exit;
-      end;
-    end;
-  end;
-
-  { Check if cursor is over a constant }
-  ConstRange := FindConstRange(Pos);
-  if ConstRange.EndPos > ConstRange.StartPos then begin
-    Info.HintStr := Memo.GetTextRange(ConstRange.StartPos, ConstRange.EndPos);
-    case EvaluateConstant(Info.HintStr, Output) of
-      1: Info.HintStr := Info.HintStr + ' = "' + Output + '"';
-      2: Info.HintStr := Info.HintStr + ' = Exception: ' + Output;
-    else
-      Info.HintStr := Info.HintStr + ' = Unknown error';
-    end;
-    Info.CursorRect.TopLeft := Memo.GetPointFromPosition(ConstRange.StartPos);
-    Info.CursorRect.BottomRight := Memo.GetPointFromPosition(ConstRange.EndPos);
-    Info.CursorRect.Bottom := Info.CursorRect.Top + Memo.LineHeight;
-    Info.HideTimeout := High(Integer);  { infinite }
-  end;
-end;
-
-procedure TCompileForm.MemoDropFiles(Sender: TObject; X, Y: Integer;
-  AFiles: TStrings);
-begin
-  if (AFiles.Count > 0) and ConfirmCloseFile(True) then
-    OpenFile(AFiles[0], True);
-end;
-
-procedure TCompileForm.StatusBarResize(Sender: TObject);
-begin
-  { Without this, on Windows XP with themes, the status bar's size grip gets
-    corrupted as the form is resized }
-  if StatusBar.HandleAllocated then
-    InvalidateRect(StatusBar.Handle, nil, True);
-end;
-
-procedure TCompileForm.WMDebuggerQueryVersion(var Message: TMessage);
-begin
-  Message.Result := FCompilerVersion.BinVersion;
-end;
-
-procedure TCompileForm.WMDebuggerHello(var Message: TMessage);
-var
-  PID: DWORD;
-  WantCodeText: Boolean;
-begin
-  FDebugClientWnd := HWND(Message.WParam);
-
-  { Save debug client process handle }
-  if FDebugClientProcessHandle <> 0 then begin
-    { Shouldn't get here, but just in case, don't leak a handle }
-    CloseHandle(FDebugClientProcessHandle);
-    FDebugClientProcessHandle := 0;
-  end;
-  PID := 0;
-  if GetWindowThreadProcessId(FDebugClientWnd, @PID) <> 0 then
-    FDebugClientProcessHandle := OpenProcess(SYNCHRONIZE or PROCESS_TERMINATE,
-      False, PID);
-
-  WantCodeText := Bool(Message.LParam);
-  if WantCodeText then
-    SendCopyDataMessageStr(FDebugClientWnd, Handle, CD_DebugClient_CompiledCodeTextA, FCompiledCodeText);
-  SendCopyDataMessageStr(FDebugClientWnd, Handle, CD_DebugClient_CompiledCodeDebugInfoA, FCompiledCodeDebugInfo);
-
-  UpdateRunMenu;
-end;
-
-procedure TCompileForm.WMDebuggerGoodbye(var Message: TMessage);
-begin
-  ReplyMessage(0);
-  DebuggingStopped(True);
-end;
-
-function TCompileForm.GetLineNumberFromEntry(Kind, Index: Integer): Integer;
-var
-  I: Integer;
-begin
-  Result := -1;
-  for I := 0 to FDebugEntriesCount-1 do begin
-    if (FDebugEntries[I].Kind = Kind) and
-       (FDebugEntries[I].Index = Index) then begin
-      Result := FDebugEntries[I].LineNumber;
-      Break;
-    end;
-  end;
-end;
-
-procedure TCompileForm.BringToForeground;
-{ Brings our top window to the foreground. Called when pausing while
-  debugging. }
-var
-  TopWindow: HWND;
-begin
-  TopWindow := GetThreadTopWindow;
-  if TopWindow <> 0 then begin
-    { First ask the debug client to call SetForegroundWindow() on our window.
-      If we don't do this then Windows (98/2000+) will prevent our window from
-      becoming activated if the debug client is currently in the foreground. }
-    SendMessage(FDebugClientWnd, WM_DebugClient_SetForegroundWindow,
-      WPARAM(TopWindow), 0);
-    { Now call SetForegroundWindow() ourself. Why? When a remote thread calls
-      SetForegroundWindow(), the request is queued; the window doesn't actually
-      become active until the next time the window's thread checks the message
-      queue. This call causes the window to become active immediately. }
-    SetForegroundWindow(TopWindow);
-  end;
-end;
-
-procedure TCompileForm.DebuggerStepped(var Message: TMessage; const Intermediate: Boolean);
-var
-  LineNumber: Integer;
-begin
-  LineNumber := GetLineNumberFromEntry(Message.WParam, Message.LParam);
-  if LineNumber < 0 then
-    Exit;
-
-  if (LineNumber < FLineStateCount) and
-     (FLineState[LineNumber] <> lnEntryProcessed) then begin
-    FLineState[LineNumber] := lnEntryProcessed;
-    UpdateLineMarkers(LineNumber);
-  end;
-
-  if (FStepMode = smStepInto) or
-     ((FStepMode = smStepOver) and not Intermediate) or
-     ((FStepMode = smRunToCursor) and
-      (FRunToCursorPoint.Kind = Integer(Message.WParam)) and
-      (FRunToCursorPoint.Index = Message.LParam)) or
-     (FBreakPoints.IndexOf(Pointer(LineNumber)) <> -1) then begin
-    MoveCaret(LineNumber, True);
-    HideError;
-    SetStepLine(LineNumber);
-    BringToForeground;
-    { Tell Setup to pause }
-    Message.Result := 1;
-    FPaused := True;
-    UpdateRunMenu;
-    UpdateCaption;
-  end;
-end;
-
-procedure TCompileForm.WMDebuggerStepped(var Message: TMessage);
-begin
-  DebuggerStepped(Message, False);
-end;
-
-procedure TCompileForm.WMDebuggerSteppedIntermediate(var Message: TMessage);
-begin
-  DebuggerStepped(Message, True);
-end;
-
-procedure TCompileForm.WMDebuggerException(var Message: TMessage);
-var
-  LineNumber: Integer;
-begin
-  if FOptions.PauseOnDebuggerExceptions then begin
-    LineNumber := GetLineNumberFromEntry(Message.WParam, Message.LParam);
-
-    if (LineNumber >= 0) then begin
-      MoveCaret(LineNumber, True);
-      SetStepLine(-1);
-      SetErrorLine(LineNumber);
-    end;
-
-    BringToForeground;
-    { Tell Setup to pause }
-    Message.Result := 1;
-    FPaused := True;
-    UpdateRunMenu;
-    UpdateCaption;
-
-    ReplyMessage(Message.Result);  { so that Setup enters a paused state now }
-    if LineNumber >= 0 then
-      MsgBox(Format('Line %d:' + SNewLine + '%s.', [LineNumber + 1, FDebuggerException]), 'Runtime Error', mbCriticalError, mb_Ok)
-    else
-      MsgBox(FDebuggerException + '.', 'Runtime Error', mbCriticalError, mb_Ok);
-  end;
-end;
-
-procedure TCompileForm.WMDebuggerSetForegroundWindow(var Message: TMessage);
-begin
-  SetForegroundWindow(HWND(Message.WParam));
-end;
-
-procedure TCompileForm.WMDebuggerCallStackCount(var Message: TMessage);
-begin
-  FCallStackCount := Message.WParam;
-end;
-
-procedure TCompileForm.WMCopyData(var Message: TWMCopyData);
-var
-  S: String;
-begin
-  case Message.CopyDataStruct.dwData of
-    CD_Debugger_ReplyW: begin
-        FReplyString := '';
-        SetString(FReplyString, PChar(Message.CopyDataStruct.lpData),
-          Message.CopyDataStruct.cbData div SizeOf(Char));
-        Message.Result := 1;
-      end;
-    CD_Debugger_ExceptionW: begin
-        SetString(FDebuggerException, PChar(Message.CopyDataStruct.lpData),
-          Message.CopyDataStruct.cbData div SizeOf(Char));
-        Message.Result := 1;
-      end;
-    CD_Debugger_UninstExeW: begin
-        SetString(FUninstExe, PChar(Message.CopyDataStruct.lpData),
-          Message.CopyDataStruct.cbData div sizeOf(Char));
-        Message.Result := 1;
-      end;
-    CD_Debugger_LogMessageW: begin
-        SetString(S, PChar(Message.CopyDataStruct.lpData),
-          Message.CopyDataStruct.cbData div SizeOf(Char));
-        DebugLogMessage(S);
-        Message.Result := 1;
-      end;
-    CD_Debugger_TempDirW: begin
-        { Paranoia: Store it in a local variable first. That way, if there's
-          a problem reading the string FTempDir will be left unmodified.
-          Gotta be extra careful when storing a path we'll be deleting. }
-        SetString(S, PChar(Message.CopyDataStruct.lpData),
-          Message.CopyDataStruct.cbData div SizeOf(Char));
-        { Extreme paranoia: If there are any embedded nulls, discard it. }
-        if Pos(#0, S) <> 0 then
-          S := '';
-        FTempDir := S;
-        Message.Result := 1;
-      end;
-    CD_Debugger_CallStackW: begin
-        SetString(S, PChar(Message.CopyDataStruct.lpData),
-          Message.CopyDataStruct.cbData div SizeOf(Char));
-        DebugShowCallStack(S, FCallStackCount);
-      end;
-  end;
-end;
-
-procedure TCompileForm.DestroyDebugInfo;
-var
-  HadDebugInfo: Boolean;
-begin
-  HadDebugInfo := Assigned(FLineState);
-
-  FLineStateCapacity := 0;
-  FLineStateCount := 0;
-  FreeMem(FLineState);
-  FLineState := nil;
-
-  FDebugEntriesCount := 0;
-  FreeMem(FDebugEntries);
-  FDebugEntries := nil;
-
-  FVariableDebugEntriesCount := 0;
-  FreeMem(FVariableDebugEntries);
-  FVariableDebugEntries := nil;
-
-  FCompiledCodeText := '';
-  FCompiledCodeDebugInfo := '';
-
-  { Clear all dots and reset breakpoint icons (unless exiting; no point) }
-  if HadDebugInfo and not(csDestroying in ComponentState) then
-    UpdateAllLineMarkers;
-end;
-
-procedure TCompileForm.ParseDebugInfo(DebugInfo: Pointer);
-{ This creates and fills the DebugEntries and FLineState arrays }
-var
-  Header: PDebugInfoHeader;
-  Size: Cardinal;
-  I: Integer;
-begin
-  DestroyDebugInfo;
-
-  Header := DebugInfo;
-  if (Header.ID <> DebugInfoHeaderID) or
-     (Header.Version <> DebugInfoHeaderVersion) then
-    raise Exception.Create('Unrecognized debug info format');
-
-  try
-    I := Memo.Lines.Count;
-    FLineState := AllocMem(SizeOf(TLineState) * (I + LineStateGrowAmount));
-    FLineStateCapacity := I + LineStateGrowAmount;
-    FLineStateCount := I;
-
-    Inc(Cardinal(DebugInfo), SizeOf(Header^));
-
-    FDebugEntriesCount := Header.DebugEntryCount;
-    Size := FDebugEntriesCount * SizeOf(TDebugEntry);
-    GetMem(FDebugEntries, Size);
-    Move(DebugInfo^, FDebugEntries^, Size);
-    for I := 0 to FDebugEntriesCount-1 do
-      Dec(FDebugEntries[I].LineNumber);
-    Inc(Cardinal(DebugInfo), Size);
-
-    FVariableDebugEntriesCount := Header.VariableDebugEntryCount;
-    Size := FVariableDebugEntriesCount * SizeOf(TVariableDebugEntry);
-    GetMem(FVariableDebugEntries, Size);
-    Move(DebugInfo^, FVariableDebugEntries^, Size);
-    Inc(Cardinal(DebugInfo), Size);
-
-    SetString(FCompiledCodeText, PAnsiChar(DebugInfo), Header.CompiledCodeTextLength);
-    Inc(Cardinal(DebugInfo), Header.CompiledCodeTextLength);
-
-    SetString(FCompiledCodeDebugInfo, PAnsiChar(DebugInfo), Header.CompiledCodeDebugInfoLength);
-
-    for I := 0 to FDebugEntriesCount-1 do begin
-      if (FDebugEntries[I].LineNumber >= 0) and
-         (FDebugEntries[I].LineNumber < FLineStateCount) then begin
-        if FLineState[FDebugEntries[I].LineNumber] = lnUnknown then
-          FLineState[FDebugEntries[I].LineNumber] := lnHasEntry;
-      end;
-    end;
-    UpdateAllLineMarkers;
-  except
-    DestroyDebugInfo;
-    raise;
-  end;
-end;
-
-procedure TCompileForm.ResetLineState;
-{ Changes green dots back to grey dots }
-var
-  I: Integer;
-begin
-  for I := 0 to FLineStateCount-1 do
-    if FLineState[I] = lnEntryProcessed then begin
-      FLineState[I] := lnHasEntry;
-      UpdateLineMarkers(I);
-    end;
-end;
-
-procedure TCompileForm.CheckIfTerminated;
-var
-  H: THandle;
-begin
-  if FDebugging then begin
-    { Check if the process hosting the debug client (e.g. Setup or the
-      uninstaller second phase) has terminated. If the debug client hasn't
-      connected yet, check the initial process (e.g. SetupLdr or the
-      uninstaller first phase) instead. }
-    if FDebugClientWnd <> 0 then
-      H := FDebugClientProcessHandle
-    else
-      H := FProcessHandle;
-    if WaitForSingleObject(H, 0) <> WAIT_TIMEOUT then
-      DebuggingStopped(True);
-  end;
-end;
-
-procedure TCompileForm.DebuggingStopped(const WaitForTermination: Boolean);
-
-  function GetExitCodeText: String;
-  var
-    ExitCode: DWORD;
-  begin
-    { Note: When debugging an uninstall, this will get the exit code off of
-      the first phase process, since that's the exit code users will see when
-      running the uninstaller outside the debugger. }
-    case WaitForSingleObject(FProcessHandle, 0) of
-      WAIT_OBJECT_0:
-        begin
-          if GetExitCodeProcess(FProcessHandle, ExitCode) then begin
-            { If the high bit is set, the process was killed uncleanly (e.g.
-              by a debugger). Show the exit code as hex in that case. }
-            if ExitCode and $80000000 <> 0 then
-              Result := Format(DebugTargetStrings[FDebugTarget] + ' exit code: 0x%.8x', [ExitCode])
-            else
-              Result := Format(DebugTargetStrings[FDebugTarget] + ' exit code: %u', [ExitCode]);
-          end
-          else
-            Result := 'Unable to get ' + DebugTargetStrings[FDebugTarget] + ' exit code (GetExitCodeProcess failed)';
-        end;
-      WAIT_TIMEOUT:
-        Result := DebugTargetStrings[FDebugTarget] + ' is still running; can''t get exit code';
-    else
-      Result := 'Unable to get ' + DebugTargetStrings[FDebugTarget] +  ' exit code (WaitForSingleObject failed)';
-    end;
-  end;
-
-var
-  ExitCodeText: String;
-begin
-  if WaitForTermination then begin
-    { Give the initial process time to fully terminate so we can successfully
-      get its exit code }  
-    WaitForSingleObject(FProcessHandle, 5000);
-  end;
-  FDebugging := False;
-  FDebugClientWnd := 0;
-  ExitCodeText := GetExitCodeText;
-  if FDebugClientProcessHandle <> 0 then begin
-    CloseHandle(FDebugClientProcessHandle);
-    FDebugClientProcessHandle := 0;
-  end;
-  CloseHandle(FProcessHandle);
-  FProcessHandle := 0;
-  FTempDir := '';
-  CheckIfRunningTimer.Enabled := False;
-  HideError;
-  SetStepLine(-1);
-  UpdateRunMenu;
-  UpdateCaption;
-  DebugLogMessage('*** ' + ExitCodeText);
-  StatusBar.Panels[spExtraStatus].Text := ' ' + ExitCodeText;
-end;
-
-procedure TCompileForm.DetachDebugger;
-begin
-  CheckIfTerminated;
-  if not FDebugging then Exit;
-  SendNotifyMessage(FDebugClientWnd, WM_DebugClient_Detach, 0, 0);
-  DebuggingStopped(False);
-end;
-
-function TCompileForm.AskToDetachDebugger: Boolean;
-begin
-  if FDebugClientWnd = 0 then begin
-    MsgBox('Please stop the running ' + DebugTargetStrings[FDebugTarget] +  ' process before performing this command.',
-      SCompilerFormCaption, mbError, MB_OK);
-    Result := False;
-  end else if MsgBox('This command will detach the debugger from the running ' + DebugTargetStrings[FDebugTarget] + ' process. Continue?',
-     SCompilerFormCaption, mbError, MB_OKCANCEL) = IDOK then begin
-    DetachDebugger;
-    Result := True;
-  end else
-    Result := False;
-end;
-
-procedure TCompileForm.UpdateRunMenu;
-begin
-  CheckIfTerminated;
-  BCompile.Enabled := not FCompiling and not FDebugging;
-  CompileButton.Enabled := BCompile.Enabled;
-  BStopCompile.Enabled := FCompiling;
-  StopCompileButton.Enabled := BStopCompile.Enabled;
-  RRun.Enabled := not FCompiling and (not FDebugging or FPaused);
-  RunButton.Enabled := RRun.Enabled;
-  RPause.Enabled := FDebugging and not FPaused;
-  PauseButton.Enabled := RPause.Enabled;
-  RRunToCursor.Enabled := RRun.Enabled;
-  RStepInto.Enabled := RRun.Enabled;
-  RStepOver.Enabled := RRun.Enabled;
-  RTerminate.Enabled := FDebugging and (FDebugClientWnd <> 0);
-  TerminateButton.Enabled := RTerminate.Enabled;
-  REvaluate.Enabled := FDebugging and (FDebugClientWnd <> 0);
-end;
-
-procedure TCompileForm.UpdateTargetMenu;
-begin
-  if FDebugTarget = dtSetup then begin
-    RTargetSetup.Checked := True;
-    TargetSetupButton.Down := True;
-  end else begin
-    RTargetUninstall.Checked := True;
-    TargetUninstallButton.Down := True;
-  end;
-end;
-
-procedure TCompileForm.UpdateTheme;
-
-  procedure SetControlTheme(const WinControl: TWinControl);
-  begin
-    if UseThemes then begin
-      if FTheme.Dark then
-        SetWindowTheme(WinControl.Handle, 'DarkMode_Explorer', nil)
-      else
-        SetWindowTheme(WinControl.Handle, nil, nil);
-    end;
-  end;
-
-begin
-  FTheme.Typ := FOptions.ThemeType;
-  Memo.UpdateThemeColors;
-  Memo.UpdateStyleAttributes;
-  SetControlTheme(Memo);
-  ToolBarPanel.ParentBackground := False;
-  ToolBarPanel.Color := FTheme.Colors[tcToolBack];
-  if FTheme.Dark then
-    ToolBarVirtualImageList.ImageCollection := DarkToolBarImageCollection
-  else
-    ToolBarVirtualImageList.ImageCollection := LightToolBarImageCollection;
-  Bevel1.Visible := FTheme.Colors[tcMarginBack] = ToolBarPanel.Color;
-  SplitPanel.ParentBackground := False;
-  SplitPanel.Color := FTheme.Colors[tcSplitterBack];
-  if FTheme.Dark then
-    TabSet.Theme := FTheme
-  else
-    TabSet.Theme := nil;
-  CompilerOutputList.Font.Color := FTheme.Colors[tcFore];
-  CompilerOutputList.Color := FTheme.Colors[tcBack];
-  CompilerOutputList.Invalidate;
-  SetControlTheme(CompilerOutputList);
-  DebugOutputList.Font.Color := FTheme.Colors[tcFore];
-  DebugOutputList.Color := FTheme.Colors[tcBack];
-  DebugOutputList.Invalidate;
-  SetControlTheme(DebugOutputList);
-  DebugCallStackList.Font.Color := FTheme.Colors[tcFore];
-  DebugCallStackList.Color := FTheme.Colors[tcBack];
-  DebugCallStackList.Invalidate;
-  SetControlTheme(DebugCallStackList);
-end;
-
-procedure TCompileForm.UpdateThemeData(const Close, Open: Boolean);
-begin
-  if Close then begin
-    if FProgressThemeData <> 0 then begin
-      CloseThemeData(FProgressThemeData);
-      FProgressThemeData := 0;
-    end;
-  end;
-
-  if Open then begin
-    if UseThemes then begin
-      FProgressThemeData := OpenThemeData(Handle, 'Progress');
-      if (GetThemeInt(FProgressThemeData, 0, 0, TMT_PROGRESSCHUNKSIZE, FProgressChunkSize) <> S_OK) or
-         (FProgressChunkSize <= 0) then
-        FProgressChunkSize := 6;
-      if (GetThemeInt(FProgressThemeData, 0, 0, TMT_PROGRESSSPACESIZE, FProgressSpaceSize) <> S_OK) or
-         (FProgressSpaceSize < 0) then  { ...since "OpusOS" theme returns a bogus -1 value }
-        FProgressSpaceSize := 2;
-    end else
-      FProgressThemeData := 0;
-  end;
-end;
-
-procedure TCompileForm.StartProcess;
-const
-  SEE_MASK_NOZONECHECKS = $00800000;
-var
-  RunFilename, RunParameters, WorkingDir: String;
-  Info: TShellExecuteInfo;
-  SaveFocusWindow: HWND;
-  WindowList: Pointer;
-  ShellExecuteResult: BOOL;
-  ErrorCode: DWORD;
-begin
-  if FDebugTarget = dtUninstall then begin
-    if FUninstExe = '' then
-      raise Exception.Create(SCompilerNeedUninstExe);
-    RunFilename := FUninstExe;
-  end else begin
-    if FCompiledExe = '' then
-      raise Exception.Create(SCompilerNeedCompiledExe);
-    RunFilename := FCompiledExe;
-  end;
-  RunParameters := Format('/DEBUGWND=$%x ', [Handle]) + FRunParameters;
-
-  ResetLineState;
-  DebugOutputList.Clear;
-  SendMessage(DebugOutputList.Handle, LB_SETHORIZONTALEXTENT, 0, 0);
-  DebugCallStackList.Clear;
-  SendMessage(DebugCallStackList.Handle, LB_SETHORIZONTALEXTENT, 0, 0);
-  if not (TabSet.TabIndex in [tiDebugOutput, tiDebugCallStack]) then
-    TabSet.TabIndex := tiDebugOutput;
-  SetStatusPanelVisible(True);
-
-  FillChar(Info, SizeOf(Info), 0);
-  Info.cbSize := SizeOf(Info);
-  Info.fMask := SEE_MASK_FLAG_NO_UI or SEE_MASK_FLAG_DDEWAIT or
-    SEE_MASK_NOCLOSEPROCESS or SEE_MASK_NOZONECHECKS;
-  Info.Wnd := Application.Handle;
-  if FOptions.RunAsDifferentUser and (Win32MajorVersion >= 5) then
-    Info.lpVerb := 'runas'
-  else
-    Info.lpVerb := 'open';
-  Info.lpFile := PChar(RunFilename);
-  Info.lpParameters := PChar(RunParameters);
-  WorkingDir := PathExtractDir(RunFilename);
-  Info.lpDirectory := PChar(WorkingDir);
-  Info.nShow := SW_SHOWNORMAL;
-  { Disable windows so that the user can't click other things while a "Run as"
-    dialog is up on Windows 2000/XP (they aren't system modal like on Vista) }
-  SaveFocusWindow := GetFocus;
-  WindowList := DisableTaskWindows(0);
-  try
-    { Also temporarily remove the focus since a disabled window's children can
-      still receive keystrokes. This is needed on Vista if the UAC dialog
-      doesn't come to the foreground for some reason (e.g. if the following
-      SetActiveWindow call is removed). }
-    Windows.SetFocus(0);
-    { On Vista, when disabling windows, we have to make the application window
-      the active window, otherwise the UAC dialog doesn't come to the
-      foreground automatically. Note: This isn't done on older versions simply
-      to avoid unnecessary title bar flicker. }
-    if Win32MajorVersion >= 6 then
-      SetActiveWindow(Application.Handle);
-    ShellExecuteResult := ShellExecuteEx(@Info);
-    ErrorCode := GetLastError;
-  finally
-    EnableTaskWindows(WindowList);
-    Windows.SetFocus(SaveFocusWindow);
-  end;
-  if not ShellExecuteResult then begin
-    { Don't display error message if user clicked Cancel at UAC dialog }
-    if ErrorCode = ERROR_CANCELLED then
-      Abort;
-    raise Exception.CreateFmt(SCompilerExecuteSetupError2, [RunFilename,
-      ErrorCode, Win32ErrorString(ErrorCode)]);
-  end;
-  FDebugging := True;
-  FPaused := False;
-  FProcessHandle := Info.hProcess;
-  CheckIfRunningTimer.Enabled := True;
-  UpdateRunMenu;
-  UpdateCaption;
-  DebugLogMessage('*** ' + DebugTargetStrings[FDebugTarget] + ' started');
-end;
-
-procedure TCompileForm.CompileIfNecessary;
-begin
-  CheckIfTerminated;
-
-  { Display warning if the user modified the script while running }
-  if FDebugging and FModifiedSinceLastCompileAndGo then begin
-    if MsgBox('The changes you made will not take effect until you ' +
-       're-compile.' + SNewLine2 + 'Continue running anyway?',
-       SCompilerFormCaption, mbError, MB_YESNO) <> IDYES then
-      Abort;
-    FModifiedSinceLastCompileAndGo := False;
-    { The process may have terminated while the message box was up; check,
-      and if it has, we want to recompile below }
-    CheckIfTerminated;
-  end;
-
-  if not FDebugging and FModifiedSinceLastCompile then
-    CompileFile('', False);
-end;
-
-procedure TCompileForm.Go(AStepMode: TStepMode);
-begin
-  CompileIfNecessary;
-  FStepMode := AStepMode;
-  HideError;
-  SetStepLine(-1);
-  if FDebugging then begin
-    if FPaused then begin
-      FPaused := False;
-      UpdateRunMenu;
-      UpdateCaption;
-      if DebugCallStackList.Items.Count > 0 then begin
-        DebugCallStackList.Clear;
-        SendMessage(DebugCallStackList.Handle, LB_SETHORIZONTALEXTENT, 0, 0);
-        DebugCallStackList.Update;
-      end;
-      { Tell it to continue }
-      SendNotifyMessage(FDebugClientWnd, WM_DebugClient_Continue,
-        Ord(AStepMode = smStepOver), 0);
-    end;
-  end
-  else
-    StartProcess;
-end;
-
-function TCompileForm.EvaluateConstant(const S: String;
-  var Output: String): Integer;
-begin
-  FReplyString := '';
-  Result := SendCopyDataMessageStr(FDebugClientWnd, Handle,
-    CD_DebugClient_EvaluateConstantW, S);
-  if Result > 0 then
-    Output := FReplyString;
-end;
-
-function TCompileForm.EvaluateVariableEntry(const DebugEntry: PVariableDebugEntry;
-  var Output: String): Integer;
-begin
-  FReplyString := '';
-  Result := SendCopyDataMessage(FDebugClientWnd, Handle, CD_DebugClient_EvaluateVariableEntry,
-    DebugEntry, SizeOf(DebugEntry^));
-  if Result > 0 then
-    Output := FReplyString;
-end;
-
-procedure TCompileForm.RRunClick(Sender: TObject);
-begin
-  Go(smRun);
-end;
-
-procedure TCompileForm.RParametersClick(Sender: TObject);
-begin
-  ReadMRUParametersList;
-  InputQueryCombo('Run Parameters', 'Command line parameters for ' + DebugTargetStrings[dtSetup] +
-    ' and ' + DebugTargetStrings[dtUninstall] + ':', FRunParameters, FMRUParametersList);
-  if FRunParameters <> '' then
-    ModifyMRUParametersList(FRunParameters, True);
-end;
-
-procedure TCompileForm.RPauseClick(Sender: TObject);
-begin
-  if FDebugging and not FPaused then begin
-    if FStepMode <> smStepInto then begin
-      FStepMode := smStepInto;
-      UpdateCaption;
-    end
-    else
-      MsgBox('A pause is already pending.', SCompilerFormCaption, mbError,
-        MB_OK);
-  end;
-end;
-
-procedure TCompileForm.RRunToCursorClick(Sender: TObject);
-
-  function GetDebugEntryFromLineNumber(LineNumber: Integer;
-    var DebugEntry: TDebugEntry): Boolean;
-  var
-    I: Integer;
-  begin
-    Result := False;
-    for I := 0 to FDebugEntriesCount-1 do begin
-      if FDebugEntries[I].LineNumber = LineNumber then begin
-        DebugEntry := FDebugEntries[I];
-        Result := True;
-        Break;
-      end;
-    end;
-  end;
-
-begin
-  CompileIfNecessary;
-  if not GetDebugEntryFromLineNumber(Memo.CaretLine, FRunToCursorPoint) then begin
-    MsgBox('No code was generated for the current line.', SCompilerFormCaption,
-      mbError, MB_OK);
-    Exit;
-  end;
-  Go(smRunToCursor);
-end;
-
-procedure TCompileForm.RStepIntoClick(Sender: TObject);
-begin
-  Go(smStepInto);
-end;
-
-procedure TCompileForm.RStepOverClick(Sender: TObject);
-begin
-  Go(smStepOver);
-end;
-
-procedure TCompileForm.RTerminateClick(Sender: TObject);
-var
-  S, Dir: String;
-begin
-  S := 'This will unconditionally terminate the running ' +
-       DebugTargetStrings[FDebugTarget] + ' process. Continue?';
-
-  if FDebugTarget = dtSetup then
-    S := S + #13#10#13#10'Note that if ' + DebugTargetStrings[FDebugTarget] + ' ' +
-         'is currently in the installation phase, any changes made to the ' +
-         'system thus far will not be undone, nor will uninstall data be written.';
-
-  if MsgBox(S, 'Terminate', mbConfirmation, MB_YESNO or MB_DEFBUTTON2) <> IDYES then
-    Exit;
-  CheckIfTerminated;
-  if FDebugging then begin
-    DebugLogMessage('*** Terminating process');
-    Win32Check(TerminateProcess(FDebugClientProcessHandle, 6));
-    if (WaitForSingleObject(FDebugClientProcessHandle, 5000) <> WAIT_TIMEOUT) and
-       (FTempDir <> '') then begin
-      Dir := FTempDir;
-      FTempDir := '';
-      DebugLogMessage('*** Removing left-over temporary directory: ' + Dir);
-      { Sleep for a bit to allow files to be unlocked by Windows,
-        otherwise it fails intermittently (with Hyper-Threading, at least) }
-      Sleep(50);
-      if not DeleteDirTree(Dir) and DirExists(Dir) then
-        DebugLogMessage('*** Failed to remove temporary directory');
-    end;
-    DebuggingStopped(True);
-  end;
-end;
-
-procedure TCompileForm.REvaluateClick(Sender: TObject);
-var
-  Output: String;
-begin
-  if InputQuery('Evaluate', 'Constant to evaluate (e.g., "{app}"):',
-     FLastEvaluateConstantText) then begin
-    case EvaluateConstant(FLastEvaluateConstantText, Output) of
-      1: MsgBox(Output, 'Evaluate Result', mbInformation, MB_OK);
-      2: MsgBox(Output, 'Evaluate Error', mbError, MB_OK);
-    else
-      MsgBox('An unknown error occurred.', 'Evaluate Error', mbError, MB_OK);
-    end;
-  end;
-end;
-
-procedure TCompileForm.CheckIfRunningTimerTimer(Sender: TObject);
-begin
-  { In cases of normal Setup termination, we receive a WM_Debugger_Goodbye
-    message. But in case we don't get that, use a timer to periodically check
-    if the process is no longer running. }
-  CheckIfTerminated;
-end;
-
-procedure TCompileForm.PListCopyClick(Sender: TObject);
-var
-  ListBox: TListBox;
-  Text: String;
-  I: Integer;
-begin
-  if CompilerOutputList.Visible then
-    ListBox := CompilerOutputList
-  else if DebugOutputList.Visible then
-    ListBox := DebugOutputList
-  else
-    ListBox := DebugCallStackList;
-  Text := '';
-  if ListBox.SelCount > 0 then begin
-    for I := 0 to ListBox.Items.Count-1 do begin
-      if ListBox.Selected[I] then begin
-        if Text <> '' then
-          Text := Text + SNewLine;
-        Text := Text + ListBox.Items[I];
-      end;
-    end;
-  end;
-  Clipboard.AsText := Text;
-end;
-
-procedure TCompileForm.PListSelectAllClick(Sender: TObject);
-var
-  ListBox: TListBox;
-  I: Integer;
-begin
-  if CompilerOutputList.Visible then
-    ListBox := CompilerOutputList
-  else if DebugOutputList.Visible then
-    ListBox := DebugOutputList
-  else
-    ListBox := DebugCallStackList;
-  ListBox.Items.BeginUpdate;
-  try
-    for I := 0 to ListBox.Items.Count-1 do
-      ListBox.Selected[I] := True;
-  finally
-    ListBox.Items.EndUpdate;
-  end;
-end;
-
-procedure TCompileForm.AppOnIdle(Sender: TObject; var Done: Boolean);
-begin
-  { For an explanation of this, see the comment where HandleMessage is called }
-  if FCompiling then
-    Done := False;
-
-  FBecameIdle := True;
-end;
-
-procedure TCompileForm.EGotoClick(Sender: TObject);
-var
-  S: String;
-  L: Integer;
-begin
-  S := IntToStr(Memo.CaretLine + 1);
-  if InputQuery('Go to Line', 'Line number:', S) then begin
-    L := StrToIntDef(S, Low(L));
-    if L <> Low(L) then
-      Memo.CaretLine := L - 1;
-  end;
-end;
-
-procedure TCompileForm.StatusBarDrawPanel(StatusBar: TStatusBar;
-  Panel: TStatusPanel; const Rect: TRect);
-var
-  R, BR: TRect;
-  W, ChunkCount: Integer;
-begin
-  case Panel.Index of
-    spCompileIcon:
-      if FCompiling then begin
-        ImageList_Draw(BuildImageList.Handle, FBuildAnimationFrame, StatusBar.Canvas.Handle,
-          Rect.Left + ((Rect.Right - Rect.Left) - BuildImageList.Width) div 2,
-          Rect.Top + ((Rect.Bottom - Rect.Top) - BuildImageList.Height) div 2, ILD_NORMAL);
-      end;
-    spCompileProgress:
-      if FCompiling and (FProgressMax > 0) then begin
-        R := Rect;
-        InflateRect(R, -2, -2);
-        if FProgressThemeData = 0 then begin
-          R.Right := R.Left + MulDiv(FProgress, R.Right - R.Left,
-            FProgressMax);
-          StatusBar.Canvas.Brush.Color := clHighlight;
-          StatusBar.Canvas.FillRect(R);
-        end else begin
-          DrawThemeBackground(FProgressThemeData, StatusBar.Canvas.Handle, PP_BAR, 0, R, nil);
-          BR := R;
-          GetThemeBackgroundContentRect(FProgressThemeData, StatusBar.Canvas.Handle, PP_BAR, 0, BR, @R);
-          IntersectClipRect(StatusBar.Canvas.Handle, R.Left, R.Top, R.Right, R.Bottom);
-          W := MulDiv(FProgress, R.Right - R.Left, FProgressMax);
-          ChunkCount := W div (FProgressChunkSize + FProgressSpaceSize);
-          if W mod (FProgressChunkSize + FProgressSpaceSize) > 0 then
-            Inc(ChunkCount);
-          R.Right := R.Left + FProgressChunkSize;
-          for W := 0 to ChunkCount - 1 do
-          begin
-            DrawThemeBackground(FProgressThemeData, StatusBar.Canvas.Handle, PP_CHUNK, 0, R, nil);
-            OffsetRect(R, FProgressChunkSize + FProgressSpaceSize, 0);
-          end;
-        end;
-      end;
-  end;
-end;
-
-procedure TCompileForm.InvalidateStatusPanel(const Index: Integer);
-var
-  R: TRect;
-begin
-  { For some reason, the VCL doesn't offer a method for this... }
-  if SendMessage(StatusBar.Handle, SB_GETRECT, Index, LPARAM(@R)) <> 0 then begin
-    InflateRect(R, -1, -1);
-    InvalidateRect(StatusBar.Handle, @R, True);
-  end;
-end;
-
-procedure TCompileForm.UpdateCompileStatusPanels(const AProgress,
-  AProgressMax: Cardinal; const ASecondsRemaining: Integer;
-  const ABytesCompressedPerSecond: Cardinal);
-var
-  T: DWORD;
-begin
-  { Icon panel }
-  T := GetTickCount;
-  if Cardinal(T - FLastAnimationTick) >= Cardinal(500) then begin
-    FLastAnimationTick := T;
-    InvalidateStatusPanel(spCompileIcon);
-    FBuildAnimationFrame := (FBuildAnimationFrame + 1) mod 4;
-    { Also update the status text twice a second }
-    if ASecondsRemaining >= 0 then
-      StatusBar.Panels[spExtraStatus].Text := Format(
-        ' Estimated time remaining: %.2d%s%.2d%s%.2d     Average KB/sec: %.0n',
-        [(ASecondsRemaining div 60) div 60, {$IFDEF IS_DXE}FormatSettings.{$ENDIF}TimeSeparator,
-         (ASecondsRemaining div 60) mod 60, {$IFDEF IS_DXE}FormatSettings.{$ENDIF}TimeSeparator,
-         ASecondsRemaining mod 60, ABytesCompressedPerSecond / 1024])
-    else
-      StatusBar.Panels[spExtraStatus].Text := '';
-  end;
-
-  { Progress panel and taskbar progress bar }
-  if (FProgress <> AProgress) or
-     (FProgressMax <> AProgressMax) then begin
-    FProgress := AProgress;
-    FProgressMax := AProgressMax;
-    InvalidateStatusPanel(spCompileProgress);
-    SetAppTaskbarProgressValue(AProgress, AProgressMax);
-  end;
-end;
-
-procedure TCompileForm.WMSettingChange(var Message: TMessage);
-begin
-  if (FTheme.Typ <> ttClassic) and (Win32MajorVersion >= 10) and (Message.LParam <> 0) and (StrIComp(PChar(Message.LParam), 'ImmersiveColorSet') = 0) then begin
-    FOptions.ThemeType := GetDefaultThemeType;
-    UpdateTheme;
-  end;
-end;
-
-procedure TCompileForm.WMThemeChanged(var Message: TMessage);
-begin
-  { Don't Run to Cursor into this function, it will interrupt up the theme change }
-  UpdateThemeData(True, True);
-  inherited;
-end;
-
-procedure TCompileForm.RTargetClick(Sender: TObject);
-var
-  NewTarget: TDebugTarget;
-begin
-  if (Sender = RTargetSetup) or (Sender = TargetSetupButton) then
-    NewTarget := dtSetup
-  else
-    NewTarget := dtUninstall;
-  if (FDebugTarget <> NewTarget) and (not FDebugging or AskToDetachDebugger) then
-    FDebugTarget := NewTarget;
-
-  { Update always even if the user decided not to switch so the states are restored }
-  UpdateTargetMenu;
-end;
-
-procedure TCompileForm.AppOnActivate(Sender: TObject);
-const
-  ReloadMessages: array[Boolean] of String = (
-    'The file has been modified outside of the source editor.' + SNewLine2 +
-      'Do you want to reload the file?',
-    'The file has been modified outside of the source editor. Changes have ' +
-      'also been made in the source editor.' + SNewLine2 + 'Do you want to ' +
-      'reload the file and lose the changes made in the source editor?');
-var
-  NewTime: TFileTime;
-  Changed: Boolean;
-begin
-  if FFilename = '' then
-    Exit;
-
-  { See if the file has been modified outside the editor }
-  Changed := False;
-  if GetLastWriteTimeOfFile(FFilename, NewTime) then begin
-    if CompareFileTime(FFileLastWriteTime, NewTime) <> 0 then begin
-      FFileLastWriteTime := NewTime;
-      Changed := True;
-    end;
-  end;
-
-  { If it has been, offer to reload it }
-  if Changed then begin
-    if IsWindowEnabled(Application.Handle) then begin
-      if MsgBox(FFilename + SNewLine2 + ReloadMessages[Memo.Modified],
-         SCompilerFormCaption, mbConfirmation, MB_YESNO) = IDYES then
-        if ConfirmCloseFile(False) then
-          OpenFile(FFilename, False);
-    end
-    else begin
-      { When a modal dialog is up, don't offer to reload the file. Probably
-        not a good idea since the dialog might be manipulating the file. }
-      MsgBox(FFilename + SNewLine2 + 'The file has been modified outside ' +
-        'of the source editor. You might want to reload it.',
-        SCompilerFormCaption, mbInformation, MB_OK);
-    end;
-  end;
-end;
-
-procedure TCompileForm.CompilerOutputListDrawItem(Control: TWinControl;
-  Index: Integer; Rect: TRect; State: TOwnerDrawState);
-const
-  ThemeColors: array [TStatusMessageKind] of TThemeColor = (tcGreen, tcFore, tcOrange, tcRed);
-var
-  Canvas: TCanvas;
-  S: String;
-  StatusMessageKind: TStatusMessageKind;
-begin
-  Canvas := CompilerOutputList.Canvas;
-  S := CompilerOutputList.Items[Index];
-
-  Canvas.FillRect(Rect);
-  Inc(Rect.Left, 2);
-  if FOptions.ColorizeCompilerOutput and not (odSelected in State) then begin
-    StatusMessageKind := TStatusMessageKind(CompilerOutputList.Items.Objects[Index]);
-    Canvas.Font.Color := FTheme.Colors[ThemeColors[StatusMessageKind]];
-  end;
-  Canvas.TextOut(Rect.Left, Rect.Top, S);
-end;
-
-procedure TCompileForm.DebugOutputListDrawItem(Control: TWinControl;
-  Index: Integer; Rect: TRect; State: TOwnerDrawState);
-var
-  Canvas: TCanvas;
-  S: String;
-begin
-  Canvas := DebugOutputList.Canvas;
-  S := DebugOutputList.Items[Index];
-
-  Canvas.FillRect(Rect);
-  Inc(Rect.Left, 2);
-  if (S <> '') and (S[1] = #9) then
-    Canvas.TextOut(Rect.Left + FDebugLogListTimestampsWidth, Rect.Top, Copy(S, 2, Maxint))
-  else begin
-    if (Length(S) > 20) and (S[18] = '-') and (S[19] = '-') and (S[20] = ' ') then begin
-      { Draw lines that begin with '-- ' (like '-- File entry --') in bold }
-      Canvas.TextOut(Rect.Left, Rect.Top, Copy(S, 1, 17));
-      Canvas.Font.Style := [fsBold];
-      Canvas.TextOut(Rect.Left + FDebugLogListTimestampsWidth, Rect.Top, Copy(S, 18, Maxint));
-    end else
-      Canvas.TextOut(Rect.Left, Rect.Top, S);
-  end;
-end;
-
-procedure TCompileForm.DebugCallStackListDrawItem(Control: TWinControl; Index: Integer; Rect: TRect;
-  State: TOwnerDrawState);
-var
-  Canvas: TCanvas;
-  S: String;
-begin
-  Canvas := DebugCallStackList.Canvas;
-  S := DebugCallStackList.Items[Index];
-
-  Canvas.FillRect(Rect);
-  Inc(Rect.Left, 2);
-  Canvas.TextOut(Rect.Left, Rect.Top, S);
-end;
-
-procedure TCompileForm.TabSetClick(Sender: TObject);
-begin
-  case TabSet.TabIndex of
-    tiCompilerOutput:
-      begin
-        CompilerOutputList.BringToFront;
-        CompilerOutputList.Visible := True;
-        DebugOutputList.Visible := False;
-        DebugCallStackList.Visible := False;
-      end;
-    tiDebugOutput:
-      begin
-        DebugOutputList.BringToFront;
-        DebugOutputList.Visible := True;
-        CompilerOutputList.Visible := False;
-        DebugCallStackList.Visible := False;
-      end;
-    tiDebugCallStack:
-      begin
-        DebugCallStackList.BringToFront;
-        DebugCallStackList.Visible := True;
-        CompilerOutputList.Visible := False;
-        DebugOutputList.Visible := False;
-      end;
-  end;
-end;
-
-procedure TCompileForm.ToggleBreakPoint(Line: Integer);
-var
-  I: Integer;
-begin
-  I := FBreakPoints.IndexOf(Pointer(Line));
-  if I = -1 then
-    FBreakPoints.Add(Pointer(Line))
-  else
-    FBreakPoints.Delete(I);
-  UpdateLineMarkers(Line);
-end;
-
-procedure TCompileForm.MemoMarginClick(Sender: TObject; MarginNumber: Integer;
-  Line: Integer);
-begin
-  if MarginNumber = 1 then
-    ToggleBreakPoint(Line);
-end;
-
-procedure TCompileForm.MemoLinesInserted(FirstLine, Count: integer);
-var
-  I, Line: Integer;
-begin
-  for I := 0 to FDebugEntriesCount-1 do
-    if FDebugEntries[I].LineNumber >= FirstLine then
-      Inc(FDebugEntries[I].LineNumber, Count);
-
-  if Assigned(FLineState) and (FirstLine < FLineStateCount) then begin
-    { Grow FStateLine if necessary }
-    I := (FLineStateCount + Count) - FLineStateCapacity;
-    if I > 0 then begin
-      if I < LineStateGrowAmount then
-        I := LineStateGrowAmount;
-      ReallocMem(FLineState, SizeOf(TLineState) * (FLineStateCapacity + I));
-      Inc(FLineStateCapacity, I);
-    end;
-    { Shift existing line states and clear the new ones }
-    for I := FLineStateCount-1 downto FirstLine do
-      FLineState[I + Count] := FLineState[I];
-    for I := FirstLine to FirstLine + Count - 1 do
-      FLineState[I] := lnUnknown;
-    Inc(FLineStateCount, Count);
-  end;
-
-  if FStepLine >= FirstLine then
-    Inc(FStepLine, Count);
-  if FErrorLine >= FirstLine then
-    Inc(FErrorLine, Count);
-
-  for I := 0 to FBreakPoints.Count-1 do begin
-    Line := Integer(FBreakPoints[I]);
-    if Line >= FirstLine then
-      FBreakPoints[I] := Pointer(Line + Count);
-  end;
-end;
-
-procedure TCompileForm.MemoLinesDeleted(FirstLine, Count,
-  FirstAffectedLine: Integer);
-var
-  I, Line: Integer;
-  DebugEntry: PDebugEntry;
-begin
-  for I := 0 to FDebugEntriesCount-1 do begin
-    DebugEntry := @FDebugEntries[I];
-    if DebugEntry.LineNumber >= FirstLine then begin
-      if DebugEntry.LineNumber < FirstLine + Count then
-        DebugEntry.LineNumber := -1
-      else
-        Dec(DebugEntry.LineNumber, Count);
-    end;
-  end;
-
-  if Assigned(FLineState) then begin
-    { Shift existing line states }
-    if FirstLine < FLineStateCount - Count then begin
-      for I := FirstLine to FLineStateCount - Count - 1 do
-        FLineState[I] := FLineState[I + Count];
-      Dec(FLineStateCount, Count);
-    end
-    else begin
-      { There's nothing to shift because the last line(s) were deleted, or
-        line(s) past FLineStateCount }
-      if FLineStateCount > FirstLine then
-        FLineStateCount := FirstLine;
-    end;
-  end;
-
-  if FStepLine >= FirstLine then begin
-    if FStepLine < FirstLine + Count then
-      FStepLine := -1
-    else
-      Dec(FStepLine, Count);
-  end;
-  if FErrorLine >= FirstLine then begin
-    if FErrorLine < FirstLine + Count then
-      FErrorLine := -1
-    else
-      Dec(FErrorLine, Count);
-  end;
-
-  for I := FBreakPoints.Count-1 downto 0 do begin
-    Line := Integer(FBreakPoints[I]);
-    if Line >= FirstLine then begin
-      if Line < FirstLine + Count then begin
-        FBreakPoints.Delete(I);
-      end else begin
-        Line := Line - Count;
-        FBreakPoints[I] := Pointer(Line);
-      end;
-    end;
-  end;
-
-  { When lines are deleted, Scintilla insists on moving all of the deleted
-    lines' markers to the line on which the deletion started
-    (FirstAffectedLine). This is bad for us as e.g. it can result in the line
-    having two conflicting markers (or two of the same marker). There's no
-    way to stop it from doing that, or to easily tell which markers came from
-    which lines, so we simply delete and re-create all markers on the line. }
-  UpdateLineMarkers(FirstAffectedLine);
-end;
-
-procedure TCompileForm.UpdateLineMarkers(const Line: Integer);
-var
-  NewMarker: Integer;
-begin
-  if Line >= Memo.Lines.Count then
-    Exit;
-
-  NewMarker := -1;
-  if FBreakPoints.IndexOf(Pointer(Line)) <> -1 then begin
-    if FLineState = nil then
-      NewMarker := mmIconBreakpoint
-    else if (Line < FLineStateCount) and (FLineState[Line] <> lnUnknown) then
-      NewMarker := mmIconBreakpointGood
-    else
-      NewMarker := mmIconBreakpointBad;
-  end
-  else begin
-    if Line < FLineStateCount then begin
-      case FLineState[Line] of
-        lnHasEntry: NewMarker := mmIconHasEntry;
-        lnEntryProcessed: NewMarker := mmIconEntryProcessed;
-      end;
-    end;
-  end;
-
-  { Delete all markers on the line. To flush out any possible duplicates,
-    even the markers we'll be adding next are deleted. }
-  if Memo.GetMarkers(Line) <> [] then
-    Memo.DeleteAllMarkersOnLine(Line);
-
-  if NewMarker <> -1 then
-    Memo.AddMarker(Line, NewMarker);
-
-  if FStepLine = Line then
-    Memo.AddMarker(Line, mmLineStep)
-  else if FErrorLine = Line then
-    Memo.AddMarker(Line, mmLineError)
-  else if NewMarker in [mmIconBreakpoint, mmIconBreakpointGood] then
-    Memo.AddMarker(Line, mmLineBreakpoint)
-  else if NewMarker = mmIconBreakpointBad then
-    Memo.AddMarker(Line, mmLineBreakpointBad);
-end;
-
-procedure TCompileForm.UpdateAllLineMarkers;
-var
-  Line: Integer;
-begin
-  for Line := 0 to Memo.Lines.Count-1 do
-    UpdateLineMarkers(Line);
-end;
-
-procedure TCompileForm.RToggleBreakPointClick(Sender: TObject);
-begin
-  ToggleBreakPoint(Memo.CaretLine);
-end;
-
-function TCompileForm.ToCurrentPPI(const XY: Integer): Integer;
-begin
-  Result := MulDiv(XY, CurrentPPI, 96);
-end;
-
-function TCompileForm.FromCurrentPPI(const XY: Integer): Integer;
-begin
-  Result := MulDiv(XY, 96, CurrentPPI);
-end;
-
-{$IFNDEF UNICODE}
-var
-  Compil32LeadBytes: TLeadByteSet;
-{$ENDIF}
-
-initialization
-{$IFNDEF UNICODE}
-  GetLeadBytes(Compil32LeadBytes);
-  ConstLeadBytes := @Compil32LeadBytes;
-{$ENDIF}
-  InitThemeLibrary;
-  InitHtmlHelpLibrary;
-  { For ClearType support, try to make the default font Microsoft Sans Serif }
-  if DefFontData.Name = 'MS Sans Serif' then
-    DefFontData.Name := AnsiString(GetPreferredUIFont);
-  CoInitialize(nil);
-finalization
-  CoUninitialize();
-end.
+unit CompForm;
+
+{
+  Inno Setup
+  Copyright (C) 1997-2020 Jordan Russell
+  Portions by Martijn Laan
+  For conditions of distribution and use, see LICENSE.TXT.
+
+  Compiler form
+}
+
+{x$DEFINE STATICCOMPILER}
+{ For debugging purposes, remove the 'x' to have it link the compiler code
+  into this program and not depend on ISCmplr.dll. }
+
+{$I VERSION.INC}
+
+{$IFDEF IS_D6}
+{$WARN SYMBOL_PLATFORM OFF}
+{$ENDIF}
+
+interface
+
+uses
+  Windows, Messages, SysUtils, Classes, Graphics, Controls, Forms, Dialogs,
+  UIStateForm, StdCtrls, ExtCtrls, Menus, Buttons, ComCtrls, CommCtrl,
+  ScintInt, ScintEdit, ScintStylerInnoSetup, NewTabSet, ModernColors,
+  DebugStruct, CompInt, UxTheme, System.ImageList, ImgList, ToolWin,
+  VirtualImageList, BaseImageCollection, ImageCollection;
+
+const
+  WM_StartCommandLineCompile = WM_USER + $1000;
+  WM_StartCommandLineWizard = WM_USER + $1001;
+  WM_StartNormally = WM_USER + $1002;
+
+  MRUListMaxCount = 10;
+
+type
+  TLineState = (lnUnknown, lnHasEntry, lnEntryProcessed);
+  PLineStateArray = ^TLineStateArray;
+  TLineStateArray = array[0..0] of TLineState;
+  PDebugEntryArray = ^TDebugEntryArray;
+  TDebugEntryArray = array[0..0] of TDebugEntry;
+  PVariableDebugEntryArray = ^TVariableDebugEntryArray;
+  TVariableDebugEntryArray = array[0..0] of TVariableDebugEntry;
+  TStepMode = (smRun, smStepInto, smStepOver, smRunToCursor);
+  TDebugTarget = (dtSetup, dtUninstall);
+
+const
+  DebugTargetStrings: array[TDebugTarget] of String = ('Setup', 'Uninstall');
+
+type
+  TISScintEdit = class;
+
+  TStatusMessageKind = (smkStartEnd, smkNormal, smkWarning, smkError);
+
+  TMRUItemCompareProc = function(const S1, S2: String): Integer;
+
+  TCompileForm = class(TUIStateForm)
+    MainMenu1: TMainMenu;
+    FMenu: TMenuItem;
+    FNew: TMenuItem;
+    FOpen: TMenuItem;
+    FSave: TMenuItem;
+    FSaveAs: TMenuItem;
+    N1: TMenuItem;
+    BCompile: TMenuItem;
+    N2: TMenuItem;
+    FExit: TMenuItem;
+    EMenu: TMenuItem;
+    EUndo: TMenuItem;
+    N3: TMenuItem;
+    ECut: TMenuItem;
+    ECopy: TMenuItem;
+    EPaste: TMenuItem;
+    EDelete: TMenuItem;
+    N4: TMenuItem;
+    ESelectAll: TMenuItem;
+    VMenu: TMenuItem;
+    EFind: TMenuItem;
+    EFindNext: TMenuItem;
+    EReplace: TMenuItem;
+    HMenu: TMenuItem;
+    HDoc: TMenuItem;
+    N6: TMenuItem;
+    HAbout: TMenuItem;
+    FMRUFilesSep: TMenuItem;
+    VCompilerOutput: TMenuItem;
+    FindDialog: TFindDialog;
+    ReplaceDialog: TReplaceDialog;
+    StatusPanel: TPanel;
+    CompilerOutputList: TListBox;
+    SplitPanel: TPanel;
+    HWebsite: TMenuItem;
+    VToolbar: TMenuItem;
+    N7: TMenuItem;
+    TOptions: TMenuItem;
+    HFaq: TMenuItem;
+    StatusBar: TStatusBar;
+    BodyPanel: TPanel;
+    VStatusBar: TMenuItem;
+    ERedo: TMenuItem;
+    RMenu: TMenuItem;
+    RStepInto: TMenuItem;
+    RStepOver: TMenuItem;
+    N5: TMenuItem;
+    RRun: TMenuItem;
+    RRunToCursor: TMenuItem;
+    N10: TMenuItem;
+    REvaluate: TMenuItem;
+    CheckIfRunningTimer: TTimer;
+    RPause: TMenuItem;
+    RParameters: TMenuItem;
+    ListPopupMenu: TPopupMenu;
+    PListCopy: TMenuItem;
+    HISPPSep: TMenuItem;
+    N12: TMenuItem;
+    BStopCompile: TMenuItem;
+    HISPPDoc: TMenuItem;
+    N13: TMenuItem;
+    EGoto: TMenuItem;
+    RTerminate: TMenuItem;
+    BMenu: TMenuItem;
+    BLowPriority: TMenuItem;
+    HDonate: TMenuItem;
+    N14: TMenuItem;
+    HPSWebsite: TMenuItem;
+    N15: TMenuItem;
+    RTargetSetup: TMenuItem;
+    RTargetUninstall: TMenuItem;
+    TabSet: TNewTabSet;
+    DebugOutputList: TListBox;
+    VDebugOutput: TMenuItem;
+    VHide: TMenuItem;
+    N11: TMenuItem;
+    TMenu: TMenuItem;
+    TAddRemovePrograms: TMenuItem;
+    RToggleBreakPoint: TMenuItem;
+    HWhatsNew: TMenuItem;
+    TGenerateGUID: TMenuItem;
+    TSignTools: TMenuItem;
+    N16: TMenuItem;
+    HExamples: TMenuItem;
+    N17: TMenuItem;
+    BOpenOutputFolder: TMenuItem;
+    N8: TMenuItem;
+    VZoom: TMenuItem;
+    VZoomIn: TMenuItem;
+    VZoomOut: TMenuItem;
+    N9: TMenuItem;
+    VZoomReset: TMenuItem;
+    N18: TMenuItem;
+    ECompleteWord: TMenuItem;
+    N19: TMenuItem;
+    FSaveEncoding: TMenuItem;
+    FSaveEncodingAuto: TMenuItem;
+    FSaveEncodingUTF8: TMenuItem;
+    ToolBar: TToolBar;
+    NewButton: TToolButton;
+    OpenButton: TToolButton;
+    SaveButton: TToolButton;
+    ToolButton4: TToolButton;
+    CompileButton: TToolButton;
+    StopCompileButton: TToolButton;
+    ToolButton7: TToolButton;
+    RunButton: TToolButton;
+    PauseButton: TToolButton;
+    ToolButton10: TToolButton;
+    TargetSetupButton: TToolButton;
+    TargetUninstallButton: TToolButton;
+    ToolButton13: TToolButton;
+    HelpButton: TToolButton;
+    Bevel1: TBevel;
+    BuildImageList: TImageList;
+    TerminateButton: TToolButton;
+    LightToolBarImageCollection: TImageCollection;
+    DarkToolBarImageCollection: TImageCollection;
+    ToolBarVirtualImageList: TVirtualImageList;
+    PListSelectAll: TMenuItem;
+    DebugCallStackList: TListBox;
+    VDebugCallStack: TMenuItem;
+    TInsertMsgBox: TMenuItem;
+    ToolBarPanel: TPanel;
+    HMailingList: TMenuItem;
+    procedure FormCloseQuery(Sender: TObject; var CanClose: Boolean);
+    procedure FExitClick(Sender: TObject);
+    procedure FOpenClick(Sender: TObject);
+    procedure EUndoClick(Sender: TObject);
+    procedure EMenuClick(Sender: TObject);
+    procedure ECutClick(Sender: TObject);
+    procedure ECopyClick(Sender: TObject);
+    procedure EPasteClick(Sender: TObject);
+    procedure EDeleteClick(Sender: TObject);
+    procedure FSaveClick(Sender: TObject);
+    procedure ESelectAllClick(Sender: TObject);
+    procedure FNewClick(Sender: TObject);
+    procedure FNewWizardClick(Sender: TObject);
+    procedure FSaveAsClick(Sender: TObject);
+    procedure HDocClick(Sender: TObject);
+    procedure BCompileClick(Sender: TObject);
+    procedure FMenuClick(Sender: TObject);
+    procedure FMRUClick(Sender: TObject);
+    procedure VCompilerOutputClick(Sender: TObject);
+    procedure HAboutClick(Sender: TObject);
+    procedure EFindClick(Sender: TObject);
+    procedure FindDialogFind(Sender: TObject);
+    procedure EReplaceClick(Sender: TObject);
+    procedure ReplaceDialogReplace(Sender: TObject);
+    procedure EFindNextClick(Sender: TObject);
+    procedure SplitPanelMouseMove(Sender: TObject; Shift: TShiftState; X,
+      Y: Integer);
+    procedure VMenuClick(Sender: TObject);
+    procedure HWebsiteClick(Sender: TObject);
+    procedure VToolbarClick(Sender: TObject);
+    procedure TOptionsClick(Sender: TObject);
+    procedure HFaqClick(Sender: TObject);
+    procedure HPSWebsiteClick(Sender: TObject);
+    procedure HISPPDocClick(Sender: TObject);
+    procedure VStatusBarClick(Sender: TObject);
+    procedure ERedoClick(Sender: TObject);
+    procedure StatusBarResize(Sender: TObject);
+    procedure RStepIntoClick(Sender: TObject);
+    procedure RStepOverClick(Sender: TObject);
+    procedure RRunToCursorClick(Sender: TObject);
+    procedure RRunClick(Sender: TObject);
+    procedure REvaluateClick(Sender: TObject);
+    procedure CheckIfRunningTimerTimer(Sender: TObject);
+    procedure RPauseClick(Sender: TObject);
+    procedure RParametersClick(Sender: TObject);
+    procedure PListCopyClick(Sender: TObject);
+    procedure BStopCompileClick(Sender: TObject);
+    procedure HMenuClick(Sender: TObject);
+    procedure EGotoClick(Sender: TObject);
+    procedure RTerminateClick(Sender: TObject);
+    procedure BMenuClick(Sender: TObject);
+    procedure BLowPriorityClick(Sender: TObject);
+    procedure StatusBarDrawPanel(StatusBar: TStatusBar;
+      Panel: TStatusPanel; const Rect: TRect);
+    procedure HDonateClick(Sender: TObject);
+    procedure RTargetClick(Sender: TObject);
+    procedure DebugOutputListDrawItem(Control: TWinControl; Index: Integer;
+      Rect: TRect; State: TOwnerDrawState);
+    procedure TabSetClick(Sender: TObject);
+    procedure VHideClick(Sender: TObject);
+    procedure VDebugOutputClick(Sender: TObject);
+    procedure FormResize(Sender: TObject);
+    procedure TAddRemoveProgramsClick(Sender: TObject);
+    procedure RToggleBreakPointClick(Sender: TObject);
+    procedure HWhatsNewClick(Sender: TObject);
+    procedure TGenerateGUIDClick(Sender: TObject);
+    procedure TSignToolsClick(Sender: TObject);
+    procedure HExamplesClick(Sender: TObject);
+    procedure BOpenOutputFolderClick(Sender: TObject);
+    procedure FormKeyDown(Sender: TObject; var Key: Word;
+      Shift: TShiftState);
+    procedure VZoomInClick(Sender: TObject);
+    procedure VZoomOutClick(Sender: TObject);
+    procedure VZoomResetClick(Sender: TObject);
+    procedure ECompleteWordClick(Sender: TObject);
+    procedure FSaveEncodingItemClick(Sender: TObject);
+    procedure CompilerOutputListDrawItem(Control: TWinControl; Index: Integer;
+      Rect: TRect; State: TOwnerDrawState);
+    procedure FormAfterMonitorDpiChanged(Sender: TObject; OldDPI,
+      NewDPI: Integer);
+    procedure PListSelectAllClick(Sender: TObject);
+    procedure DebugCallStackListDrawItem(Control: TWinControl; Index: Integer; Rect: TRect;
+      State: TOwnerDrawState);
+    procedure VDebugCallStackClick(Sender: TObject);
+    procedure HMailingListClick(Sender: TObject);
+    procedure TInsertMsgBoxClick(Sender: TObject);
+  private
+    { Private declarations }
+    FCompilerVersion: PCompilerVersionInfo;
+    FFilename: String;
+    FFileLastWriteTime: TFileTime;
+    FSaveInUTF8Encoding: Boolean;
+    FMRUFilesMenuItems: array[0..MRUListMaxCount-1] of TMenuItem;
+    FMRUFilesList: TStringList;
+    FMRUParametersList: TStringList;
+    FOptions: record
+      ShowStartupForm: Boolean;
+      UseWizard: Boolean;
+      Autosave: Boolean;
+      MakeBackups: Boolean;
+      FullPathInTitleBar: Boolean;
+      UndoAfterSave: Boolean;
+      PauseOnDebuggerExceptions: Boolean;
+      RunAsDifferentUser: Boolean;
+      AutoComplete: Boolean;
+      UseSyntaxHighlighting: Boolean;
+      ColorizeCompilerOutput: Boolean;
+      UnderlineErrors: Boolean;
+      CursorPastEOL: Boolean;
+      TabWidth: Integer;
+      UseTabCharacter: Boolean;
+      WordWrap: Boolean;
+      AutoIndent: Boolean;
+      IndentationGuides: Boolean;
+      LowPriorityDuringCompile: Boolean;
+      GutterLineNumbers: Boolean;
+      ThemeType: TThemeType;
+    end;
+    FOptionsLoaded: Boolean;
+    FTheme: TTheme;
+    FSignTools: TStringList;
+    FCompiling: Boolean;
+    FCompileWantAbort: Boolean;
+    FBecameIdle: Boolean;
+    FErrorLine, FStepLine: Integer;
+    FErrorCaretPosition: Integer;
+    FModifiedSinceLastCompile, FModifiedSinceLastCompileAndGo: Boolean;
+    FDebugEntries: PDebugEntryArray;
+    FDebugEntriesCount: Integer;
+    FVariableDebugEntries: PVariableDebugEntryArray;
+    FVariableDebugEntriesCount: Integer;
+    FCompiledCodeText: AnsiString;
+    FCompiledCodeDebugInfo: AnsiString;
+    FLineState: PLineStateArray;
+    FLineStateCapacity, FLineStateCount: Integer;
+    FDebugClientWnd: HWND;
+    FProcessHandle, FDebugClientProcessHandle: THandle;
+    FDebugTarget: TDebugTarget;
+    FCompiledExe, FUninstExe, FTempDir: String;
+    FDebugging: Boolean;
+    FStepMode: TStepMode;
+    FPaused: Boolean;
+    FRunToCursorPoint: TDebugEntry;
+    FReplyString: String;
+    FDebuggerException: String;
+    FRunParameters: String;
+    FLastFindOptions: TFindOptions;
+    FLastFindText: String;
+    FLastReplaceText: String;
+    FLastEvaluateConstantText: String;
+    FSavePriorityClass: DWORD;
+    FBuildAnimationFrame: Cardinal;
+    FLastAnimationTick: DWORD;
+    FProgress, FProgressMax: Cardinal;
+    FProgressThemeData: HTHEME;
+    FProgressChunkSize, FProgressSpaceSize: Integer;
+    FDebugLogListTimestampsWidth: Integer;
+    FBreakPoints: TList;
+    FOnPendingSquiggly: Boolean;
+    FPendingSquigglyCaretPos: Integer;
+    FCallStackCount: Cardinal;
+    class procedure AppOnException(Sender: TObject; E: Exception);
+    procedure AppOnActivate(Sender: TObject);
+    procedure AppOnIdle(Sender: TObject; var Done: Boolean);
+    function AskToDetachDebugger: Boolean;
+    procedure BringToForeground;
+    procedure CheckIfTerminated;
+    procedure CompileFile(AFilename: String; const ReadFromFile: Boolean);
+    procedure CompileIfNecessary;
+    function ConfirmCloseFile(const PromptToSave: Boolean): Boolean;
+    procedure DebuggingStopped(const WaitForTermination: Boolean);
+    procedure DebugLogMessage(const S: String);
+    procedure DebugShowCallStack(const CallStack: String; const CallStackCount: Cardinal);
+    procedure DestroyDebugInfo;
+    procedure DetachDebugger;
+    function EvaluateConstant(const S: String; var Output: String): Integer;
+    function EvaluateVariableEntry(const DebugEntry: PVariableDebugEntry;
+      var Output: String): Integer;
+    procedure FindNext;
+    function FromCurrentPPI(const XY: Integer): Integer;
+    procedure Go(AStepMode: TStepMode);
+    procedure HideError;
+    procedure InitializeFindText(Dlg: TFindDialog);
+    procedure InitiateAutoComplete(const Key: AnsiChar);
+    procedure InvalidateStatusPanel(const Index: Integer);
+    procedure MemoChange(Sender: TObject; const Info: TScintEditChangeInfo);
+    procedure MemoCharAdded(Sender: TObject; Ch: AnsiChar);
+    procedure MemoDropFiles(Sender: TObject; X, Y: Integer; AFiles: TStrings);
+    procedure MemoHintShow(Sender: TObject; var Info: TScintHintInfo);
+    procedure MemoKeyDown(Sender: TObject; var Key: Word; Shift: TShiftState);
+    procedure MemoKeyPress(Sender: TObject; var Key: Char);
+    procedure MemoLinesDeleted(FirstLine, Count, FirstAffectedLine: Integer);
+    procedure MemoLinesInserted(FirstLine, Count: integer);
+    procedure MemoMarginClick(Sender: TObject; MarginNumber: Integer;
+      Line: Integer);
+    procedure MemoModifiedChange(Sender: TObject);
+    procedure MemoUpdateUI(Sender: TObject);
+    procedure ModifyMRUList(const MRUList: TStringList; const Section, Ident: String;
+      const AItem: String; const AddNewItem: Boolean; CompareProc: TMRUItemCompareProc);
+    procedure ModifyMRUFilesList(const AFilename: String; const AddNewItem: Boolean);
+    procedure ModifyMRUParametersList(const AParameter: String; const AddNewItem: Boolean);
+    procedure MoveCaret(const LineNumber: Integer; const AlwaysResetColumn: Boolean);
+    procedure NewFile;
+    procedure NewWizardFile;
+    procedure OpenFile(AFilename: String; const AddToRecentDocs: Boolean);
+    procedure OpenMRUFile(const AFilename: String);
+    procedure ParseDebugInfo(DebugInfo: Pointer);
+    procedure ReadMRUList(const MRUList: TStringList; const Section, Ident: String);
+    procedure ReadMRUFilesList;
+    procedure ReadMRUParametersList;
+    procedure ResetLineState;
+    procedure StartProcess;
+    function SaveFile(const SaveAs: Boolean): Boolean;
+    class procedure SaveTextToFile(const Filename: String; const S: String;
+      const ForceUTF8Encoding: Boolean);
+    procedure SetErrorLine(ALine: Integer);
+    procedure SetLowPriority(ALowPriority: Boolean);
+    procedure SetStatusPanelVisible(const AVisible: Boolean);
+    procedure SetStepLine(ALine: Integer);
+    procedure ShowOpenDialog(const Examples: Boolean);
+    procedure StatusMessage(const Kind: TStatusMessageKind; const S: String);
+    procedure SyncEditorOptions;
+    function ToCurrentPPI(const XY: Integer): Integer;
+    procedure ToggleBreakPoint(Line: Integer);
+    procedure UpdateAllLineMarkers;
+    procedure UpdateCaption;
+    procedure UpdateCompileStatusPanels(const AProgress, AProgressMax: Cardinal;
+      const ASecondsRemaining: Integer; const ABytesCompressedPerSecond: Cardinal);
+    procedure UpdateEditModePanel;
+    procedure UpdateLineMarkers(const Line: Integer);
+    procedure UpdateNewButtons;
+    procedure UpdateTabSetListsItemHeightAndDebugTimeWidth;
+    procedure UpdateRunMenu;
+    procedure UpdateTargetMenu;
+    procedure UpdateTheme;
+    procedure UpdateThemeData(const Close, Open: Boolean);
+    procedure UpdateStatusPanelHeight(H: Integer);
+    procedure WMCopyData(var Message: TWMCopyData); message WM_COPYDATA;
+    procedure WMDebuggerHello(var Message: TMessage); message WM_Debugger_Hello;
+    procedure WMDebuggerGoodbye(var Message: TMessage); message WM_Debugger_Goodbye;
+    procedure WMDebuggerQueryVersion(var Message: TMessage); message WM_Debugger_QueryVersion;
+    function GetLineNumberFromEntry(Kind, Index: Integer): Integer;
+    procedure DebuggerStepped(var Message: TMessage; const Intermediate: Boolean);
+    procedure WMDebuggerStepped(var Message: TMessage); message WM_Debugger_Stepped;
+    procedure WMDebuggerSteppedIntermediate(var Message: TMessage); message WM_Debugger_SteppedIntermediate;
+    procedure WMDebuggerException(var Message: TMessage); message WM_Debugger_Exception;
+    procedure WMDebuggerSetForegroundWindow(var Message: TMessage); message WM_Debugger_SetForegroundWindow;
+    procedure WMDebuggerCallStackCount(var Message: TMessage); message WM_Debugger_CallStackCount;
+    procedure WMStartCommandLineCompile(var Message: TMessage); message WM_StartCommandLineCompile;
+    procedure WMStartCommandLineWizard(var Message: TMessage); message WM_StartCommandLineWizard;
+    procedure WMStartNormally(var Message: TMessage); message WM_StartNormally;
+    procedure WMSettingChange(var Message: TMessage); message WM_SETTINGCHANGE;
+    procedure WMThemeChanged(var Message: TMessage); message WM_THEMECHANGED;
+{$IFDEF IS_D4}
+  protected
+    procedure WndProc(var Message: TMessage); override;
+{$ENDIF}
+  public
+    { Public declarations }
+    Memo: TISScintEdit;
+    MemoStyler: TInnoSetupStyler;
+    constructor Create(AOwner: TComponent); override;
+    destructor Destroy; override;
+{$IFDEF IS_D5}
+    function IsShortCut(var Message: TWMKey): Boolean; override;
+{$ENDIF}
+  end;
+
+  TISScintEdit = class(TScintEdit)
+  private
+    FTheme: TTheme;
+  protected
+    procedure CreateWnd; override;
+  public
+    property Theme: TTheme read FTheme write FTheme;
+    procedure UpdateThemeColors;
+  end;
+
+var
+  CompileForm: TCompileForm;
+  MSGTextInsert: TStringList;
+  CommandLineFilename, CommandLineWizardName: String;
+  CommandLineCompile: Boolean;
+  CommandLineWizard: Boolean;
+
+function GenerateGuid: String;
+function ISPPInstalled: Boolean;
+function ISCryptInstalled: Boolean;
+procedure InitFormFont(Form: TForm);
+procedure OpenDonateSite;
+procedure OpenMailingListSite;
+
+implementation
+
+uses
+  ActiveX, Clipbrd, ShellApi, ShlObj, IniFiles, Registry, CommDlg, Consts, Types,
+  PathFunc, CmnFunc, CmnFunc2, FileClass, CompMsgs, TmSchema, BrowseFunc,
+  HtmlHelpFunc, TaskbarProgressFunc,
+  {$IFDEF STATICCOMPILER} Compile, {$ENDIF}
+  CompOptions, CompStartup, CompWizard, CompSignTools, CompTypes, CompInputQueryCombo, MessageBoxInsert;
+
+{$R *.DFM}
+
+const
+  { Status bar panel indexes }
+  spCaretPos = 0;
+  spModified = 1;
+  spInsertMode = 2;
+  spCompileIcon = 3;
+  spCompileProgress = 4;
+  spExtraStatus = 5;
+
+  { Tab set indexes }
+  tiCompilerOutput = 0;
+  tiDebugOutput = 1;
+  tiDebugCallStack = 2;
+
+  { Memo marker numbers }
+  mmIconHasEntry = 0;        { grey dot }
+  mmIconEntryProcessed = 1;  { green dot }
+  mmIconBreakpoint = 2;      { stop sign }
+  mmIconBreakpointGood = 3;  { stop sign + check }
+  mmIconBreakpointBad = 4;   { stop sign + X }
+  mmLineError = 10;          { red line highlight }
+  mmLineBreakpoint = 11;     { red line highlight }
+  mmLineBreakpointBad = 12;  { ugly olive line highlight }
+  mmLineStep = 13;           { blue line highlight }
+
+  { Memo indicator numbers (also in ScintStylerInnoSetup) }
+  inSquiggly = 0;
+  inPendingSquiggly = 1;
+
+  LineStateGrowAmount = 4000;
+
+procedure InitFormFont(Form: TForm);
+var
+  FontName: String;
+  Metrics: TNonClientMetrics;
+begin
+{$IFNDEF UNICODE}
+  if Win32MajorVersion < 5 then begin
+    { On pre-2000 Windows, just use MS Sans Serif always, except on Japanese }
+    if DefFontData.Charset = SHIFTJIS_CHARSET then begin
+      { MS Sans Serif can't display Japanese characters, so revert to the
+        default Japanese font (requires D3+) }
+      Form.Font.Handle := 0;
+      Exit;
+    end;
+    FontName := GetPreferredUIFont;
+  end
+  else
+{$ENDIF}
+  begin
+    Metrics.cbSize := SizeOf(Metrics);
+    if SystemParametersInfo(SPI_GETNONCLIENTMETRICS, SizeOf(Metrics),
+       @Metrics, 0) then
+      FontName := Metrics.lfMessageFont.lfFaceName;
+    { Only allow fonts that we know will fit the text correctly }
+    if not SameText(FontName, 'Microsoft Sans Serif') and
+       not SameText(FontName, 'Segoe UI') then
+      FontName := 'Tahoma';
+  end;
+  Form.Font.Name := FontName;
+  Form.Font.Size := 8;
+end;
+
+function GetDisplayFilename(const Filename: String): String;
+var
+  Buf: array[0..MAX_PATH-1] of Char;
+begin
+  if GetFileTitle(PChar(Filename), Buf, SizeOf(Buf)) = 0 then
+    Result := Buf
+  else
+    Result := Filename;
+end;
+
+function GetLastWriteTimeOfFile(const Filename: String;
+  var LastWriteTime: TFileTime): Boolean;
+var
+  H: THandle;
+begin
+  H := CreateFile(PChar(Filename), 0, FILE_SHARE_READ or FILE_SHARE_WRITE,
+    nil, OPEN_EXISTING, 0, 0);
+  if H <> INVALID_HANDLE_VALUE then begin
+    Result := GetFileTime(H, nil, nil, @LastWriteTime);
+    CloseHandle(H);
+  end
+  else
+    Result := False;
+end;
+
+procedure AddFileToRecentDocs(const Filename: String);
+{ Notifies the shell that a document has been opened. On Windows 7, this will
+  add the file to the Recent section of the app's Jump List.
+  It is only necessary to call this function when the shell is unaware that
+  a file is being opened. Files opened through Explorer or common dialogs get
+  added to the Jump List automatically. }
+begin
+  SHAddToRecentDocs(
+    {$IFDEF UNICODE} SHARD_PATHW {$ELSE} SHARD_PATHA {$ENDIF},
+    PChar(Filename));
+end;
+
+function GenerateGuid: String;
+var
+  Guid: TGUID;
+  P: PWideChar;
+begin
+  if CoCreateGuid(Guid) <> S_OK then
+    raise Exception.Create('CoCreateGuid failed');
+  if StringFromCLSID(Guid, P) <> S_OK then
+    raise Exception.Create('StringFromCLSID failed');
+  try
+    Result := P;
+  finally
+    CoTaskMemFree(P);
+  end;
+end;
+
+function ISPPInstalled: Boolean;
+begin
+  Result := NewFileExists(PathExtractPath(NewParamStr(0)) + 'ISPP.dll');
+end;
+
+function ISCryptInstalled: Boolean;
+begin
+  Result := NewFileExists(PathExtractPath(NewParamStr(0)) + 'iscrypt.dll');
+end;
+
+function GetDefaultThemeType: TThemeType;
+var
+  K: HKEY;
+  Size, AppsUseLightTheme: DWORD;
+begin
+  Result := ttModernLight;
+  if (Win32MajorVersion >= 10) and (RegOpenKeyExView(rvDefault, HKEY_CURRENT_USER, 'SOFTWARE\Microsoft\Windows\CurrentVersion\Themes\Personalize', 0, KEY_QUERY_VALUE, K) = ERROR_SUCCESS) then begin
+    Size := SizeOf(AppsUseLightTheme);
+    if (RegQueryValueEx(K, 'AppsUseLightTheme', nil, nil, @AppsUseLightTheme, @Size) = ERROR_SUCCESS) and (AppsUseLightTheme = 0) then
+      Result := ttModernDark;
+    RegCloseKey(K);
+  end;
+end;
+
+{ TISScintEdit }
+
+procedure TISScintEdit.CreateWnd;
+const
+  PixmapHasEntry: array[0..8] of PAnsiChar = (
+    '5 5 2 1',
+    'o c #808080',
+    '. c #c0c0c0',
+    'ooooo',
+    'o...o',
+    'o...o',
+    'o...o',
+    'ooooo',
+    nil);
+  PixmapEntryProcessed: array[0..8] of PAnsiChar = (
+    '5 5 2 1',
+    'o c #008000',
+    '. c #00ff00',
+    'ooooo',
+    'o...o',
+    'o...o',
+    'o...o',
+    'ooooo',
+    nil);
+  PixmapBreakpoint: array[0..14] of PAnsiChar = (
+    '9 10 3 1',
+    '= c none',
+    'o c #000000',
+    '. c #ff0000',
+    '=========',
+    '==ooooo==',
+    '=o.....o=',
+    'o.......o',
+    'o.......o',
+    'o.......o',
+    'o.......o',
+    'o.......o',
+    '=o.....o=',
+    '==ooooo==',
+    nil);
+  PixmapBreakpointGood: array[0..15] of PAnsiChar = (
+    '9 10 4 1',
+    '= c none',
+    'o c #000000',
+    '. c #ff0000',
+    '* c #00ff00',
+    '======oo=',
+    '==oooo**o',
+    '=o....*o=',
+    'o....**.o',
+    'o....*..o',
+    'o...**..o',
+    'o**.*...o',
+    'o.***...o',
+    '=o.*...o=',
+    '==ooooo==',
+    nil);
+  PixmapBreakpointBad: array[0..15] of PAnsiChar = (
+    '9 10 4 1',
+    '= c none',
+    'o c #000000',
+    '. c #ff0000',
+    '* c #ffff00',
+    '=========',
+    '==ooooo==',
+    '=o.....o=',
+    'o.*...*.o',
+    'o.**.**.o',
+    'o..***..o',
+    'o.**.**.o',
+    'o.*...*.o',
+    '=o.....o=',
+    '==ooooo==',
+    nil);
+const
+  SC_MARK_BACKFORE = 3030;  { new marker type added in my Scintilla build }
+begin
+  inherited;
+
+  Call(SCI_SETCARETWIDTH, 2, 0);
+  Call(SCI_AUTOCSETAUTOHIDE, 0, 0);
+  Call(SCI_AUTOCSETCANCELATSTART, 0, 0);
+  Call(SCI_AUTOCSETDROPRESTOFWORD, 1, 0);
+  Call(SCI_AUTOCSETIGNORECASE, 1, 0);
+  Call(SCI_AUTOCSETMAXHEIGHT, 7, 0);
+
+  Call(SCI_ASSIGNCMDKEY, Ord('Z') or ((SCMOD_SHIFT or SCMOD_CTRL) shl 16), SCI_REDO);
+
+  Call(SCI_SETSCROLLWIDTH, 1024 * CallStr(SCI_TEXTWIDTH, 0, 'X'), 0);
+
+  Call(SCI_INDICSETSTYLE, inSquiggly, INDIC_SQUIGGLE);
+  Call(SCI_INDICSETFORE, inSquiggly, clRed); { May be overwitten by UpdateThemeColors }
+  Call(SCI_INDICSETSTYLE, inPendingSquiggly, INDIC_HIDDEN);
+
+  Call(SCI_SETMARGINTYPEN, 1, SC_MARGIN_SYMBOL);
+  Call(SCI_SETMARGINWIDTHN, 1, 21);
+  Call(SCI_SETMARGINSENSITIVEN, 1, 1);
+  Call(SCI_SETMARGINCURSORN, 1, SC_CURSORARROW);
+  Call(SCI_SETMARGINLEFT, 0, 2);
+
+  Call(SCI_MARKERDEFINEPIXMAP, mmIconHasEntry, LPARAM(@PixmapHasEntry));
+  Call(SCI_MARKERDEFINEPIXMAP, mmIconEntryProcessed, LPARAM(@PixmapEntryProcessed));
+  Call(SCI_MARKERDEFINEPIXMAP, mmIconBreakpoint, LPARAM(@PixmapBreakpoint));
+  Call(SCI_MARKERDEFINEPIXMAP, mmIconBreakpointGood, LPARAM(@PixmapBreakpointGood));
+  Call(SCI_MARKERDEFINEPIXMAP, mmIconBreakpointBad, LPARAM(@PixmapBreakpointBad));
+  Call(SCI_MARKERDEFINE, mmLineError, SC_MARK_BACKFORE);
+  Call(SCI_MARKERSETFORE, mmLineError, clWhite);
+  Call(SCI_MARKERSETBACK, mmLineError, clMaroon);
+  Call(SCI_MARKERDEFINE, mmLineBreakpoint, SC_MARK_BACKFORE);
+  Call(SCI_MARKERSETFORE, mmLineBreakpoint, clWhite);
+  Call(SCI_MARKERSETBACK, mmLineBreakpoint, clRed);
+  Call(SCI_MARKERDEFINE, mmLineBreakpointBad, SC_MARK_BACKFORE);
+  Call(SCI_MARKERSETFORE, mmLineBreakpointBad, clLime);
+  Call(SCI_MARKERSETBACK, mmLineBreakpointBad, clOlive);
+  Call(SCI_MARKERDEFINE, mmLineStep, SC_MARK_BACKFORE);
+  Call(SCI_MARKERSETFORE, mmLineStep, clWhite);
+  Call(SCI_MARKERSETBACK, mmLineStep, clBlue);
+end;
+
+procedure TISScintEdit.UpdateThemeColors;
+begin
+  if FTheme <> nil then begin
+    Font.Color := FTheme.Colors[tcFore];
+    Color := FTheme.Colors[tcBack];
+    Call(SCI_SETSELBACK, 1, FTheme.Colors[tcSelBack]);
+    Call(SCI_INDICSETFORE, inSquiggly, FTheme.Colors[tcRed]);
+  end;
+end;
+
+{ TCompileFormMemoPopupMenu }
+
+type
+  TCompileFormMemoPopupMenu = class(TPopupMenu)
+  public
+    procedure Popup(X, Y: Integer); override;
+  end;
+
+procedure TCompileFormMemoPopupMenu.Popup(X, Y: Integer);
+var
+  Form: TCompileForm;
+begin
+  { Show the existing Edit menu }
+  Form := Owner as TCompileForm;
+  TrackPopupMenu(Form.EMenu.Handle, TPM_RIGHTBUTTON, X, Y, 0, Form.Handle, nil);
+end;
+
+{ TCompileForm }
+
+constructor TCompileForm.Create(AOwner: TComponent);
+
+  procedure ReadConfig;
+{$IFNDEF UNICODE}
+  const
+    { "MS Gothic" in Japanese (CP 932) }
+    SMSGothicLocalized = #$82'l'#$82'r '#$83'S'#$83'V'#$83'b'#$83'N';
+{$ENDIF}
+  var
+    Ini: TConfigIniFile;
+    WindowPlacement: TWindowPlacement;
+    I: Integer;
+  begin
+    Ini := TConfigIniFile.Create;
+    try
+      { Menu check boxes state }
+      Toolbar.Visible := Ini.ReadBool('Options', 'ShowToolbar', True);
+      StatusBar.Visible := Ini.ReadBool('Options', 'ShowStatusBar', True);
+      FOptions.LowPriorityDuringCompile := Ini.ReadBool('Options', 'LowPriorityDuringCompile', False);
+
+      { Configuration options }
+      FOptions.ShowStartupForm := Ini.ReadBool('Options', 'ShowStartupForm', True);
+      FOptions.UseWizard := Ini.ReadBool('Options', 'UseWizard', True);
+      FOptions.Autosave := Ini.ReadBool('Options', 'Autosave', False);
+      FOptions.MakeBackups := Ini.ReadBool('Options', 'MakeBackups', False);
+      FOptions.FullPathInTitleBar := Ini.ReadBool('Options', 'FullPathInTitleBar', False);
+      FOptions.UndoAfterSave := Ini.ReadBool('Options', 'UndoAfterSave', True);
+      FOptions.PauseOnDebuggerExceptions := Ini.ReadBool('Options', 'PauseOnDebuggerExceptions', True);
+      FOptions.RunAsDifferentUser := Ini.ReadBool('Options', 'RunAsDifferentUser', False);
+      FOptions.AutoComplete := Ini.ReadBool('Options', 'AutoComplete', True);
+      FOptions.UseSyntaxHighlighting := Ini.ReadBool('Options', 'UseSynHigh', True);
+      FOptions.ColorizeCompilerOutput := Ini.ReadBool('Options', 'ColorizeCompilerOutput', True);
+      FOptions.UnderlineErrors := Ini.ReadBool('Options', 'UnderlineErrors', True);
+      FOptions.CursorPastEOL := Ini.ReadBool('Options', 'EditorCursorPastEOL', True);
+      FOptions.TabWidth := Ini.ReadInteger('Options', 'TabWidth', 2);
+      FOptions.UseTabCharacter := Ini.ReadBool('Options', 'UseTabCharacter', False);
+      FOptions.WordWrap := Ini.ReadBool('Options', 'WordWrap', False);
+      FOptions.AutoIndent := Ini.ReadBool('Options', 'AutoIndent', True);
+      FOptions.IndentationGuides := Ini.ReadBool('Options', 'IndentationGuides', True);
+      FOptions.GutterLineNumbers := Ini.ReadBool('Options', 'GutterLineNumbers', False);
+      I := Ini.ReadInteger('Options', 'ThemeType', Ord(GetDefaultThemeType));
+      if (I >= 0) and (I <= Ord(High(TThemeType))) then
+        FOptions.ThemeType := TThemeType(I);
+      if GetACP = 932 then begin
+        { Default to MS Gothic font on CP 932 (Japanese), as Courier New is
+          only capable of displaying Japanese characters on XP and later. }
+{$IFNDEF UNICODE}
+        { Use the English name if it's supported on this version of Windows
+          (I believe it was first added in Windows 2000), because the CP 932
+          localized Japanese name will no longer be valid if the user later
+          switches out of CP 932. }
+        if FontExists('MS Gothic') then
+          Memo.Font.Name := 'MS Gothic'
+        else
+          Memo.Font.Name := SMSGothicLocalized;
+{$ELSE}
+        { UNICODE requires 2000+, so we can just use the English name }
+        Memo.Font.Name := 'MS Gothic';
+{$ENDIF}
+        Memo.Font.Size := 9;
+        Memo.Font.Charset := SHIFTJIS_CHARSET;
+      end;
+      Memo.Font.Name := Ini.ReadString('Options', 'EditorFontName', Memo.Font.Name);
+      Memo.Font.Size := Ini.ReadInteger('Options', 'EditorFontSize', Memo.Font.Size);
+      Memo.Font.Charset := Ini.ReadInteger('Options', 'EditorFontCharset', Memo.Font.Charset);
+      Memo.Zoom := Ini.ReadInteger('Options', 'Zoom', 0);
+      SyncEditorOptions;
+      UpdateNewButtons;
+      UpdateTheme;
+
+      { Window state }
+      WindowPlacement.length := SizeOf(WindowPlacement);
+      GetWindowPlacement(Handle, @WindowPlacement);
+      WindowPlacement.showCmd := SW_HIDE;  { the form isn't Visible yet }
+      WindowPlacement.rcNormalPosition.Left := Ini.ReadInteger('State',
+        'WindowLeft', WindowPlacement.rcNormalPosition.Left);
+      WindowPlacement.rcNormalPosition.Top := Ini.ReadInteger('State',
+        'WindowTop', WindowPlacement.rcNormalPosition.Top);
+      WindowPlacement.rcNormalPosition.Right := Ini.ReadInteger('State',
+        'WindowRight', WindowPlacement.rcNormalPosition.Left + Width);
+      WindowPlacement.rcNormalPosition.Bottom := Ini.ReadInteger('State',
+        'WindowBottom', WindowPlacement.rcNormalPosition.Top + Height);
+      SetWindowPlacement(Handle, @WindowPlacement);
+      { Note: Must set WindowState *after* calling SetWindowPlacement, since
+        TCustomForm.WMSize resets WindowState }
+      if Ini.ReadBool('State', 'WindowMaximized', False) then
+        WindowState := wsMaximized;
+      { Note: Don't call UpdateStatusPanelHeight here since it clips to the
+        current form height, which hasn't been finalized yet }
+
+      StatusPanel.Height := ToCurrentPPI(Ini.ReadInteger('State', 'StatusPanelHeight',
+        (10 * FromCurrentPPI(DebugOutputList.ItemHeight) + 4) + FromCurrentPPI(TabSet.Height)));
+    finally
+      Ini.Free;
+    end;
+    FOptionsLoaded := True;
+  end;
+
+  procedure SetFakeShortCutText(const MenuItem: TMenuItem; const S: String);
+  begin
+    MenuItem.Caption := MenuItem.Caption + #9 + S;
+  end;
+
+  procedure SetFakeShortCut(const MenuItem: TMenuItem; const Key: Word;
+    const Shift: TShiftState);
+  begin
+    SetFakeShortCutText(MenuItem, ShortCutToText(ShortCut(Key, Shift)));
+  end;
+
+var
+  I: Integer;
+  NewItem: TMenuItem;
+begin
+  inherited;
+
+  {$IFNDEF STATICCOMPILER}
+  FCompilerVersion := ISDllGetVersion;
+  {$ELSE}
+  FCompilerVersion := ISGetVersion;
+  {$ENDIF}
+
+  FErrorLine := -1;
+  FStepLine := -1;
+  FModifiedSinceLastCompile := True;
+
+  InitFormFont(Self);
+
+  { For some reason, if AutoScroll=False is set on the form Delphi ignores the
+    'poDefault' Position setting }
+  AutoScroll := False;
+
+{$IFNDEF UNICODE}
+  FSaveEncoding.Visible := False;
+{$ENDIF}
+
+  { Append the shortcut key text to the Edit items. Don't actually set the
+    ShortCut property because we don't want the key combinations having an
+    effect when Memo doesn't have the focus. }
+  SetFakeShortCut(EUndo, Ord('Z'), [ssCtrl]);
+  SetFakeShortCut(ERedo, Ord('Y'), [ssCtrl]);
+  SetFakeShortCut(ECut, Ord('X'), [ssCtrl]);
+  SetFakeShortCut(ECopy, Ord('C'), [ssCtrl]);
+  SetFakeShortCut(EPaste, Ord('V'), [ssCtrl]);
+  SetFakeShortCut(ESelectAll, Ord('A'), [ssCtrl]);
+  SetFakeShortCut(EDelete, VK_DELETE, []);
+  SetFakeShortCut(ECompleteWord, VK_RIGHT, [ssAlt]);
+  SetFakeShortCutText(VZoomIn, SmkcCtrl + 'Num +');
+  SetFakeShortCutText(VZoomOut, SmkcCtrl + 'Num -');
+  SetFakeShortCutText(VZoomReset, SmkcCtrl + 'Num /');
+  { Use fake Esc shortcut for Stop Compile so it doesn't conflict with the
+    editor's autocompletion list }
+  SetFakeShortCut(BStopCompile, VK_ESCAPE, []);
+
+{$IFNDEF IS_D103RIO}
+  { TStatusBar needs manual scaling before Delphi 10.3 Rio }
+  StatusBar.Height := ToPPI(StatusBar.Height);
+  for I := 0 to StatusBar.Panels.Count-1 do
+    StatusBar.Panels[I].Width := ToPPI(StatusBar.Panels[I].Width);
+{$ENDIF}
+
+  MemoStyler := TInnoSetupStyler.Create(Self);
+  MemoStyler.IsppInstalled := IsppInstalled;
+
+  Memo := TISScintEdit.Create(Self);
+  Memo.AcceptDroppedFiles := True;
+  Memo.Align := alClient;
+  Memo.AutoCompleteFontName := Font.Name;
+  Memo.AutoCompleteFontSize := Font.Size;
+{$IFDEF UNICODE}
+  Memo.CodePage := CP_UTF8;
+{$ENDIF}
+  Memo.Font.Name := 'Courier New';
+  Memo.Font.Size := 10;
+  Memo.ShowHint := True;
+  Memo.Styler := MemoStyler;
+  Memo.PopupMenu := TCompileFormMemoPopupMenu.Create(Self);
+  Memo.OnChange := MemoChange;
+  Memo.OnCharAdded := MemoCharAdded;
+  Memo.OnDropFiles := MemoDropFiles;
+  Memo.OnHintShow := MemoHintShow;
+  Memo.OnKeyDown := MemoKeyDown;
+  Memo.OnKeyPress := MemoKeyPress;
+  Memo.OnMarginClick := MemoMarginClick;
+  Memo.OnModifiedChange := MemoModifiedChange;
+  Memo.OnUpdateUI := MemoUpdateUI;
+  Memo.Parent := BodyPanel;
+
+  FTheme := TTheme.Create;
+  Memo.Theme := FTheme;
+  MemoStyler.Theme := FTheme;
+
+  FBreakPoints := TList.Create;
+
+  UpdateTabSetListsItemHeightAndDebugTimeWidth;
+
+  Application.HintShortPause := 0;
+  Application.OnException := AppOnException;
+  Application.OnActivate := AppOnActivate;
+  Application.OnIdle := AppOnIdle;
+
+  FMRUFilesList := TStringList.Create;
+  for I := 0 to High(FMRUFilesMenuItems) do begin
+    NewItem := TMenuItem.Create(Self);
+    NewItem.OnClick := FMRUClick;
+    FMenu.Insert(FMenu.IndexOf(FMRUFilesSep), NewItem);
+    FMRUFilesMenuItems[I] := NewItem;
+  end;
+  FMRUParametersList := TStringList.Create;
+
+  FSignTools := TStringList.Create;
+
+  FDebugTarget := dtSetup;
+  UpdateTargetMenu;
+
+  UpdateCaption;
+
+  UpdateThemeData(False, True);
+
+  if CommandLineCompile then begin
+    ReadSignTools(FSignTools);
+    PostMessage(Handle, WM_StartCommandLineCompile, 0, 0)
+  end else if CommandLineWizard then begin
+    { Stop Delphi from showing the compiler form }
+    Application.ShowMainForm := False;
+    { Show wizard form later }
+    PostMessage(Handle, WM_StartCommandLineWizard, 0, 0);
+  end else begin
+    ReadConfig;
+    ReadSignTools(FSignTools);
+    PostMessage(Handle, WM_StartNormally, 0, 0);
+  end;
+end;
+
+destructor TCompileForm.Destroy;
+
+  procedure SaveConfig;
+  var
+    Ini: TConfigIniFile;
+    WindowPlacement: TWindowPlacement;
+  begin
+    Ini := TConfigIniFile.Create;
+    try
+      { Theme state }
+      Ini.WriteInteger('Options', 'ThemeType', Ord(FOptions.ThemeType));  { Also see TOptionsClick }
+
+      { Menu check boxes state }
+      Ini.WriteBool('Options', 'ShowToolbar', Toolbar.Visible);
+      Ini.WriteBool('Options', 'ShowStatusBar', StatusBar.Visible);
+      Ini.WriteBool('Options', 'LowPriorityDuringCompile', FOptions.LowPriorityDuringCompile);
+
+      { Window state }
+      WindowPlacement.length := SizeOf(WindowPlacement);
+      GetWindowPlacement(Handle, @WindowPlacement);
+      Ini.WriteInteger('State', 'WindowLeft', WindowPlacement.rcNormalPosition.Left);
+      Ini.WriteInteger('State', 'WindowTop', WindowPlacement.rcNormalPosition.Top);
+      Ini.WriteInteger('State', 'WindowRight', WindowPlacement.rcNormalPosition.Right);
+      Ini.WriteInteger('State', 'WindowBottom', WindowPlacement.rcNormalPosition.Bottom);
+      Ini.WriteBool('State', 'WindowMaximized', WindowState = wsMaximized);
+      Ini.WriteInteger('State', 'StatusPanelHeight', FromCurrentPPI(StatusPanel.Height));
+
+      { Zoom state }
+      Ini.WriteInteger('Options', 'Zoom', Memo.Zoom);
+    finally
+      Ini.Free;
+    end;
+  end;
+
+begin
+  UpdateThemeData(True, False);
+
+  Application.OnActivate := nil;
+  Application.OnIdle := nil;
+
+  if FOptionsLoaded and not (CommandLineCompile or CommandLineWizard) then
+    SaveConfig;
+
+  FTheme.Free;
+  FBreakPoints.Free;
+  DestroyDebugInfo;
+  FSignTools.Free;
+  FMRUParametersList.Free;
+  FMRUFilesList.Free;
+
+  inherited;
+end;
+
+class procedure TCompileForm.AppOnException(Sender: TObject; E: Exception);
+begin
+  AppMessageBox(PChar(AddPeriod(E.Message)), SCompilerFormCaption,
+    MB_OK or MB_ICONSTOP);
+end;
+
+procedure TCompileForm.FormAfterMonitorDpiChanged(Sender: TObject; OldDPI,
+  NewDPI: Integer);
+begin
+  UpdateTabSetListsItemHeightAndDebugTimeWidth;
+  UpdateStatusPanelHeight(StatusPanel.Height);
+end;
+
+procedure TCompileForm.FormCloseQuery(Sender: TObject;
+  var CanClose: Boolean);
+begin
+  if IsWindowEnabled(Application.Handle) then
+    CanClose := ConfirmCloseFile(True)
+  else
+    { CloseQuery is also called by the VCL when a WM_QUERYENDSESSION message
+      is received. Don't display message box if a modal dialog is already
+      displayed. }
+    CanClose := False;
+end;
+
+procedure TCompileForm.FormKeyDown(Sender: TObject; var Key: Word;
+  Shift: TShiftState);
+begin
+  if ShortCut(Key, Shift) = VK_ESCAPE then begin
+    if BStopCompile.Enabled then
+      BStopCompileClick(Self);
+  end
+  else if (Key = VK_F6) and not(ssAlt in Shift) then begin
+    { Toggle focus between panes }
+    Key := 0;
+    if ActiveControl <> Memo then
+      ActiveControl := Memo
+    else if StatusPanel.Visible then begin
+      case TabSet.TabIndex of
+        tiCompilerOutput: ActiveControl := CompilerOutputList;
+        tiDebugOutput: ActiveControl := DebugOutputList;
+        tiDebugCallStack: ActiveControl := DebugCallStackList;
+      end;
+    end;
+  end;
+end;
+
+procedure TCompileForm.FormResize(Sender: TObject);
+begin
+  { Make sure the status panel's height is decreased if necessary in response
+    to the form's height decreasing }
+  if StatusPanel.Visible then
+    UpdateStatusPanelHeight(StatusPanel.Height);
+end;
+
+{$IFDEF IS_D4}
+procedure TCompileForm.WndProc(var Message: TMessage);
+begin
+  { Without this, the status bar's owner drawn panels sometimes get corrupted and show
+    menu items instead. See:
+    http://groups.google.com/group/borland.public.delphi.vcl.components.using/browse_thread/thread/e4cb6c3444c70714 }
+  with Message do
+    case Msg of
+      WM_DRAWITEM:
+        with PDrawItemStruct(Message.LParam)^ do
+          if (CtlType = ODT_MENU) and not IsMenu(hwndItem) then
+            CtlType := ODT_STATIC;
+    end;
+  inherited 
+end;
+{$ENDIF}
+
+{$IFDEF IS_D5}
+function TCompileForm.IsShortCut(var Message: TWMKey): Boolean;
+begin
+  { Key messages are forwarded by the VCL to the main form for ShortCut
+    processing. In Delphi 5+, however, this happens even when a TFindDialog
+    is active, causing Ctrl+V/Esc/etc. to be intercepted by the main form.
+    Work around this by always returning False when not Active. }
+  if Active then
+    Result := inherited IsShortCut(Message)
+  else
+    Result := False;
+end;
+{$ENDIF}
+
+procedure TCompileForm.UpdateCaption;
+var
+  NewCaption: String;
+begin
+  if FFilename = '' then
+    NewCaption := 'Untitled'
+  else begin
+    if FOptions.FullPathInTitleBar then
+      NewCaption := FFilename
+    else
+      NewCaption := GetDisplayFilename(FFilename);
+  end;
+  NewCaption := NewCaption + ' - ' + SCompilerFormCaption + ' ' +
+    String(FCompilerVersion.Version);
+  if FCompiling then
+    NewCaption := NewCaption + '  [Compiling]'
+  else if FDebugging then begin
+    if not FPaused then
+      NewCaption := NewCaption + '  [Running]'
+    else
+      NewCaption := NewCaption + '  [Paused]';
+  end;
+  Caption := NewCaption;
+  if not CommandLineWizard then
+    Application.Title := NewCaption;
+end;
+
+procedure TCompileForm.UpdateNewButtons;
+begin
+  if FOptions.UseWizard then begin
+    FNew.OnClick := FNewWizardClick;
+    NewButton.OnClick := FNewWizardClick;
+  end else begin
+    FNew.OnClick := FNewClick;
+    NewButton.OnClick := FNewClick;
+  end;
+end;
+
+procedure TCompileForm.NewFile;
+begin
+  HideError;
+  FUninstExe := '';
+  if FDebugTarget <> dtSetup then begin
+    FDebugTarget := dtSetup;
+    UpdateTargetMenu;
+  end;
+  FBreakPoints.Clear;
+  DestroyDebugInfo;
+
+  FFilename := '';
+  UpdateCaption;
+  FSaveInUTF8Encoding := False;
+  Memo.Lines.Clear;
+  FModifiedSinceLastCompile := True;
+  Memo.ClearUndo;
+end;
+
+procedure TCompileForm.NewWizardFile;
+var
+  WizardForm: TWizardForm;
+  SaveEnabled: Boolean;
+begin
+  WizardForm := TWizardForm.Create(Application);
+  try
+    SaveEnabled := Enabled;
+    if CommandLineWizard then begin
+      WizardForm.WizardName := CommandLineWizardName;
+      { Must disable CompileForm even though it isn't shown, otherwise
+        menu keyboard shortcuts (such as Ctrl+O) still work }
+      Enabled := False;
+    end;
+    try
+      if WizardForm.ShowModal <> mrOk then
+        Exit;
+    finally
+      Enabled := SaveEnabled;
+    end;
+
+    if CommandLineWizard then begin
+      SaveTextToFile(CommandLineFileName, WizardForm.ResultScript, False);
+    end else begin
+      NewFile;
+      Memo.Lines.Text := WizardForm.ResultScript;
+      Memo.ClearUndo;
+      if WizardForm.Result = wrComplete then begin
+        Memo.ForceModifiedState;
+        if MsgBox('Would you like to compile the new script now?', SCompilerFormCaption, mbConfirmation, MB_YESNO) = IDYES then
+          BCompileClick(Self);
+      end;
+    end;
+  finally
+    WizardForm.Free;
+  end;
+end;
+
+procedure TCompileForm.OpenFile(AFilename: String;
+  const AddToRecentDocs: Boolean);
+
+  function IsStreamUTF8Encoded(const Stream: TStream): Boolean;
+  var
+    Buf: array[0..2] of Byte;
+  begin
+    Result := False;
+    if Stream.Read(Buf, SizeOf(Buf)) = SizeOf(Buf) then
+      if (Buf[0] = $EF) and (Buf[1] = $BB) and (Buf[2] = $BF) then
+        Result := True;
+  end;
+
+var
+  Stream: TFileStream;
+begin
+  AFilename := PathExpand(AFilename);
+
+  Stream := TFileStream.Create(AFilename, fmOpenRead or fmShareDenyNone);
+  try
+    NewFile;
+    GetFileTime(Stream.Handle, nil, nil, @FFileLastWriteTime);
+    FSaveInUTF8Encoding := IsStreamUTF8Encoded(Stream);
+    Stream.Seek(0, soFromBeginning);
+    Memo.Lines.LoadFromStream(Stream);
+  finally
+    Stream.Free;
+  end;
+  Memo.ClearUndo;
+  FFilename := AFilename;
+  UpdateCaption;
+  ModifyMRUFilesList(AFilename, True);
+  if AddToRecentDocs then
+    AddFileToRecentDocs(AFilename);
+end;
+
+procedure TCompileForm.OpenMRUFile(const AFilename: String);
+{ Same as OpenFile, but offers to remove the file from the MRU list if it
+  cannot be opened }
+begin
+  try
+    OpenFile(AFilename, True);
+  except
+    Application.HandleException(Self);
+    if MsgBoxFmt('There was an error opening the file. Remove it from the list?',
+       [AFilename], SCompilerFormCaption, mbError, MB_YESNO) = IDYES then
+      ModifyMRUFilesList(AFilename, False);
+  end;
+end;
+
+class procedure TCompileForm.SaveTextToFile(const Filename: String;
+  const S: String; const ForceUTF8Encoding: Boolean);
+var
+{$IFDEF UNICODE}
+  AnsiMode: Boolean;
+  AnsiStr: AnsiString;
+{$ENDIF}
+  F: TTextFileWriter;
+begin
+{$IFDEF UNICODE}
+  AnsiMode := False;
+  if not ForceUTF8Encoding then begin
+    AnsiStr := AnsiString(S);
+    if S = String(AnsiStr) then
+      AnsiMode := True;
+  end;
+{$ENDIF}
+
+  F := TTextFileWriter.Create(Filename, fdCreateAlways, faWrite, fsNone);
+  try
+{$IFDEF UNICODE}
+    if AnsiMode then
+      F.WriteAnsi(AnsiStr)
+    else
+{$ENDIF}
+      F.Write(S);
+  finally
+    F.Free;
+  end;
+end;
+
+function TCompileForm.SaveFile(const SaveAs: Boolean): Boolean;
+
+  procedure SaveTo(const FN: String);
+  var
+    TempFN, BackupFN: String;
+    Buf: array[0..4095] of Char;
+  begin
+    { Save to a temporary file; don't overwrite existing files in place. This
+      way, if the system crashes or the disk runs out of space during the save,
+      the existing file will still be intact. }
+    if GetTempFileName(PChar(PathExtractDir(FN)), 'iss', 0, Buf) = 0 then
+      raise Exception.CreateFmt('Error creating file (code %d). Could not save file',
+        [GetLastError]);
+    TempFN := Buf;
+    try
+      SaveTextToFile(TempFN, Memo.Lines.Text, FSaveInUTF8Encoding);
+
+      { Back up existing file if needed }
+      if FOptions.MakeBackups and NewFileExists(FN) then begin
+        BackupFN := PathChangeExt(FN, '.~is');
+        DeleteFile(BackupFN);
+        if not RenameFile(FN, BackupFN) then
+          raise Exception.Create('Error creating backup file. Could not save file');
+      end;
+
+      { Delete existing file }
+      if not DeleteFile(FN) and (GetLastError <> ERROR_FILE_NOT_FOUND) then
+        raise Exception.CreateFmt('Error removing existing file (code %d). Could not save file',
+          [GetLastError]);
+    except
+      DeleteFile(TempFN);
+      raise;
+    end;
+    { Rename temporary file.
+      Note: This is outside the try..except because we already deleted the
+      existing file, and don't want the temp file also deleted in the unlikely
+      event that the rename fails. }
+    if not RenameFile(TempFN, FN) then
+      raise Exception.CreateFmt('Error renaming temporary file (code %d). Could not save file',
+        [GetLastError]);
+    GetLastWriteTimeOfFile(FN, FFileLastWriteTime);
+  end;
+
+var
+  FN: String;
+begin
+  Result := False;
+  if SaveAs or (FFilename = '') then begin
+    FN := FFilename;
+    if not NewGetSaveFileName('', FN, '', SCompilerOpenFilter, 'iss', Handle) then Exit;
+    FN := PathExpand(FN);
+    SaveTo(FN);
+    FFilename := FN;
+    UpdateCaption;
+  end
+  else
+    SaveTo(FFilename);
+  Memo.SetSavePoint;
+  if not FOptions.UndoAfterSave then
+    Memo.ClearUndo;
+  Result := True;
+  ModifyMRUFilesList(FFilename, True);
+end;
+
+function TCompileForm.ConfirmCloseFile(const PromptToSave: Boolean): Boolean;
+var
+  FileTitle: String;
+begin
+  Result := True;
+  if FCompiling then begin
+    MsgBox('Please stop the compile process before performing this command.',
+      SCompilerFormCaption, mbError, MB_OK);
+    Result := False;
+    Exit;
+  end;
+  if FDebugging and not AskToDetachDebugger then begin
+    Result := False;
+    Exit;
+  end;
+  if PromptToSave and Memo.Modified then begin
+    FileTitle := FFilename;
+    if FileTitle = '' then FileTitle := 'Untitled';
+    case MsgBox('The text in the ' + FileTitle + ' file has changed.'#13#10#13#10 +
+       'Do you want to save the changes?', SCompilerFormCaption, mbError,
+       MB_YESNOCANCEL) of
+      IDYES: Result := SaveFile(False);
+      IDNO: ;
+    else
+      Result := False;
+    end;
+  end;
+end;
+
+procedure TCompileForm.ReadMRUList(const MRUList: TStringList; const Section, Ident: String);
+{ Loads a list of MRU items from the registry }
+var
+  Ini: TConfigIniFile;
+  I: Integer;
+  S: String;
+begin
+  try
+    Ini := TConfigIniFile.Create;
+    try
+      MRUList.Clear;
+      for I := 0 to MRUListMaxCount-1 do begin
+        S := Ini.ReadString(Section, Ident + IntToStr(I), '');
+        if S <> '' then MRUList.Add(S);
+      end;
+    finally
+      Ini.Free;
+    end;
+  except
+    { Ignore any exceptions. }
+  end;
+end;
+
+procedure TCompileForm.ModifyMRUList(const MRUList: TStringList; const Section, Ident: String;
+  const AItem: String; const AddNewItem: Boolean; CompareProc: TMRUItemCompareProc);
+var
+  I: Integer;
+  Ini: TConfigIniFile;
+  S: String;
+begin
+  try
+    I := 0;
+    while I < MRUList.Count do begin
+      if CompareProc(MRUList[I], AItem) = 0 then
+        MRUList.Delete(I)
+      else
+        Inc(I);
+    end;
+    if AddNewItem then
+      MRUList.Insert(0, AItem);
+    while MRUList.Count > MRUListMaxCount do
+      MRUList.Delete(MRUList.Count-1);
+
+    { Save new MRU items }
+    Ini := TConfigIniFile.Create;
+    try
+      { MRU list }
+      for I := 0 to MRUListMaxCount-1 do begin
+        if I < MRUList.Count then
+          S := MRUList[I]
+        else
+          S := '';
+        Ini.WriteString(Section, Ident + IntToStr(I), S);
+      end;
+    finally
+      Ini.Free;
+    end;
+  except
+    { Handle exceptions locally; failure to save the MRU list should not be
+      a fatal error. }
+    Application.HandleException(Self);
+  end;
+end;
+
+procedure TCompileForm.ReadMRUFilesList;
+begin
+  ReadMRUList(FMRUFilesList, 'ScriptFileHistoryNew', 'History');
+end;
+
+procedure TCompileForm.ModifyMRUFilesList(const AFilename: String;
+  const AddNewItem: Boolean);
+begin
+  { Load most recent items first, just in case they've changed }
+  ReadMRUFilesList;
+  ModifyMRUList(FMRUFilesList, 'ScriptFileHistoryNew', 'History', AFileName, AddNewItem, @PathCompare);
+end;
+
+procedure TCompileForm.ReadMRUParametersList;
+begin
+  ReadMRUList(FMRUParametersList, 'ParameterHistory', 'History');
+end;
+
+procedure TCompileForm.ModifyMRUParametersList(const AParameter: String;
+  const AddNewItem: Boolean);
+begin
+  { Load most recent items first, just in case they've changed }
+  ReadMRUParametersList;
+  ModifyMRUList(FMRUParametersList, 'ParameterHistory', 'History', AParameter, AddNewItem, @CompareText);
+end;
+
+type
+  TAddLinesPrefix = (alpNone, alpTimestamp, alpCountdown);
+
+procedure AddLines(const ListBox: TListBox; const S: String; const AObject: TObject; const LineBreaks: Boolean; const Prefix: TAddLinesPrefix; const PrefixParam: Cardinal);
+var
+  ST: TSystemTime;
+  LineNumber: Cardinal;
+
+  procedure AddLine(S: String);
+  var
+    TimestampPrefixTab: Boolean;
+    DC: HDC;
+    Size: TSize;
+  begin
+    TimestampPrefixTab := False;
+    case Prefix of
+      alpTimestamp:
+        begin
+          if LineNumber = 0 then begin
+            { Don't forget about ListBox's DrawItem if you change the format of the following timestamp. }
+            Insert(Format('[%.2u%s%.2u%s%.2u%s%.3u]   ', [ST.wHour, {$IFDEF IS_DXE}FormatSettings.{$ENDIF}TimeSeparator,
+              ST.wMinute, {$IFDEF IS_DXE}FormatSettings.{$ENDIF}TimeSeparator, ST.wSecond, {$IFDEF IS_DXE}FormatSettings.{$ENDIF}DecimalSeparator,
+              ST.wMilliseconds]), S, 1);
+          end else begin
+            Insert(#9, S, 1); { Not actually painted - just for Ctrl+C }
+            TimestampPrefixTab := True;
+          end;
+        end;
+      alpCountdown:
+        begin
+          Insert(Format('[%.2d]   ', [PrefixParam-LineNumber]), S, 1);
+        end;
+    end;
+    try
+      ListBox.TopIndex := ListBox.Items.AddObject(S, AObject);
+    except
+      on EOutOfResources do begin
+        ListBox.Clear;
+        SendMessage(ListBox.Handle, LB_SETHORIZONTALEXTENT, 0, 0);
+        ListBox.Items.Add(SCompilerStatusReset);
+        ListBox.TopIndex := ListBox.Items.Add(S);
+      end;
+    end;
+    DC := GetDC(0);
+    try
+      SelectObject(DC, ListBox.Font.Handle);
+      if TimestampPrefixTab then
+        GetTextExtentPoint(DC, PChar(S)+1, Length(S)-1, Size)
+      else
+        GetTextExtentPoint(DC, PChar(S), Length(S), Size);
+    finally
+      ReleaseDC(0, DC);
+    end;
+    Inc(Size.cx, 5);
+    if TimestampPrefixTab then
+      Inc(Size.cx, PrefixParam);
+    if Size.cx > SendMessage(ListBox.Handle, LB_GETHORIZONTALEXTENT, 0, 0) then
+      SendMessage(ListBox.Handle, LB_SETHORIZONTALEXTENT, Size.cx, 0);
+    Inc(LineNumber);
+  end;
+
+var
+  LineStart, I: Integer;
+  LastWasCR: Boolean;
+begin
+  GetLocalTime(ST);
+  if LineBreaks then begin
+    LineNumber := 0;
+    LineStart := 1;
+    LastWasCR := False;
+    { Call AddLine for each line. CR, LF, and CRLF line breaks are supported. }
+    for I := 1 to Length(S) do begin
+      if S[I] = #13 then begin
+        AddLine(Copy(S, LineStart, I - LineStart));
+        LineStart := I + 1;
+        LastWasCR := True;
+      end
+      else begin
+        if S[I] = #10 then begin
+          if not LastWasCR then
+            AddLine(Copy(S, LineStart, I - LineStart));
+          LineStart := I + 1;
+        end;
+        LastWasCR := False;
+      end;
+    end;
+    AddLine(Copy(S, LineStart, Maxint));
+  end else
+    AddLine(S);
+end;
+
+procedure TCompileForm.StatusMessage(const Kind: TStatusMessageKind; const S: String);
+begin
+  AddLines(CompilerOutputList, S, TObject(Kind), False, alpNone, 0);
+  CompilerOutputList.Update;
+end;
+
+procedure TCompileForm.DebugLogMessage(const S: String);
+begin
+  AddLines(DebugOutputList, S, nil, True, alpTimestamp, FDebugLogListTimestampsWidth);
+  DebugOutputList.Update;
+end;
+
+procedure TCompileForm.DebugShowCallStack(const CallStack: String; const CallStackCount: Cardinal);
+begin
+  DebugCallStackList.Clear;
+  AddLines(DebugCallStackList, CallStack, nil, True, alpCountdown, FCallStackCount-1);
+  DebugCallStackList.Items.Insert(0, '*** [Code] Call Stack');
+  DebugCallStackList.Update;
+end;
+
+type
+  PAppData = ^TAppData;
+  TAppData = record
+    Form: TCompileForm;
+    Lines: TStringList;
+    CurLineNumber: Integer;
+    CurLine: String;
+    OutputExe: String;
+    ErrorMsg: String;
+    ErrorFilename: String;
+    ErrorLine: Integer;
+    Aborted: Boolean;
+  end;
+
+function CompilerCallbackProc(Code: Integer; var Data: TCompilerCallbackData;
+  AppData: Longint): Integer; stdcall;
+begin
+  Result := iscrSuccess;
+  with PAppData(AppData)^ do
+    case Code of
+      iscbReadScript:
+        begin
+          if Data.Reset then
+            CurLineNumber := 0;
+          if CurLineNumber < Lines.Count then begin
+            CurLine := Lines[CurLineNumber];
+            Data.LineRead := PChar(CurLine);
+            Inc(CurLineNumber);
+          end;
+        end;
+      iscbNotifyStatus:
+        if Data.Warning then
+          Form.StatusMessage(smkWarning, Data.StatusMsg)
+        else
+          Form.StatusMessage(smkNormal, Data.StatusMsg);
+      iscbNotifyIdle:
+        begin
+          Form.UpdateCompileStatusPanels(Data.CompressProgress,
+            Data.CompressProgressMax, Data.SecondsRemaining,
+            Data.BytesCompressedPerSecond);
+          { We have to use HandleMessage instead of ProcessMessages so that
+            Application.Idle is called. Otherwise, Flat TSpeedButton's don't
+            react to the mouse being moved over them.
+            Unfortunately, HandleMessage by default calls WaitMessage. To avoid
+            this we have an Application.OnIdle handler which sets Done to False
+            while compiling is in progress - see AppOnIdle.
+            The GetQueueStatus check below is just an optimization; calling
+            HandleMessage when there are no messages to process wastes CPU. }
+          if GetQueueStatus(QS_ALLINPUT) <> 0 then begin
+            Form.FBecameIdle := False;
+            repeat
+              Application.HandleMessage;
+              { AppOnIdle sets FBecameIdle to True when it's called, which
+                indicates HandleMessage didn't find any message to process }
+            until Form.FBecameIdle;
+          end;
+          if Form.FCompileWantAbort then
+            Result := iscrRequestAbort;
+        end;
+      iscbNotifySuccess:
+        begin
+          OutputExe := Data.OutputExeFilename;
+          if Form.FCompilerVersion.BinVersion >= $3000001 then
+            Form.ParseDebugInfo(Data.DebugInfo);
+        end;
+      iscbNotifyError:
+        begin
+          if Assigned(Data.ErrorMsg) then
+            ErrorMsg := Data.ErrorMsg
+          else
+            Aborted := True;
+          ErrorFilename := Data.ErrorFilename;
+          ErrorLine := Data.ErrorLine;
+        end;
+    end;
+end;
+
+procedure TCompileForm.CompileFile(AFilename: String;
+  const ReadFromFile: Boolean);
+
+  procedure ReadScriptLines(const ALines: TStringList);
+
+    function ContainsNullChar(const S: String): Boolean;
+    var
+      I: Integer;
+    begin
+      Result := False;
+      for I := 1 to Length(S) do
+        if S[I] = #0 then begin
+          Result := True;
+          Break;
+        end;
+    end;
+
+  var
+    F: TTextFileReader;
+    I: Integer;
+  begin
+    if ReadFromFile then begin
+      F := TTextFileReader.Create(AFilename, fdOpenExisting, faRead, fsRead);
+      try
+        while not F.Eof do
+          ALines.Add(F.ReadLine);
+      finally
+        F.Free;
+      end;
+    end
+    else begin
+      ALines.Capacity := Memo.Lines.Count;
+      ALines.Assign(Memo.Lines);
+    end;
+
+    { Check for null characters }
+    for I := 0 to ALines.Count-1 do begin
+      if ContainsNullChar(ALines[I]) then begin
+        if not ReadFromFile then begin
+          MoveCaret(I, False);
+          SetErrorLine(I);
+        end;
+        raise Exception.CreateFmt(SCompilerIllegalNullChar, [I + 1]);
+      end;
+    end;
+  end;
+
+var
+  SourcePath, S, Options: String;
+  Params: TCompileScriptParamsEx;
+  AppData: TAppData;
+  StartTime, ElapsedTime, ElapsedSeconds: DWORD;
+  I: Integer;
+begin
+  if FCompiling then begin
+    { Shouldn't get here, but just in case... }
+    MsgBox('A compile is already in progress.', SCompilerFormCaption, mbError, MB_OK);
+    Abort;
+  end;
+
+  if not ReadFromFile then begin
+    if FOptions.Autosave and Memo.Modified then begin
+      if not SaveFile(False) then Abort;
+    end else if FFilename = '' then begin
+      case MsgBox('Would you like to save the script before compiling?' +
+         SNewLine2 + 'If you answer No, the compiled installation will be ' +
+         'placed under your My Documents folder by default.',
+         SCompilerFormCaption, mbConfirmation, MB_YESNOCANCEL) of
+        IDYES: if not SaveFile(False) then Abort;
+        IDNO: ;
+      else
+        Abort;
+      end;
+    end;
+    AFilename := FFilename;
+  end;
+
+  DestroyDebugInfo;
+  AppData.Lines := TStringList.Create;
+  try
+    FBuildAnimationFrame := 0;
+    FProgress := 0;
+    FProgressMax := 0;
+
+    Memo.CancelAutoComplete;
+    Memo.Cursor := crAppStart;
+    Memo.SetCursorID(999);  { hack to keep it from overriding Cursor }
+    CompilerOutputList.Cursor := crAppStart;
+    Memo.ReadOnly := True;
+    UpdateEditModePanel;
+    HideError;
+    CompilerOutputList.Clear;
+    SendMessage(CompilerOutputList.Handle, LB_SETHORIZONTALEXTENT, 0, 0);
+    DebugOutputList.Clear;
+    SendMessage(DebugOutputList.Handle, LB_SETHORIZONTALEXTENT, 0, 0);
+    DebugCallStackList.Clear;
+    SendMessage(DebugCallStackList.Handle, LB_SETHORIZONTALEXTENT, 0, 0);
+    TabSet.TabIndex := tiCompilerOutput;
+    SetStatusPanelVisible(True);
+
+    if AFilename <> '' then
+      SourcePath := PathExtractPath(AFilename)
+    else begin
+      { If the script was not saved, default to My Documents }
+      SourcePath := GetShellFolderPath(CSIDL_PERSONAL);
+      if SourcePath = '' then
+        raise Exception.Create('GetShellFolderPath failed');
+    end;
+    FillChar(Params, SizeOf(Params), 0);
+    Params.Size := SizeOf(Params);
+    Params.CompilerPath := nil;
+    Params.SourcePath := PChar(SourcePath);
+    Params.CallbackProc := CompilerCallbackProc;
+    Pointer(Params.AppData) := @AppData;
+    Options := '';
+    for I := 0 to FSignTools.Count-1 do
+      Options := Options + AddSignToolParam(FSignTools[I]);
+    Params.Options := PChar(Options);
+
+    AppData.Form := Self;
+    AppData.CurLineNumber := 0;
+    AppData.Aborted := False;
+    ReadScriptLines(AppData.Lines);
+
+    StartTime := GetTickCount;
+    StatusMessage(smkStartEnd, Format(SCompilerStatusStarting, [TimeToStr(Time)]));
+    StatusMessage(smkStartEnd, '');
+    FCompiling := True;
+    FCompileWantAbort := False;
+    UpdateRunMenu;
+    UpdateCaption;
+    SetLowPriority(FOptions.LowPriorityDuringCompile);
+    {$IFNDEF STATICCOMPILER}
+    if ISDllCompileScript(Params) <> isceNoError then begin
+    {$ELSE}
+    if ISCompileScript(Params, False) <> isceNoError then begin
+    {$ENDIF}
+      StatusMessage(smkError, SCompilerStatusErrorAborted);
+      if not ReadFromFile and (AppData.ErrorLine > 0) and
+         (AppData.ErrorFilename = '') then begin
+        { Move the caret to the line number the error occured on }
+        MoveCaret(AppData.ErrorLine - 1, False);
+        SetErrorLine(AppData.ErrorLine - 1);
+      end;
+      if not AppData.Aborted then begin
+        S := '';
+        if AppData.ErrorFilename <> '' then
+          S := 'File: ' + AppData.ErrorFilename + SNewLine2;
+        if AppData.ErrorLine > 0 then
+          S := S + Format('Line %d:' + SNewLine, [AppData.ErrorLine]);
+        S := S + AppData.ErrorMsg;
+        SetAppTaskbarProgressState(tpsError);
+        MsgBox(S, 'Compiler Error', mbCriticalError, MB_OK)
+      end;
+      Abort;
+    end;
+    ElapsedTime := GetTickCount - StartTime;
+    ElapsedSeconds := ElapsedTime div 1000;
+    StatusMessage(smkStartEnd, Format(SCompilerStatusFinished, [TimeToStr(Time),
+      Format('%.2u%s%.2u%s%.3u', [ElapsedSeconds div 60, {$IFDEF IS_DXE}FormatSettings.{$ENDIF}TimeSeparator,
+        ElapsedSeconds mod 60, {$IFDEF IS_DXE}FormatSettings.{$ENDIF}DecimalSeparator, ElapsedTime mod 1000])]));
+  finally
+    AppData.Lines.Free;
+    FCompiling := False;
+    SetLowPriority(False);
+    Memo.Cursor := crDefault;
+    Memo.SetCursorID(SC_CURSORNORMAL);
+    CompilerOutputList.Cursor := crDefault;
+    Memo.ReadOnly := False;
+    UpdateEditModePanel;
+    UpdateRunMenu;
+    UpdateCaption;
+    InvalidateStatusPanel(spCompileIcon);
+    InvalidateStatusPanel(spCompileProgress);
+    SetAppTaskbarProgressState(tpsNoProgress);
+    StatusBar.Panels[spExtraStatus].Text := '';
+  end;
+  FCompiledExe := AppData.OutputExe;
+  FModifiedSinceLastCompile := False;
+  FModifiedSinceLastCompileAndGo := False;
+end;
+
+procedure TCompileForm.SetLowPriority(ALowPriority: Boolean);
+begin
+  if ALowPriority then begin
+    { Save current priority and change to 'low' }
+    if FSavePriorityClass = 0 then
+      FSavePriorityClass := GetPriorityClass(GetCurrentProcess);
+    SetPriorityClass(GetCurrentProcess, IDLE_PRIORITY_CLASS);
+  end
+  else begin
+    { Restore original priority }
+    if FSavePriorityClass <> 0 then begin
+      SetPriorityClass(GetCurrentProcess, FSavePriorityClass);
+      FSavePriorityClass := 0;
+    end;
+  end;
+end;
+
+function TranslateCharsetInfo(lpSrc: PDWORD; var lpCs: TCharsetInfo;
+  dwFlags: DWORD): BOOL; stdcall; external gdi32;
+
+procedure TCompileForm.SyncEditorOptions;
+const
+  SquigglyStyles: array[Boolean] of Integer = (INDIC_HIDDEN, INDIC_SQUIGGLE);
+{$IFNDEF UNICODE}
+var
+  CharsetInfo: TCharsetInfo;
+{$ENDIF}
+begin
+  Memo.UseStyleAttributes := FOptions.UseSyntaxHighlighting;
+  Memo.Call(SCI_INDICSETSTYLE, inSquiggly, SquigglyStyles[FOptions.UnderlineErrors]);
+
+  if FOptions.CursorPastEOL then
+    Memo.VirtualSpaceOptions := [svsRectangularSelection, svsUserAccessible]
+  else
+    Memo.VirtualSpaceOptions := [];
+  Memo.FillSelectionToEdge := FOptions.CursorPastEOL;
+
+  Memo.TabWidth := FOptions.TabWidth;
+  Memo.UseTabCharacter := FOptions.UseTabCharacter;
+
+  Memo.WordWrap := FOptions.WordWrap;
+
+  if FOptions.IndentationGuides then
+    Memo.IndentationGuides := sigLookBoth
+  else
+    Memo.IndentationGuides := sigNone;
+
+  Memo.LineNumbers := FOptions.GutterLineNumbers;
+
+{$IFNDEF UNICODE}
+  { Try to set the editor's code page to match the font's character set }
+  if (Memo.Font.Charset <> DEFAULT_CHARSET) and
+     TranslateCharsetInfo(PDWORD(Memo.Font.Charset), CharsetInfo, TCI_SRCCHARSET) then
+    Memo.CodePage := CharsetInfo.ciACP
+  else
+    Memo.CodePage := 0;
+{$ENDIF}
+end;
+
+procedure TCompileForm.FMenuClick(Sender: TObject);
+
+  function DoubleAmp(const S: String): String;
+  var
+    I: Integer;
+  begin
+    Result := S;
+    I := 1;
+    while I <= Length(Result) do begin
+      if Result[I] = '&' then begin
+        Inc(I);
+        Insert('&', Result, I);
+        Inc(I);
+      end
+      else
+        Inc(I, PathCharLength(S, I));
+    end;
+  end;
+
+var
+  I: Integer;
+begin
+  FSaveEncodingAuto.Checked := not FSaveInUTF8Encoding;
+  FSaveEncodingUTF8.Checked := FSaveInUTF8Encoding;
+  ReadMRUFilesList;
+  FMRUFilesSep.Visible := FMRUFilesList.Count <> 0;
+  for I := 0 to High(FMRUFilesMenuItems) do
+    with FMRUFilesMenuItems[I] do begin
+      if I < FMRUFilesList.Count then begin
+        Visible := True;
+        Caption := '&' + IntToStr((I+1) mod 10) + ' ' + DoubleAmp(FMRUFilesList[I]);
+      end
+      else
+        Visible := False;
+    end;
+end;
+
+procedure TCompileForm.FNewClick(Sender: TObject);
+begin
+  if ConfirmCloseFile(True) then
+    NewFile;
+end;
+
+procedure TCompileForm.FNewWizardClick(Sender: TObject);
+begin
+  if ConfirmCloseFile(True) then
+    NewWizardFile;
+end;
+
+procedure TCompileForm.ShowOpenDialog(const Examples: Boolean);
+var
+  InitialDir, FileName: String;
+begin
+  if Examples then begin
+    InitialDir := PathExtractPath(NewParamStr(0)) + 'Examples';
+    Filename := PathExtractPath(NewParamStr(0)) + 'Examples\Example1.iss';
+  end
+  else begin
+    InitialDir := PathExtractDir(FFilename);
+    Filename := '';
+  end;
+  if ConfirmCloseFile(True) then
+    if NewGetOpenFileName('', FileName, InitialDir, SCompilerOpenFilter, 'iss', Handle) then
+      OpenFile(Filename, False);
+end;
+
+procedure TCompileForm.FOpenClick(Sender: TObject);
+begin
+  ShowOpenDialog(False);
+end;
+
+procedure TCompileForm.FSaveClick(Sender: TObject);
+begin
+  SaveFile(False);
+end;
+
+procedure TCompileForm.FSaveAsClick(Sender: TObject);
+begin
+  SaveFile(True);
+end;
+
+procedure TCompileForm.FSaveEncodingItemClick(Sender: TObject);
+begin
+  FSaveInUTF8Encoding := (Sender = FSaveEncodingUTF8);
+end;
+
+procedure TCompileForm.FMRUClick(Sender: TObject);
+var
+  I: Integer;
+begin
+  if ConfirmCloseFile(True) then
+    for I := 0 to High(FMRUFilesMenuItems) do
+      if FMRUFilesMenuItems[I] = Sender then begin
+        OpenMRUFile(FMRUFilesList[I]);
+        Break;
+      end;
+end;
+
+procedure TCompileForm.FExitClick(Sender: TObject);
+begin
+  Close;
+end;
+
+procedure TCompileForm.EMenuClick(Sender: TObject);
+var
+  MemoHasFocus: Boolean;
+begin
+  MemoHasFocus := Memo.Focused;
+  EUndo.Enabled := MemoHasFocus and Memo.CanUndo;
+  ERedo.Enabled := MemoHasFocus and Memo.CanRedo;
+  ECut.Enabled := MemoHasFocus and Memo.SelAvail;
+  ECopy.Enabled := MemoHasFocus and Memo.SelAvail;
+  EPaste.Enabled := MemoHasFocus and Clipboard.HasFormat(CF_TEXT);
+  EDelete.Enabled := MemoHasFocus and Memo.SelAvail;
+  ESelectAll.Enabled := MemoHasFocus;
+  EFind.Enabled := MemoHasFocus;
+  EFindNext.Enabled := MemoHasFocus;
+  EReplace.Enabled := MemoHasFocus;
+  EGoto.Enabled := MemoHasFocus;
+  ECompleteWord.Enabled := MemoHasFocus;
+end;
+
+procedure TCompileForm.EUndoClick(Sender: TObject);
+begin
+  Memo.Undo;
+end;
+
+procedure TCompileForm.ERedoClick(Sender: TObject);
+begin
+  Memo.Redo;
+end;
+
+procedure TCompileForm.ECutClick(Sender: TObject);
+begin
+  Memo.CutToClipboard;
+end;
+
+procedure TCompileForm.ECopyClick(Sender: TObject);
+begin
+  Memo.CopyToClipboard;
+end;
+
+procedure TCompileForm.EPasteClick(Sender: TObject);
+begin
+  Memo.PasteFromClipboard;
+end;
+
+procedure TCompileForm.EDeleteClick(Sender: TObject);
+begin
+  Memo.ClearSelection;
+end;
+
+procedure TCompileForm.ESelectAllClick(Sender: TObject);
+begin
+  Memo.SelectAll;
+end;
+
+procedure TCompileForm.ECompleteWordClick(Sender: TObject);
+begin
+  InitiateAutoComplete(#0);
+end;
+
+procedure TCompileForm.VMenuClick(Sender: TObject);
+begin
+  VZoomIn.Enabled := (Memo.Zoom < 20);
+  VZoomOut.Enabled := (Memo.Zoom > -10);
+  VZoomReset.Enabled := (Memo.Zoom <> 0);
+  VToolbar.Checked := Toolbar.Visible;
+  VStatusBar.Checked := StatusBar.Visible;
+  VHide.Checked := not StatusPanel.Visible;
+  VCompilerOutput.Checked := StatusPanel.Visible and (TabSet.TabIndex = tiCompilerOutput);
+  VDebugOutput.Checked := StatusPanel.Visible and (TabSet.TabIndex = tiDebugOutput);
+  VDebugCallStack.Checked := StatusPanel.Visible and (TabSet.TabIndex = tiDebugCallStack);
+end;
+
+procedure TCompileForm.VZoomInClick(Sender: TObject);
+begin
+  Memo.ZoomIn;
+end;
+
+procedure TCompileForm.VZoomOutClick(Sender: TObject);
+begin
+  Memo.ZoomOut;
+end;
+
+procedure TCompileForm.VZoomResetClick(Sender: TObject);
+begin
+  Memo.Zoom := 0;
+end;
+
+procedure TCompileForm.VToolbarClick(Sender: TObject);
+begin
+  Toolbar.Visible := not Toolbar.Visible;
+end;
+
+procedure TCompileForm.VStatusBarClick(Sender: TObject);
+begin
+  StatusBar.Visible := not StatusBar.Visible;
+end;
+
+procedure TCompileForm.SetStatusPanelVisible(const AVisible: Boolean);
+var
+  CaretWasInView: Boolean;
+begin
+  if StatusPanel.Visible <> AVisible then begin
+    CaretWasInView := Memo.IsPositionInViewVertically(Memo.CaretPosition);
+    if AVisible then begin
+      { Ensure the status panel height isn't out of range before showing }
+      UpdateStatusPanelHeight(StatusPanel.Height);
+      SplitPanel.Top := ClientHeight;
+      StatusPanel.Top := ClientHeight;
+    end
+    else begin
+      if StatusPanel.ContainsControl(ActiveControl) then
+        ActiveControl := Memo;
+    end;
+    SplitPanel.Visible := AVisible;
+    StatusPanel.Visible := AVisible;
+    if AVisible and CaretWasInView then begin
+      { If the caret was in view, make sure it still is }
+      Memo.ScrollCaretIntoView;
+    end;
+  end;
+end;
+
+procedure TCompileForm.VHideClick(Sender: TObject);
+begin
+  SetStatusPanelVisible(False);
+end;
+
+procedure TCompileForm.VCompilerOutputClick(Sender: TObject);
+begin
+  TabSet.TabIndex := tiCompilerOutput;
+  SetStatusPanelVisible(True);
+end;
+
+procedure TCompileForm.VDebugOutputClick(Sender: TObject);
+begin
+  TabSet.TabIndex := tiDebugOutput;
+  SetStatusPanelVisible(True);
+end;
+
+procedure TCompileForm.VDebugCallStackClick(Sender: TObject);
+begin
+  TabSet.TabIndex := tiDebugCallStack;
+  SetStatusPanelVisible(True);
+end;
+
+procedure TCompileForm.BMenuClick(Sender: TObject);
+begin
+  BLowPriority.Checked := FOptions.LowPriorityDuringCompile;
+  BOpenOutputFolder.Enabled := (FCompiledExe <> '');
+end;
+
+procedure TCompileForm.BCompileClick(Sender: TObject);
+begin
+  CompileFile('', False);
+end;
+
+procedure TCompileForm.BStopCompileClick(Sender: TObject);
+begin
+  SetAppTaskbarProgressState(tpsPaused);
+  try
+    if MsgBox('Are you sure you want to abort the compile?', SCompilerFormCaption,
+       mbConfirmation, MB_YESNO or MB_DEFBUTTON2) <> IDNO then
+      FCompileWantAbort := True;
+  finally
+    SetAppTaskbarProgressState(tpsNormal);
+  end;
+end;
+
+procedure TCompileForm.BLowPriorityClick(Sender: TObject);
+begin
+  FOptions.LowPriorityDuringCompile := not FOptions.LowPriorityDuringCompile;
+  { If a compile is already in progress, change the priority now }
+  if FCompiling then
+    SetLowPriority(FOptions.LowPriorityDuringCompile);
+end;
+
+procedure TCompileForm.BOpenOutputFolderClick(Sender: TObject);
+var
+  Dir: String;
+begin
+  Dir := GetWinDir;
+  ShellExecute(Application.Handle, 'open', PChar(AddBackslash(Dir) + 'explorer.exe'),
+    PChar(Format('/select,"%s"', [FCompiledExe])), PChar(Dir), SW_SHOW);
+end;
+
+procedure TCompileForm.HMenuClick(Sender: TObject);
+begin
+  HISPPDoc.Visible := NewFileExists(PathExtractPath(NewParamStr(0)) + 'ispp.chm');
+  HISPPSep.Visible := HISPPDoc.Visible;
+end;
+
+function GetHelpFile: String;
+begin
+  Result := PathExtractPath(NewParamStr(0)) + 'isetup.chm';
+end;
+
+procedure TCompileForm.HDocClick(Sender: TObject);
+var
+  HelpFile: String;
+begin
+  HelpFile := GetHelpFile;
+  if Assigned(HtmlHelp) then
+    HtmlHelp(GetDesktopWindow, PChar(HelpFile), HH_DISPLAY_TOPIC, 0);
+end;
+
+procedure TCompileForm.MemoKeyDown(Sender: TObject; var Key: Word;
+  Shift: TShiftState);
+var
+  S, HelpFile: String;
+  KLink: THH_AKLINK;
+begin
+  if Key = VK_F1 then begin
+    HelpFile := GetHelpFile;
+    if Assigned(HtmlHelp) then begin
+      HtmlHelp(GetDesktopWindow, PChar(HelpFile), HH_DISPLAY_TOPIC, 0);
+      S := Memo.WordAtCursor;
+      if S <> '' then begin
+        FillChar(KLink, SizeOf(KLink), 0);
+        KLink.cbStruct := SizeOf(KLink);
+        KLink.pszKeywords := PChar(S);
+        KLink.fIndexOnFail := True;
+        HtmlHelp(GetDesktopWindow, PChar(HelpFile), HH_KEYWORD_LOOKUP, DWORD(@KLink));
+      end;
+    end;
+  end
+  else if (Key = VK_RIGHT) and (Shift * [ssShift, ssAlt, ssCtrl] = [ssAlt]) then begin
+    InitiateAutoComplete(#0);
+    Key := 0;
+  end;
+end;
+
+procedure TCompileForm.MemoKeyPress(Sender: TObject; var Key: Char);
+begin
+  if (Key = ' ') and (GetKeyState(VK_CONTROL) < 0) then begin
+    InitiateAutoComplete(#0);
+    Key := #0;
+  end;
+end;
+
+procedure TCompileForm.HExamplesClick(Sender: TObject);
+begin
+  ShellExecute(Application.Handle, 'open',
+    PChar(PathExtractPath(NewParamStr(0)) + 'Examples'), nil, nil, SW_SHOW);
+end;
+
+procedure TCompileForm.HFaqClick(Sender: TObject);
+begin
+  ShellExecute(Application.Handle, 'open',
+    PChar(PathExtractPath(NewParamStr(0)) + 'isfaq.url'), nil, nil, SW_SHOW);
+end;
+
+procedure TCompileForm.HWhatsNewClick(Sender: TObject);
+begin
+  ShellExecute(Application.Handle, 'open',
+    PChar(PathExtractPath(NewParamStr(0)) + 'whatsnew.htm'), nil, nil, SW_SHOW);
+end;
+
+procedure TCompileForm.HWebsiteClick(Sender: TObject);
+begin
+  ShellExecute(Application.Handle, 'open', 'https://jrsoftware.org/isinfo.php', nil,
+    nil, SW_SHOW);
+end;
+
+procedure OpenMailingListSite;
+begin
+  ShellExecute(Application.Handle, 'open', 'https://jrsoftware.org/ismail.php', nil,
+    nil, SW_SHOW);
+end;
+
+procedure TCompileForm.HMailingListClick(Sender: TObject);
+begin
+  OpenMailingListSite;
+end;
+
+procedure TCompileForm.HPSWebsiteClick(Sender: TObject);
+begin
+  ShellExecute(Application.Handle, 'open', 'http://www.remobjects.com/ps', nil,
+    nil, SW_SHOW);
+end;
+
+procedure TCompileForm.HISPPDocClick(Sender: TObject);
+begin
+  if Assigned(HtmlHelp) then
+    HtmlHelp(GetDesktopWindow, PChar(GetHelpFile + '::/hh_isppredirect.xhtm'), HH_DISPLAY_TOPIC, 0);
+end;
+
+procedure OpenDonateSite;
+begin
+  ShellExecute(Application.Handle, 'open', 'https://jrsoftware.org/isdonate.php', nil,
+    nil, SW_SHOW);
+end;
+
+procedure TCompileForm.HDonateClick(Sender: TObject);
+begin
+  OpenDonateSite;
+end;
+
+procedure TCompileForm.HAboutClick(Sender: TObject);
+var
+  S: String;
+begin
+  { Removing the About box or modifying any existing text inside it is a
+    violation of the Inno Setup license agreement; see LICENSE.TXT.
+    However, adding additional lines to the About box is permitted, as long as
+    they are placed below the original copyright notice. }
+  S := FCompilerVersion.Title + ' Compiler version ' +
+    String(FCompilerVersion.Version) + SNewLine;
+  if FCompilerVersion.Title <> 'Inno Setup' then
+    S := S + (SNewLine + 'Based on Inno Setup' + SNewLine);
+  S := S + ('Copyright (C) 1997-2020 Jordan Russell' + SNewLine +
+    'Portions Copyright (C) 2000-2020 Martijn Laan' + SNewLine +
+    'All rights reserved.' + SNewLine2 +
+    'Inno Setup home page:' + SNewLine +
+    'https://www.innosetup.com/' + SNewLine2 +
+    'RemObjects Pascal Script home page:' + SNewLine +
+    'https://www.remobjects.com/ps' + SNewLine2 +
+    'Refer to LICENSE.TXT for conditions of distribution and use.');
+  MsgBox(S, 'About ' + FCompilerVersion.Title, mbInformation, MB_OK);
+end;
+
+procedure TCompileForm.WMStartCommandLineCompile(var Message: TMessage);
+var
+  Code: Integer;
+begin
+  UpdateStatusPanelHeight(ClientHeight);
+  Code := 0;
+  try
+    try
+      CompileFile(CommandLineFilename, True);
+    except
+      Code := 2;
+      Application.HandleException(Self);
+    end;
+  finally
+    Halt(Code);
+  end;
+end;
+
+procedure TCompileForm.WMStartCommandLineWizard(var Message: TMessage);
+var
+  Code: Integer;
+begin
+  Code := 0;
+  try
+    try
+      NewWizardFile;
+    except
+      Code := 2;
+      Application.HandleException(Self);
+    end;
+  finally
+    Halt(Code);
+  end;
+end;
+
+procedure TCompileForm.WMStartNormally(var Message: TMessage);
+
+  procedure ShowStartupForm;
+  var
+    StartupForm: TStartupForm;
+    Ini: TConfigIniFile;
+  begin
+    ReadMRUFilesList;
+    StartupForm := TStartupForm.Create(Application);
+    try
+      StartupForm.MRUFilesList := FMRUFilesList;
+      StartupForm.StartupCheck.Checked := not FOptions.ShowStartupForm;
+      if StartupForm.ShowModal = mrOK then begin
+        if FOptions.ShowStartupForm <> not StartupForm.StartupCheck.Checked then begin
+          FOptions.ShowStartupForm := not StartupForm.StartupCheck.Checked;
+          Ini := TConfigIniFile.Create;
+          try
+            Ini.WriteBool('Options', 'ShowStartupForm', FOptions.ShowStartupForm);
+          finally
+            Ini.Free;
+          end;
+        end;
+        case StartupForm.Result of
+          srEmpty:
+            FNewClick(Self);
+          srWizard:
+            FNewWizardClick(Self);
+          srOpenFile:
+            if ConfirmCloseFile(True) then
+              OpenMRUFile(StartupForm.ResultFileName);
+          srOpenDialog:
+            ShowOpenDialog(False);
+          srOpenDialogExamples:
+            ShowOpenDialog(True);
+        end;
+      end;
+    finally
+      StartupForm.Free;
+    end;
+  end;
+
+begin
+  if CommandLineFilename = '' then begin
+    if FOptions.ShowStartupForm then
+      ShowStartupForm;
+  end else
+    OpenFile(CommandLineFilename, False);
+end;
+
+procedure TCompileForm.InitializeFindText(Dlg: TFindDialog);
+var
+  S: String;
+begin
+  S := Memo.SelText;
+  if (S <> '') and (Pos(#13, S) = 0) and (Pos(#10, S) = 0) then
+    Dlg.FindText := S
+  else
+    Dlg.FindText := FLastFindText;
+end;
+
+procedure TCompileForm.EFindClick(Sender: TObject);
+begin
+  ReplaceDialog.CloseDialog;
+  if FindDialog.Handle = 0 then
+    InitializeFindText(FindDialog);
+  FindDialog.Execute;
+end;
+
+procedure TCompileForm.EFindNextClick(Sender: TObject);
+begin
+  if FLastFindText = '' then
+    EFindClick(Sender)
+  else
+    FindNext;
+end;
+
+function FindOptionsToSearchOptions(const FindOptions: TFindOptions): TScintFindOptions;
+begin
+  Result := [];
+  if frMatchCase in FindOptions then
+    Include(Result, sfoMatchCase);
+  if frWholeWord in FindOptions then
+    Include(Result, sfoWholeWord);
+end;
+
+procedure TCompileForm.FindNext;
+var
+  StartPos, EndPos: Integer;
+  Range: TScintRange;
+begin
+  if frDown in FLastFindOptions then begin
+    StartPos := Memo.Selection.EndPos;
+    EndPos := Memo.RawTextLength;
+  end
+  else begin
+    StartPos := Memo.Selection.StartPos;
+    EndPos := 0;
+  end;
+  if Memo.FindText(StartPos, EndPos, FLastFindText,
+     FindOptionsToSearchOptions(FLastFindOptions), Range) then
+    Memo.Selection := Range
+  else
+    MsgBoxFmt('Cannot find "%s"', [FLastFindText], SCompilerFormCaption,
+      mbInformation, MB_OK);
+end;
+
+procedure TCompileForm.FindDialogFind(Sender: TObject);
+begin
+  { this event handler is shared between FindDialog & ReplaceDialog }
+  with Sender as TFindDialog do begin
+    { Save a copy of the current text so that InitializeFindText doesn't
+      mess up the operation of Edit | Find Next }
+    FLastFindOptions := Options;
+    FLastFindText := FindText;
+  end;
+  FindNext;
+end;
+
+procedure TCompileForm.EReplaceClick(Sender: TObject);
+begin
+  FindDialog.CloseDialog;
+  if ReplaceDialog.Handle = 0 then begin
+    InitializeFindText(ReplaceDialog);
+    ReplaceDialog.ReplaceText := FLastReplaceText;
+  end;
+  ReplaceDialog.Execute;
+end;
+
+procedure TCompileForm.ReplaceDialogReplace(Sender: TObject);
+var
+  ReplaceCount, Pos: Integer;
+  Range, NewRange: TScintRange;
+begin
+  FLastFindOptions := ReplaceDialog.Options;
+  FLastFindText := ReplaceDialog.FindText;
+  FLastReplaceText := ReplaceDialog.ReplaceText;
+
+  if frReplaceAll in FLastFindOptions then begin
+    ReplaceCount := 0;
+    Memo.BeginUndoAction;
+    try
+      Pos := 0;
+      while Memo.FindText(Pos, Memo.RawTextLength, FLastFindText,
+         FindOptionsToSearchOptions(FLastFindOptions), Range) do begin
+        NewRange := Memo.ReplaceTextRange(Range.StartPos, Range.EndPos, FLastReplaceText);
+        Pos := NewRange.EndPos;
+        Inc(ReplaceCount);
+      end;
+    finally
+      Memo.EndUndoAction;
+    end;
+    if ReplaceCount = 0 then
+      MsgBoxFmt('Cannot find "%s"', [FLastFindText], SCompilerFormCaption,
+        mbInformation, MB_OK)
+    else
+      MsgBoxFmt('%d occurrence(s) replaced.', [ReplaceCount], SCompilerFormCaption,
+        mbInformation, MB_OK);
+  end
+  else begin
+    if Memo.SelTextEquals(FLastFindText, frMatchCase in FLastFindOptions) then
+      Memo.SelText := FLastReplaceText;
+    FindNext;
+  end;
+end;
+
+procedure TCompileForm.UpdateStatusPanelHeight(H: Integer);
+var
+  MinHeight, MaxHeight: Integer;
+begin
+  MinHeight := (3 * DebugOutputList.ItemHeight + ToCurrentPPI(4)) + TabSet.Height;
+  MaxHeight := BodyPanel.ClientHeight - ToCurrentPPI(48) - SplitPanel.Height;
+  if H > MaxHeight then H := MaxHeight;
+  if H < MinHeight then H := MinHeight;
+  StatusPanel.Height := H;
+end;
+
+procedure TCompileForm.UpdateTabSetListsItemHeightAndDebugTimeWidth;
+begin
+  CompilerOutputList.Canvas.Font.Assign(CompilerOutputList.Font);
+  CompilerOutputList.ItemHeight := CompilerOutputList.Canvas.TextHeight('0');
+
+  DebugOutputList.Canvas.Font.Assign(DebugOutputList.Font);
+  FDebugLogListTimestampsWidth := DebugOutputList.Canvas.TextWidth(Format('[00%s00%s00%s000]   ', [FormatSettings.TimeSeparator, FormatSettings.TimeSeparator, FormatSettings.DecimalSeparator]));
+  DebugOutputList.ItemHeight := DebugOutputList.Canvas.TextHeight('0');
+
+  DebugCallStackList.Canvas.Font.Assign(DebugCallStackList.Font);
+  DebugCallStackList.ItemHeight := DebugCallStackList.Canvas.TextHeight('0');
+end;
+
+procedure TCompileForm.SplitPanelMouseMove(Sender: TObject;
+  Shift: TShiftState; X, Y: Integer);
+begin
+  if (ssLeft in Shift) and StatusPanel.Visible then begin
+    UpdateStatusPanelHeight(BodyPanel.ClientToScreen(Point(0, 0)).Y -
+      SplitPanel.ClientToScreen(Point(0, Y)).Y +
+      BodyPanel.ClientHeight - (SplitPanel.Height div 2));
+  end;
+end;
+
+procedure TCompileForm.TAddRemoveProgramsClick(Sender: TObject);
+var
+  Dir: String;
+  Wow64DisableWow64FsRedirectionFunc: function(var OldValue: Pointer): BOOL; stdcall;
+  Wow64RevertWow64FsRedirectionFunc: function(OldValue: Pointer): BOOL; stdcall;
+  RedirDisabled: Boolean;
+  RedirOldValue: Pointer;
+  StartupInfo: TStartupInfo;
+  ProcessInfo: TProcessInformation;
+begin
+  if Win32Platform = VER_PLATFORM_WIN32_NT then
+    Dir := GetSystemDir
+  else
+    Dir := GetWinDir;
+
+  FillChar(StartupInfo, SizeOf(StartupInfo), 0);
+  StartupInfo.cb := SizeOf(StartupInfo);
+  { Have to disable file system redirection because the 32-bit version of
+    appwiz.cpl is buggy on XP x64 RC2 -- it doesn't show any Change/Remove
+    buttons on 64-bit MSI entries, and it doesn't list non-MSI 64-bit apps
+    at all. }
+  Wow64DisableWow64FsRedirectionFunc := GetProcAddress(GetModuleHandle(kernel32),
+    'Wow64DisableWow64FsRedirection');
+  Wow64RevertWow64FsRedirectionFunc := GetProcAddress(GetModuleHandle(kernel32),
+    'Wow64RevertWow64FsRedirection');
+  RedirDisabled := Assigned(Wow64DisableWow64FsRedirectionFunc) and
+    Assigned(Wow64RevertWow64FsRedirectionFunc) and
+    Wow64DisableWow64FsRedirectionFunc(RedirOldValue);
+  try
+    Win32Check(CreateProcess(nil, PChar('"' + AddBackslash(Dir) + 'control.exe" appwiz.cpl'),
+       nil, nil, False, 0, nil, PChar(Dir), StartupInfo, ProcessInfo));
+  finally
+    if RedirDisabled then
+      Wow64RevertWow64FsRedirectionFunc(RedirOldValue);
+  end;
+  CloseHandle(ProcessInfo.hProcess);
+  CloseHandle(ProcessInfo.hThread);
+end;
+
+procedure TCompileForm.TGenerateGUIDClick(Sender: TObject);
+begin
+  if MsgBox('The generated GUID will be inserted into the editor at the cursor position. Continue?',
+     SCompilerFormCaption, mbConfirmation, MB_YESNO) = IDYES then
+    Memo.SelText := GenerateGuid;
+end;
+
+procedure TCompileForm.TInsertMsgBoxClick(Sender: TObject);
+var
+  MsgBoxForm: TMBDForm;
+begin
+  MsgBoxForm := TMBDForm.Create(Application);
+  MSGTextInsert := TStringList.Create;
+  try
+    if MsgBoxForm.ShowModal <> mrOK then
+      Exit;
+    Memo.SelText := MSGTextInsert.GetText;
+  finally
+    MsgBoxForm.Free;
+    MSGTextInsert.Free;
+  end;
+end;
+
+procedure TCompileForm.TSignToolsClick(Sender: TObject);
+var
+  SignToolsForm: TSignToolsForm;
+  Ini: TConfigIniFile;
+  I: Integer;
+begin
+  SignToolsForm := TSignToolsForm.Create(Application);
+  try
+    SignToolsForm.SignTools := FSignTools;
+
+    if SignToolsForm.ShowModal <> mrOK then
+      Exit;
+
+    FSignTools.Assign(SignToolsForm.SignTools);
+
+    { Save new options }
+    Ini := TConfigIniFile.Create;
+    try
+      Ini.EraseSection('SignTools');
+      for I := 0 to FSignTools.Count-1 do
+        Ini.WriteString('SignTools', 'SignTool' + IntToStr(I), FSignTools[I]);
+    finally
+      Ini.Free;
+    end;
+  finally
+    SignToolsForm.Free;
+  end;
+end;
+
+procedure TCompileForm.TOptionsClick(Sender: TObject);
+var
+  OptionsForm: TOptionsForm;
+  Ini: TConfigIniFile;
+begin
+  OptionsForm := TOptionsForm.Create(Application);
+  try
+    OptionsForm.StartupCheck.Checked := FOptions.ShowStartupForm;
+    OptionsForm.WizardCheck.Checked := FOptions.UseWizard;
+    OptionsForm.AutosaveCheck.Checked := FOptions.Autosave;
+    OptionsForm.BackupCheck.Checked := FOptions.MakeBackups;
+    OptionsForm.FullPathCheck.Checked := FOptions.FullPathInTitleBar;
+    OptionsForm.UndoAfterSaveCheck.Checked := FOptions.UndoAfterSave;
+    OptionsForm.PauseOnDebuggerExceptionsCheck.Checked := FOptions.PauseOnDebuggerExceptions;
+    OptionsForm.RunAsDifferentUserCheck.Checked := FOptions.RunAsDifferentUser;
+    OptionsForm.AutoCompleteCheck.Checked := FOptions.AutoComplete;
+    OptionsForm.UseSynHighCheck.Checked := FOptions.UseSyntaxHighlighting;
+    OptionsForm.ColorizeCompilerOutputCheck.Checked := FOptions.ColorizeCompilerOutput;
+    OptionsForm.UnderlineErrorsCheck.Checked := FOptions.UnderlineErrors;
+    OptionsForm.CursorPastEOLCheck.Checked := FOptions.CursorPastEOL;
+    OptionsForm.TabWidthEdit.Text := IntToStr(FOptions.TabWidth);
+    OptionsForm.UseTabCharacterCheck.Checked := FOptions.UseTabCharacter;
+    OptionsForm.WordWrapCheck.Checked := FOptions.WordWrap;
+    OptionsForm.AutoIndentCheck.Checked := FOptions.AutoIndent;
+    OptionsForm.IndentationGuidesCheck.Checked := FOptions.IndentationGuides;
+    OptionsForm.GutterLineNumbersCheck.Checked := FOptions.GutterLineNumbers;
+    OptionsForm.ThemeComboBox.ItemIndex := Ord(FOptions.ThemeType);
+    OptionsForm.FontPanel.Font.Assign(Memo.Font);
+    OptionsForm.FontPanel.ParentBackground := False;
+    OptionsForm.FontPanel.Color := Memo.Color;
+
+    if OptionsForm.ShowModal <> mrOK then
+      Exit;
+
+    FOptions.ShowStartupForm := OptionsForm.StartupCheck.Checked;
+    FOptions.UseWizard := OptionsForm.WizardCheck.Checked;
+    FOptions.Autosave := OptionsForm.AutosaveCheck.Checked;
+    FOptions.MakeBackups := OptionsForm.BackupCheck.Checked;
+    FOptions.FullPathInTitleBar := OptionsForm.FullPathCheck.Checked;
+    FOptions.UndoAfterSave := OptionsForm.UndoAfterSaveCheck.Checked;
+    FOptions.PauseOnDebuggerExceptions := OptionsForm.PauseOnDebuggerExceptionsCheck.Checked;
+    FOptions.RunAsDifferentUser := OptionsForm.RunAsDifferentUserCheck.Checked;
+    FOptions.AutoComplete := OptionsForm.AutoCompleteCheck.Checked;
+    FOptions.UseSyntaxHighlighting := OptionsForm.UseSynHighCheck.Checked;
+    FOptions.ColorizeCompilerOutput := OptionsForm.ColorizeCompilerOutputCheck.Checked;
+    FOptions.UnderlineErrors := OptionsForm.UnderlineErrorsCheck.Checked;
+    FOptions.CursorPastEOL := OptionsForm.CursorPastEOLCheck.Checked;
+    FOptions.TabWidth := StrToInt(OptionsForm.TabWidthEdit.Text);
+    FOptions.UseTabCharacter := OptionsForm.UseTabCharacterCheck.Checked;
+    FOptions.WordWrap := OptionsForm.WordWrapCheck.Checked;
+    FOptions.AutoIndent := OptionsForm.AutoIndentCheck.Checked;
+    FOptions.IndentationGuides := OptionsForm.IndentationGuidesCheck.Checked;
+    FOptions.GutterLineNumbers := OptionsForm.GutterLineNumbersCheck.Checked;
+    FOptions.ThemeType := TThemeType(OptionsForm.ThemeComboBox.ItemIndex);
+    UpdateCaption;
+    { Move caret to start of line to ensure it doesn't end up in the middle
+      of a double-byte character if the code page changes from SBCS to DBCS }
+    Memo.CaretLine := Memo.CaretLine;
+    Memo.Font.Assign(OptionsForm.FontPanel.Font);
+    SyncEditorOptions;
+    UpdateNewButtons;
+    UpdateTheme;
+
+    { Save new options }
+    Ini := TConfigIniFile.Create;
+    try
+      Ini.WriteBool('Options', 'ShowStartupForm', FOptions.ShowStartupForm);
+      Ini.WriteBool('Options', 'UseWizard', FOptions.UseWizard);
+      Ini.WriteBool('Options', 'Autosave', FOptions.Autosave);
+      Ini.WriteBool('Options', 'MakeBackups', FOptions.MakeBackups);
+      Ini.WriteBool('Options', 'FullPathInTitleBar', FOptions.FullPathInTitleBar);
+      Ini.WriteBool('Options', 'UndoAfterSave', FOptions.UndoAfterSave);
+      Ini.WriteBool('Options', 'PauseOnDebuggerExceptions', FOptions.PauseOnDebuggerExceptions);
+      Ini.WriteBool('Options', 'RunAsDifferentUser', FOptions.RunAsDifferentUser);
+      Ini.WriteBool('Options', 'AutoComplete', FOptions.AutoComplete);
+      Ini.WriteBool('Options', 'UseSynHigh', FOptions.UseSyntaxHighlighting);
+      Ini.WriteBool('Options', 'ColorizeCompilerOutput', FOptions.ColorizeCompilerOutput);
+      Ini.WriteBool('Options', 'UnderlineErrors', FOptions.UnderlineErrors);
+      Ini.WriteBool('Options', 'EditorCursorPastEOL', FOptions.CursorPastEOL);
+      Ini.WriteInteger('Options', 'TabWidth', FOptions.TabWidth);
+      Ini.WriteBool('Options', 'UseTabCharacter', FOptions.UseTabCharacter);
+      Ini.WriteBool('Options', 'WordWrap', FOptions.WordWrap);
+      Ini.WriteBool('Options', 'AutoIndent', FOptions.AutoIndent);
+      Ini.WriteBool('Options', 'IndentationGuides', FOptions.IndentationGuides);
+      Ini.WriteBool('Options', 'GutterLineNumbers', FOptions.GutterLineNumbers);
+      Ini.WriteInteger('Options', 'ThemeType', Ord(FOptions.ThemeType)); { Also see Destroy }
+      Ini.WriteString('Options', 'EditorFontName', Memo.Font.Name);
+      Ini.WriteInteger('Options', 'EditorFontSize', Memo.Font.Size);
+      Ini.WriteInteger('Options', 'EditorFontCharset', Memo.Font.Charset);
+    finally
+      Ini.Free;
+    end;
+  finally
+    OptionsForm.Free;
+  end;
+end;
+
+procedure TCompileForm.MoveCaret(const LineNumber: Integer;
+  const AlwaysResetColumn: Boolean);
+var
+  Pos: Integer;
+begin
+  if AlwaysResetColumn or (Memo.CaretLine <> LineNumber) then
+    Pos := Memo.GetPositionFromLine(LineNumber)
+  else
+    Pos := Memo.CaretPosition;
+
+  { If the line isn't in view, scroll so that it's in the center }
+  if not Memo.IsPositionInViewVertically(Pos) then
+    Memo.TopLine := Memo.GetVisibleLineFromDocLine(LineNumber) -
+      (Memo.LinesInWindow div 2);
+
+  Memo.CaretPosition := Pos;
+  ActiveControl := Memo;
+end;
+
+procedure TCompileForm.SetErrorLine(ALine: Integer);
+var
+  OldLine: Integer;
+begin
+  if FErrorLine <> ALine then begin
+    OldLine := FErrorLine;
+    FErrorLine := ALine;
+    if OldLine >= 0 then
+      UpdateLineMarkers(OldLine);
+    if FErrorLine >= 0 then begin
+      FErrorCaretPosition := Memo.CaretPosition;
+      UpdateLineMarkers(FErrorLine);
+    end;
+  end;
+end;
+
+procedure TCompileForm.SetStepLine(ALine: Integer);
+var
+  OldLine: Integer;
+begin
+  if FStepLine <> ALine then begin
+    OldLine := FStepLine;
+    FStepLine := ALine;
+    if OldLine >= 0 then
+      UpdateLineMarkers(OldLine);
+    if FStepLine >= 0 then
+      UpdateLineMarkers(FStepLine);
+  end;
+end;
+
+procedure TCompileForm.HideError;
+begin
+  SetErrorLine(-1);
+  if not FCompiling then
+    StatusBar.Panels[spExtraStatus].Text := '';
+end;
+
+procedure TCompileForm.UpdateEditModePanel;
+const
+  InsertText: array[Boolean] of String = ('Overwrite', 'Insert');
+begin
+  if Memo.ReadOnly then
+    StatusBar.Panels[spInsertMode].Text := 'Read only'
+  else
+    StatusBar.Panels[spInsertMode].Text := InsertText[Memo.InsertMode];
+end;
+
+procedure TCompileForm.MemoUpdateUI(Sender: TObject);
+
+  procedure UpdatePendingSquiggly;
+  var
+    Pos: Integer;
+    Value: Boolean;
+  begin
+    { Check for the inPendingSquiggly indicator on either side of the caret }
+    Pos := Memo.CaretPosition;
+    Value := False;
+    if Memo.CaretVirtualSpace = 0 then begin
+      Value := (inPendingSquiggly in Memo.GetIndicatorsAtPosition(Pos));
+      if not Value and (Pos > 0) then
+        Value := (inPendingSquiggly in Memo.GetIndicatorsAtPosition(Pos-1));
+    end;
+    if FOnPendingSquiggly <> Value then begin
+      FOnPendingSquiggly := Value;
+      { If caret has left a pending squiggly, force restyle of the line }
+      if not Value then begin
+        { Stop reporting the caret position to the styler (until the next
+          Change event) so the token doesn't re-enter pending-squiggly state
+          if the caret comes back and something restyles the line }
+        Memo.ReportCaretPositionToStyler := False;
+        Memo.RestyleLine(Memo.GetLineFromPosition(FPendingSquigglyCaretPos));
+      end;
+    end;
+    FPendingSquigglyCaretPos := Pos;
+  end;
+
+  procedure UpdateBraceHighlighting;
+  var
+    Section: TInnoSetupStylerSection;
+    Pos, MatchPos: Integer;
+    C: AnsiChar;
+  begin
+    Section := MemoStyler.GetSectionFromLineState(Memo.Lines.State[Memo.CaretLine]);
+    if (Section <> scNone) and (Memo.CaretVirtualSpace = 0) then begin
+      Pos := Memo.CaretPosition;
+      C := Memo.GetCharAtPosition(Pos);
+      if C in ['(', '[', '{'] then begin
+        MatchPos := Memo.GetPositionOfMatchingBrace(Pos);
+        if MatchPos >= 0 then begin
+          Memo.SetBraceHighlighting(Pos, MatchPos);
+          Exit;
+        end;
+      end;
+      if Pos > 0 then begin
+        Pos := Memo.GetPositionBefore(Pos);
+        C := Memo.GetCharAtPosition(Pos);
+        if C in [')', ']', '}'] then begin
+          MatchPos := Memo.GetPositionOfMatchingBrace(Pos);
+          if MatchPos >= 0 then begin
+            Memo.SetBraceHighlighting(Pos, MatchPos);
+            Exit;
+          end;
+        end;
+      end;
+    end;
+    Memo.SetBraceHighlighting(-1, -1);
+  end;
+
+begin
+  if (FErrorLine < 0) or (Memo.CaretPosition <> FErrorCaretPosition) then
+    HideError;
+  StatusBar.Panels[spCaretPos].Text := Format('%4d:%4d', [Memo.CaretLine + 1,
+    Memo.CaretColumnExpanded + 1]);
+  UpdatePendingSquiggly;
+  UpdateBraceHighlighting;
+  UpdateEditModePanel;
+end;
+
+procedure TCompileForm.MemoModifiedChange(Sender: TObject);
+begin
+  if Memo.Modified then
+    StatusBar.Panels[spModified].Text := 'Modified'
+  else
+    StatusBar.Panels[spModified].Text := '';
+end;
+
+procedure TCompileForm.MemoChange(Sender: TObject; const Info: TScintEditChangeInfo);
+
+  procedure LinesInsertedOrDeleted;
+  var
+    FirstAffectedLine, Line, LinePos: Integer;
+  begin
+    Line := Memo.GetLineFromPosition(Info.StartPos);
+    LinePos := Memo.GetPositionFromLine(Line);
+    FirstAffectedLine := Line;
+    { If the deletion/insertion does not start on the first character of Line,
+      then we consider the first deleted/inserted line to be the following
+      line (Line+1). This way, if you press Del at the end of line 1, the dot
+      on line 2 is removed, while line 1's dot stays intact. }
+    if Info.StartPos > LinePos then
+      Inc(Line);
+    if Info.LinesDelta > 0 then
+      MemoLinesInserted(Line, Info.LinesDelta)
+    else
+      MemoLinesDeleted(Line, -Info.LinesDelta, FirstAffectedLine);
+  end;
+
+begin
+  FModifiedSinceLastCompile := True;
+  if FDebugging then
+    FModifiedSinceLastCompileAndGo := True
+  else begin
+    { Modified while not debugging; free the debug info and clear the dots }
+    DestroyDebugInfo;
+  end;
+
+  if Info.LinesDelta <> 0 then
+    LinesInsertedOrDeleted;
+
+  { When the Delete key is pressed, the caret doesn't move, so reset
+    FErrorCaretPosition to ensure that OnUpdateUI calls HideError }
+  FErrorCaretPosition := -1;
+
+  { The change should trigger restyling. Allow the styler to see the current
+    caret position in case it wants to set a pending squiggly indicator. }
+  Memo.ReportCaretPositionToStyler := True;
+end;
+
+procedure TCompileForm.InitiateAutoComplete(const Key: AnsiChar);
+var
+  CaretPos, Line, LinePos, WordStartPos, WordEndPos, CharsBefore, I,
+    LangNamePos: Integer;
+  Section: TInnoSetupStylerSection;
+  IsParamSection: Boolean;
+  WordList: AnsiString;
+  FoundSemicolon, FoundDot: Boolean;
+  C: AnsiChar;
+begin
+  if Memo.AutoCompleteActive or Memo.ReadOnly then
+    Exit;
+
+  Memo.CaretPosition := Memo.CaretPosition;  { clear any selection }
+  CaretPos := Memo.CaretPosition;
+  Line := Memo.GetLineFromPosition(CaretPos);
+  Section := MemoStyler.GetSectionFromLineState(Memo.Lines.State[Line]);
+
+  WordList := MemoStyler.KeywordList[Section];
+  if WordList = '' then
+    Exit;
+  IsParamSection := MemoStyler.IsParamSection(Section);
+
+  LinePos := Memo.GetPositionFromLine(Line);
+  WordStartPos := Memo.GetWordStartPosition(CaretPos, True);
+  WordEndPos := Memo.GetWordEndPosition(CaretPos, True);
+  CharsBefore := CaretPos - WordStartPos;
+
+  { Don't start autocompletion after a character is typed if there are any
+    word characters adjacent to the character }
+  if Key <> #0 then begin
+    if CharsBefore > 1 then
+      Exit;
+    if WordEndPos > CaretPos then
+      Exit;
+  end;
+
+  { Only allow autocompletion if no non-whitespace characters exist before
+    the current word on the line, or after the last ';' in parameterized
+    sections }
+  FoundSemicolon := False;
+  FoundDot := False;
+  I := WordStartPos;
+  while I > LinePos do begin
+    I := Memo.GetPositionBefore(I);
+    if I < LinePos then
+      Exit;  { shouldn't get here }
+    C := Memo.GetCharAtPosition(I);
+    { Make sure it's an stSymbol ';' and not one inside a quoted string }
+    if IsParamSection and (C = ';') and
+       MemoStyler.IsSymbolStyle(Memo.GetStyleAtPosition(I)) then begin
+      FoundSemicolon := True;
+      Break;
+    end;
+    if (Section = scLangOptions) and (C = '.') and not FoundDot then begin
+      { Verify that a word (language name) precedes the '.', then check for
+        any non-whitespace characters before the word }
+      LangNamePos := Memo.GetWordStartPosition(I, True);
+      if LangNamePos >= I then
+        Exit;
+      I := LangNamePos;
+      FoundDot := True;
+    end
+    else begin
+      if C > ' ' then
+        Exit;
+    end;
+  end;
+  { Space can only initiate autocompletion after a semicolon in a
+    parameterized section }
+  if (Key = ' ') and not FoundSemicolon then
+    Exit;
+
+  if IsParamSection then
+    Memo.SetAutoCompleteFillupChars(':')
+  else
+    Memo.SetAutoCompleteFillupChars('=');
+  Memo.ShowAutoComplete(CharsBefore, WordList);
+end;
+
+procedure TCompileForm.MemoCharAdded(Sender: TObject; Ch: AnsiChar);
+
+  function LineIsBlank(const Line: Integer): Boolean;
+  var
+    S: TScintRawString;
+    I: Integer;
+  begin
+    S := Memo.Lines.RawLines[Line];
+    for I := 1 to Length(S) do
+      if not(S[I] in [#9, ' ']) then begin
+        Result := False;
+        Exit;
+      end;
+    Result := True;
+  end;
+
+var
+  NewLine, PreviousLine, NewIndent, PreviousIndent: Integer;
+  RestartAutoComplete: Boolean;
+begin
+  if FOptions.AutoIndent and (Ch = Memo.LineEndingString[Length(Memo.LineEndingString)]) then begin
+    { Add to the new line any (remaining) indentation from the previous line }
+    NewLine := Memo.CaretLine;
+    PreviousLine := NewLine-1;
+    if PreviousLine >= 0 then begin
+      NewIndent := Memo.GetLineIndentation(NewLine);
+      { If no indentation was moved from the previous line to the new line
+        (i.e., there are no spaces/tabs directly to the right of the new
+        caret position), and the previous line is completely empty (0 length),
+        then use the indentation from the last line containing non-space
+        characters. }
+      if (NewIndent = 0) and (Memo.Lines.RawLineLengths[PreviousLine] = 0) then begin
+        Dec(PreviousLine);
+        while (PreviousLine >= 0) and LineIsBlank(PreviousLine) do
+          Dec(PreviousLine);
+      end;
+      if PreviousLine >= 0 then begin
+        PreviousIndent := Memo.GetLineIndentation(PreviousLine);
+        { If virtual space is enabled, and tabs are not being used for
+          indentation (typing in virtual space doesn't create tabs), then we
+          don't actually have to set any indentation if the new line is
+          empty; we can just move the caret out into virtual space. }
+        if (svsUserAccessible in Memo.VirtualSpaceOptions) and
+           not Memo.UseTabCharacter and
+           (Memo.Lines.RawLineLengths[NewLine] = 0) then begin
+          Memo.CaretVirtualSpace := PreviousIndent;
+        end
+        else begin
+          Memo.SetLineIndentation(NewLine, NewIndent + PreviousIndent);
+          Memo.CaretPosition := Memo.GetPositionFromLineExpandedColumn(NewLine,
+            PreviousIndent);
+        end;
+      end;
+    end;
+  end;
+
+  case Ch of
+    'A'..'Z', 'a'..'z', '_':
+      if FOptions.AutoComplete then
+        InitiateAutoComplete(Ch);
+  else
+    RestartAutoComplete := (Ch in [' ', '.']) and
+      (FOptions.AutoComplete or Memo.AutoCompleteActive);
+    Memo.CancelAutoComplete;
+    if RestartAutoComplete then
+      InitiateAutoComplete(Ch);
+  end;
+end;
+
+procedure TCompileForm.MemoHintShow(Sender: TObject; var Info: TScintHintInfo);
+
+  function GetCodeVariableDebugEntryFromLineCol(Line, Col: Integer): PVariableDebugEntry;
+  var
+    I: Integer;
+  begin
+    { FVariableDebugEntries uses 1-based line and column numbers }
+    Inc(Line);
+    Inc(Col);
+    Result := nil;
+    for I := 0 to FVariableDebugEntriesCount-1 do begin
+      if (FVariableDebugEntries[I].LineNumber = Line) and
+         (FVariableDebugEntries[I].Col = Col) then begin
+        Result := @FVariableDebugEntries[I];
+        Break;
+      end;
+    end;
+  end;
+
+  function GetCodeColumnFromPosition(const Pos: Integer): Integer;
+{$IFDEF UNICODE}
+  var
+    LinePos: Integer;
+    S: TScintRawString;
+    U: String;
+  begin
+    { On the Unicode build, [Code] lines get converted from the editor's
+      UTF-8 to UTF-16 Strings when passed to the compiler. This can lead to
+      column number discrepancies between Scintilla and ROPS. This code
+      simulates the conversion to try to find out where ROPS thinks a Pos
+      resides. }
+    LinePos := Memo.GetPositionFromLine(Memo.GetLineFromPosition(Pos));
+    S := Memo.GetRawTextRange(LinePos, Pos);
+    U := Memo.ConvertRawStringToString(S);
+    Result := Length(U);
+  end;
+{$ELSE}
+  begin
+    Result := Memo.GetColumnFromPosition(Pos);
+  end;
+{$ENDIF}
+
+  function FindConstRange(const Pos: Integer): TScintRange;
+  var
+    BraceLevel, ConstStartPos, Line, LineEndPos, I: Integer;
+    C: AnsiChar;
+  begin
+    Result.StartPos := 0;
+    Result.EndPos := 0;
+    BraceLevel := 0;
+    ConstStartPos := -1;
+    Line := Memo.GetLineFromPosition(Pos);
+    LineEndPos := Memo.GetLineEndPosition(Line);
+    I := Memo.GetPositionFromLine(Line);
+    while I < LineEndPos do begin
+      if (I > Pos) and (BraceLevel = 0) then
+        Break;
+      C := Memo.GetCharAtPosition(I);
+      if C = '{' then begin
+        if Memo.GetCharAtPosition(I + 1) = '{' then
+          Inc(I)
+        else begin
+          if BraceLevel = 0 then
+            ConstStartPos := I;
+          Inc(BraceLevel);
+        end;
+      end
+      else if (C = '}') and (BraceLevel > 0) then begin
+        Dec(BraceLevel);
+        if (BraceLevel = 0) and (ConstStartPos <> -1) then begin
+          if (Pos >= ConstStartPos) and (Pos <= I) then begin
+            Result.StartPos := ConstStartPos;
+            Result.EndPos := I + 1;
+            Exit;
+          end;
+          ConstStartPos := -1;
+        end;
+      end;
+      I := Memo.GetPositionAfter(I);
+    end;
+  end;
+
+var
+  Pos, Line, I, J: Integer;
+  Output: String;
+  DebugEntry: PVariableDebugEntry;
+  ConstRange: TScintRange;
+begin
+  if FDebugClientWnd = 0 then
+    Exit;
+  Pos := Memo.GetPositionFromPoint(Info.CursorPos, True, True);
+  if Pos < 0 then
+    Exit;
+  Line := Memo.GetLineFromPosition(Pos);
+
+  { Check if cursor is over a [Code] variable }
+  if MemoStyler.GetSectionFromLineState(Memo.Lines.State[Line]) = scCode then begin
+    { Note: The '+ 1' is needed so that when the mouse is over a '.'
+      between two words, it won't match the word to the left of the '.' }
+    I := Memo.GetWordStartPosition(Pos + 1, True);
+    J := Memo.GetWordEndPosition(Pos, True);
+    if J > I then begin
+      DebugEntry := GetCodeVariableDebugEntryFromLineCol(Line,
+        GetCodeColumnFromPosition(I));
+      if DebugEntry <> nil then begin
+        case EvaluateVariableEntry(DebugEntry, Output) of
+          1: Info.HintStr := Output;
+          2: Info.HintStr := Output;
+        else
+          Info.HintStr := 'Unknown error';
+        end;
+        Info.CursorRect.TopLeft := Memo.GetPointFromPosition(I);
+        Info.CursorRect.BottomRight := Memo.GetPointFromPosition(J);
+        Info.CursorRect.Bottom := Info.CursorRect.Top + Memo.LineHeight;
+        Info.HideTimeout := High(Integer);  { infinite }
+        Exit;
+      end;
+    end;
+  end;
+
+  { Check if cursor is over a constant }
+  ConstRange := FindConstRange(Pos);
+  if ConstRange.EndPos > ConstRange.StartPos then begin
+    Info.HintStr := Memo.GetTextRange(ConstRange.StartPos, ConstRange.EndPos);
+    case EvaluateConstant(Info.HintStr, Output) of
+      1: Info.HintStr := Info.HintStr + ' = "' + Output + '"';
+      2: Info.HintStr := Info.HintStr + ' = Exception: ' + Output;
+    else
+      Info.HintStr := Info.HintStr + ' = Unknown error';
+    end;
+    Info.CursorRect.TopLeft := Memo.GetPointFromPosition(ConstRange.StartPos);
+    Info.CursorRect.BottomRight := Memo.GetPointFromPosition(ConstRange.EndPos);
+    Info.CursorRect.Bottom := Info.CursorRect.Top + Memo.LineHeight;
+    Info.HideTimeout := High(Integer);  { infinite }
+  end;
+end;
+
+procedure TCompileForm.MemoDropFiles(Sender: TObject; X, Y: Integer;
+  AFiles: TStrings);
+begin
+  if (AFiles.Count > 0) and ConfirmCloseFile(True) then
+    OpenFile(AFiles[0], True);
+end;
+
+procedure TCompileForm.StatusBarResize(Sender: TObject);
+begin
+  { Without this, on Windows XP with themes, the status bar's size grip gets
+    corrupted as the form is resized }
+  if StatusBar.HandleAllocated then
+    InvalidateRect(StatusBar.Handle, nil, True);
+end;
+
+procedure TCompileForm.WMDebuggerQueryVersion(var Message: TMessage);
+begin
+  Message.Result := FCompilerVersion.BinVersion;
+end;
+
+procedure TCompileForm.WMDebuggerHello(var Message: TMessage);
+var
+  PID: DWORD;
+  WantCodeText: Boolean;
+begin
+  FDebugClientWnd := HWND(Message.WParam);
+
+  { Save debug client process handle }
+  if FDebugClientProcessHandle <> 0 then begin
+    { Shouldn't get here, but just in case, don't leak a handle }
+    CloseHandle(FDebugClientProcessHandle);
+    FDebugClientProcessHandle := 0;
+  end;
+  PID := 0;
+  if GetWindowThreadProcessId(FDebugClientWnd, @PID) <> 0 then
+    FDebugClientProcessHandle := OpenProcess(SYNCHRONIZE or PROCESS_TERMINATE,
+      False, PID);
+
+  WantCodeText := Bool(Message.LParam);
+  if WantCodeText then
+    SendCopyDataMessageStr(FDebugClientWnd, Handle, CD_DebugClient_CompiledCodeTextA, FCompiledCodeText);
+  SendCopyDataMessageStr(FDebugClientWnd, Handle, CD_DebugClient_CompiledCodeDebugInfoA, FCompiledCodeDebugInfo);
+
+  UpdateRunMenu;
+end;
+
+procedure TCompileForm.WMDebuggerGoodbye(var Message: TMessage);
+begin
+  ReplyMessage(0);
+  DebuggingStopped(True);
+end;
+
+function TCompileForm.GetLineNumberFromEntry(Kind, Index: Integer): Integer;
+var
+  I: Integer;
+begin
+  Result := -1;
+  for I := 0 to FDebugEntriesCount-1 do begin
+    if (FDebugEntries[I].Kind = Kind) and
+       (FDebugEntries[I].Index = Index) then begin
+      Result := FDebugEntries[I].LineNumber;
+      Break;
+    end;
+  end;
+end;
+
+procedure TCompileForm.BringToForeground;
+{ Brings our top window to the foreground. Called when pausing while
+  debugging. }
+var
+  TopWindow: HWND;
+begin
+  TopWindow := GetThreadTopWindow;
+  if TopWindow <> 0 then begin
+    { First ask the debug client to call SetForegroundWindow() on our window.
+      If we don't do this then Windows (98/2000+) will prevent our window from
+      becoming activated if the debug client is currently in the foreground. }
+    SendMessage(FDebugClientWnd, WM_DebugClient_SetForegroundWindow,
+      WPARAM(TopWindow), 0);
+    { Now call SetForegroundWindow() ourself. Why? When a remote thread calls
+      SetForegroundWindow(), the request is queued; the window doesn't actually
+      become active until the next time the window's thread checks the message
+      queue. This call causes the window to become active immediately. }
+    SetForegroundWindow(TopWindow);
+  end;
+end;
+
+procedure TCompileForm.DebuggerStepped(var Message: TMessage; const Intermediate: Boolean);
+var
+  LineNumber: Integer;
+begin
+  LineNumber := GetLineNumberFromEntry(Message.WParam, Message.LParam);
+  if LineNumber < 0 then
+    Exit;
+
+  if (LineNumber < FLineStateCount) and
+     (FLineState[LineNumber] <> lnEntryProcessed) then begin
+    FLineState[LineNumber] := lnEntryProcessed;
+    UpdateLineMarkers(LineNumber);
+  end;
+
+  if (FStepMode = smStepInto) or
+     ((FStepMode = smStepOver) and not Intermediate) or
+     ((FStepMode = smRunToCursor) and
+      (FRunToCursorPoint.Kind = Integer(Message.WParam)) and
+      (FRunToCursorPoint.Index = Message.LParam)) or
+     (FBreakPoints.IndexOf(Pointer(LineNumber)) <> -1) then begin
+    MoveCaret(LineNumber, True);
+    HideError;
+    SetStepLine(LineNumber);
+    BringToForeground;
+    { Tell Setup to pause }
+    Message.Result := 1;
+    FPaused := True;
+    UpdateRunMenu;
+    UpdateCaption;
+  end;
+end;
+
+procedure TCompileForm.WMDebuggerStepped(var Message: TMessage);
+begin
+  DebuggerStepped(Message, False);
+end;
+
+procedure TCompileForm.WMDebuggerSteppedIntermediate(var Message: TMessage);
+begin
+  DebuggerStepped(Message, True);
+end;
+
+procedure TCompileForm.WMDebuggerException(var Message: TMessage);
+var
+  LineNumber: Integer;
+begin
+  if FOptions.PauseOnDebuggerExceptions then begin
+    LineNumber := GetLineNumberFromEntry(Message.WParam, Message.LParam);
+
+    if (LineNumber >= 0) then begin
+      MoveCaret(LineNumber, True);
+      SetStepLine(-1);
+      SetErrorLine(LineNumber);
+    end;
+
+    BringToForeground;
+    { Tell Setup to pause }
+    Message.Result := 1;
+    FPaused := True;
+    UpdateRunMenu;
+    UpdateCaption;
+
+    ReplyMessage(Message.Result);  { so that Setup enters a paused state now }
+    if LineNumber >= 0 then
+      MsgBox(Format('Line %d:' + SNewLine + '%s.', [LineNumber + 1, FDebuggerException]), 'Runtime Error', mbCriticalError, mb_Ok)
+    else
+      MsgBox(FDebuggerException + '.', 'Runtime Error', mbCriticalError, mb_Ok);
+  end;
+end;
+
+procedure TCompileForm.WMDebuggerSetForegroundWindow(var Message: TMessage);
+begin
+  SetForegroundWindow(HWND(Message.WParam));
+end;
+
+procedure TCompileForm.WMDebuggerCallStackCount(var Message: TMessage);
+begin
+  FCallStackCount := Message.WParam;
+end;
+
+procedure TCompileForm.WMCopyData(var Message: TWMCopyData);
+var
+  S: String;
+begin
+  case Message.CopyDataStruct.dwData of
+    CD_Debugger_ReplyW: begin
+        FReplyString := '';
+        SetString(FReplyString, PChar(Message.CopyDataStruct.lpData),
+          Message.CopyDataStruct.cbData div SizeOf(Char));
+        Message.Result := 1;
+      end;
+    CD_Debugger_ExceptionW: begin
+        SetString(FDebuggerException, PChar(Message.CopyDataStruct.lpData),
+          Message.CopyDataStruct.cbData div SizeOf(Char));
+        Message.Result := 1;
+      end;
+    CD_Debugger_UninstExeW: begin
+        SetString(FUninstExe, PChar(Message.CopyDataStruct.lpData),
+          Message.CopyDataStruct.cbData div sizeOf(Char));
+        Message.Result := 1;
+      end;
+    CD_Debugger_LogMessageW: begin
+        SetString(S, PChar(Message.CopyDataStruct.lpData),
+          Message.CopyDataStruct.cbData div SizeOf(Char));
+        DebugLogMessage(S);
+        Message.Result := 1;
+      end;
+    CD_Debugger_TempDirW: begin
+        { Paranoia: Store it in a local variable first. That way, if there's
+          a problem reading the string FTempDir will be left unmodified.
+          Gotta be extra careful when storing a path we'll be deleting. }
+        SetString(S, PChar(Message.CopyDataStruct.lpData),
+          Message.CopyDataStruct.cbData div SizeOf(Char));
+        { Extreme paranoia: If there are any embedded nulls, discard it. }
+        if Pos(#0, S) <> 0 then
+          S := '';
+        FTempDir := S;
+        Message.Result := 1;
+      end;
+    CD_Debugger_CallStackW: begin
+        SetString(S, PChar(Message.CopyDataStruct.lpData),
+          Message.CopyDataStruct.cbData div SizeOf(Char));
+        DebugShowCallStack(S, FCallStackCount);
+      end;
+  end;
+end;
+
+procedure TCompileForm.DestroyDebugInfo;
+var
+  HadDebugInfo: Boolean;
+begin
+  HadDebugInfo := Assigned(FLineState);
+
+  FLineStateCapacity := 0;
+  FLineStateCount := 0;
+  FreeMem(FLineState);
+  FLineState := nil;
+
+  FDebugEntriesCount := 0;
+  FreeMem(FDebugEntries);
+  FDebugEntries := nil;
+
+  FVariableDebugEntriesCount := 0;
+  FreeMem(FVariableDebugEntries);
+  FVariableDebugEntries := nil;
+
+  FCompiledCodeText := '';
+  FCompiledCodeDebugInfo := '';
+
+  { Clear all dots and reset breakpoint icons (unless exiting; no point) }
+  if HadDebugInfo and not(csDestroying in ComponentState) then
+    UpdateAllLineMarkers;
+end;
+
+procedure TCompileForm.ParseDebugInfo(DebugInfo: Pointer);
+{ This creates and fills the DebugEntries and FLineState arrays }
+var
+  Header: PDebugInfoHeader;
+  Size: Cardinal;
+  I: Integer;
+begin
+  DestroyDebugInfo;
+
+  Header := DebugInfo;
+  if (Header.ID <> DebugInfoHeaderID) or
+     (Header.Version <> DebugInfoHeaderVersion) then
+    raise Exception.Create('Unrecognized debug info format');
+
+  try
+    I := Memo.Lines.Count;
+    FLineState := AllocMem(SizeOf(TLineState) * (I + LineStateGrowAmount));
+    FLineStateCapacity := I + LineStateGrowAmount;
+    FLineStateCount := I;
+
+    Inc(Cardinal(DebugInfo), SizeOf(Header^));
+
+    FDebugEntriesCount := Header.DebugEntryCount;
+    Size := FDebugEntriesCount * SizeOf(TDebugEntry);
+    GetMem(FDebugEntries, Size);
+    Move(DebugInfo^, FDebugEntries^, Size);
+    for I := 0 to FDebugEntriesCount-1 do
+      Dec(FDebugEntries[I].LineNumber);
+    Inc(Cardinal(DebugInfo), Size);
+
+    FVariableDebugEntriesCount := Header.VariableDebugEntryCount;
+    Size := FVariableDebugEntriesCount * SizeOf(TVariableDebugEntry);
+    GetMem(FVariableDebugEntries, Size);
+    Move(DebugInfo^, FVariableDebugEntries^, Size);
+    Inc(Cardinal(DebugInfo), Size);
+
+    SetString(FCompiledCodeText, PAnsiChar(DebugInfo), Header.CompiledCodeTextLength);
+    Inc(Cardinal(DebugInfo), Header.CompiledCodeTextLength);
+
+    SetString(FCompiledCodeDebugInfo, PAnsiChar(DebugInfo), Header.CompiledCodeDebugInfoLength);
+
+    for I := 0 to FDebugEntriesCount-1 do begin
+      if (FDebugEntries[I].LineNumber >= 0) and
+         (FDebugEntries[I].LineNumber < FLineStateCount) then begin
+        if FLineState[FDebugEntries[I].LineNumber] = lnUnknown then
+          FLineState[FDebugEntries[I].LineNumber] := lnHasEntry;
+      end;
+    end;
+    UpdateAllLineMarkers;
+  except
+    DestroyDebugInfo;
+    raise;
+  end;
+end;
+
+procedure TCompileForm.ResetLineState;
+{ Changes green dots back to grey dots }
+var
+  I: Integer;
+begin
+  for I := 0 to FLineStateCount-1 do
+    if FLineState[I] = lnEntryProcessed then begin
+      FLineState[I] := lnHasEntry;
+      UpdateLineMarkers(I);
+    end;
+end;
+
+procedure TCompileForm.CheckIfTerminated;
+var
+  H: THandle;
+begin
+  if FDebugging then begin
+    { Check if the process hosting the debug client (e.g. Setup or the
+      uninstaller second phase) has terminated. If the debug client hasn't
+      connected yet, check the initial process (e.g. SetupLdr or the
+      uninstaller first phase) instead. }
+    if FDebugClientWnd <> 0 then
+      H := FDebugClientProcessHandle
+    else
+      H := FProcessHandle;
+    if WaitForSingleObject(H, 0) <> WAIT_TIMEOUT then
+      DebuggingStopped(True);
+  end;
+end;
+
+procedure TCompileForm.DebuggingStopped(const WaitForTermination: Boolean);
+
+  function GetExitCodeText: String;
+  var
+    ExitCode: DWORD;
+  begin
+    { Note: When debugging an uninstall, this will get the exit code off of
+      the first phase process, since that's the exit code users will see when
+      running the uninstaller outside the debugger. }
+    case WaitForSingleObject(FProcessHandle, 0) of
+      WAIT_OBJECT_0:
+        begin
+          if GetExitCodeProcess(FProcessHandle, ExitCode) then begin
+            { If the high bit is set, the process was killed uncleanly (e.g.
+              by a debugger). Show the exit code as hex in that case. }
+            if ExitCode and $80000000 <> 0 then
+              Result := Format(DebugTargetStrings[FDebugTarget] + ' exit code: 0x%.8x', [ExitCode])
+            else
+              Result := Format(DebugTargetStrings[FDebugTarget] + ' exit code: %u', [ExitCode]);
+          end
+          else
+            Result := 'Unable to get ' + DebugTargetStrings[FDebugTarget] + ' exit code (GetExitCodeProcess failed)';
+        end;
+      WAIT_TIMEOUT:
+        Result := DebugTargetStrings[FDebugTarget] + ' is still running; can''t get exit code';
+    else
+      Result := 'Unable to get ' + DebugTargetStrings[FDebugTarget] +  ' exit code (WaitForSingleObject failed)';
+    end;
+  end;
+
+var
+  ExitCodeText: String;
+begin
+  if WaitForTermination then begin
+    { Give the initial process time to fully terminate so we can successfully
+      get its exit code }  
+    WaitForSingleObject(FProcessHandle, 5000);
+  end;
+  FDebugging := False;
+  FDebugClientWnd := 0;
+  ExitCodeText := GetExitCodeText;
+  if FDebugClientProcessHandle <> 0 then begin
+    CloseHandle(FDebugClientProcessHandle);
+    FDebugClientProcessHandle := 0;
+  end;
+  CloseHandle(FProcessHandle);
+  FProcessHandle := 0;
+  FTempDir := '';
+  CheckIfRunningTimer.Enabled := False;
+  HideError;
+  SetStepLine(-1);
+  UpdateRunMenu;
+  UpdateCaption;
+  DebugLogMessage('*** ' + ExitCodeText);
+  StatusBar.Panels[spExtraStatus].Text := ' ' + ExitCodeText;
+end;
+
+procedure TCompileForm.DetachDebugger;
+begin
+  CheckIfTerminated;
+  if not FDebugging then Exit;
+  SendNotifyMessage(FDebugClientWnd, WM_DebugClient_Detach, 0, 0);
+  DebuggingStopped(False);
+end;
+
+function TCompileForm.AskToDetachDebugger: Boolean;
+begin
+  if FDebugClientWnd = 0 then begin
+    MsgBox('Please stop the running ' + DebugTargetStrings[FDebugTarget] +  ' process before performing this command.',
+      SCompilerFormCaption, mbError, MB_OK);
+    Result := False;
+  end else if MsgBox('This command will detach the debugger from the running ' + DebugTargetStrings[FDebugTarget] + ' process. Continue?',
+     SCompilerFormCaption, mbError, MB_OKCANCEL) = IDOK then begin
+    DetachDebugger;
+    Result := True;
+  end else
+    Result := False;
+end;
+
+procedure TCompileForm.UpdateRunMenu;
+begin
+  CheckIfTerminated;
+  BCompile.Enabled := not FCompiling and not FDebugging;
+  CompileButton.Enabled := BCompile.Enabled;
+  BStopCompile.Enabled := FCompiling;
+  StopCompileButton.Enabled := BStopCompile.Enabled;
+  RRun.Enabled := not FCompiling and (not FDebugging or FPaused);
+  RunButton.Enabled := RRun.Enabled;
+  RPause.Enabled := FDebugging and not FPaused;
+  PauseButton.Enabled := RPause.Enabled;
+  RRunToCursor.Enabled := RRun.Enabled;
+  RStepInto.Enabled := RRun.Enabled;
+  RStepOver.Enabled := RRun.Enabled;
+  RTerminate.Enabled := FDebugging and (FDebugClientWnd <> 0);
+  TerminateButton.Enabled := RTerminate.Enabled;
+  REvaluate.Enabled := FDebugging and (FDebugClientWnd <> 0);
+end;
+
+procedure TCompileForm.UpdateTargetMenu;
+begin
+  if FDebugTarget = dtSetup then begin
+    RTargetSetup.Checked := True;
+    TargetSetupButton.Down := True;
+  end else begin
+    RTargetUninstall.Checked := True;
+    TargetUninstallButton.Down := True;
+  end;
+end;
+
+procedure TCompileForm.UpdateTheme;
+
+  procedure SetControlTheme(const WinControl: TWinControl);
+  begin
+    if UseThemes then begin
+      if FTheme.Dark then
+        SetWindowTheme(WinControl.Handle, 'DarkMode_Explorer', nil)
+      else
+        SetWindowTheme(WinControl.Handle, nil, nil);
+    end;
+  end;
+
+begin
+  FTheme.Typ := FOptions.ThemeType;
+  Memo.UpdateThemeColors;
+  Memo.UpdateStyleAttributes;
+  SetControlTheme(Memo);
+  ToolBarPanel.ParentBackground := False;
+  ToolBarPanel.Color := FTheme.Colors[tcToolBack];
+  if FTheme.Dark then
+    ToolBarVirtualImageList.ImageCollection := DarkToolBarImageCollection
+  else
+    ToolBarVirtualImageList.ImageCollection := LightToolBarImageCollection;
+  Bevel1.Visible := FTheme.Colors[tcMarginBack] = ToolBarPanel.Color;
+  SplitPanel.ParentBackground := False;
+  SplitPanel.Color := FTheme.Colors[tcSplitterBack];
+  if FTheme.Dark then
+    TabSet.Theme := FTheme
+  else
+    TabSet.Theme := nil;
+  CompilerOutputList.Font.Color := FTheme.Colors[tcFore];
+  CompilerOutputList.Color := FTheme.Colors[tcBack];
+  CompilerOutputList.Invalidate;
+  SetControlTheme(CompilerOutputList);
+  DebugOutputList.Font.Color := FTheme.Colors[tcFore];
+  DebugOutputList.Color := FTheme.Colors[tcBack];
+  DebugOutputList.Invalidate;
+  SetControlTheme(DebugOutputList);
+  DebugCallStackList.Font.Color := FTheme.Colors[tcFore];
+  DebugCallStackList.Color := FTheme.Colors[tcBack];
+  DebugCallStackList.Invalidate;
+  SetControlTheme(DebugCallStackList);
+end;
+
+procedure TCompileForm.UpdateThemeData(const Close, Open: Boolean);
+begin
+  if Close then begin
+    if FProgressThemeData <> 0 then begin
+      CloseThemeData(FProgressThemeData);
+      FProgressThemeData := 0;
+    end;
+  end;
+
+  if Open then begin
+    if UseThemes then begin
+      FProgressThemeData := OpenThemeData(Handle, 'Progress');
+      if (GetThemeInt(FProgressThemeData, 0, 0, TMT_PROGRESSCHUNKSIZE, FProgressChunkSize) <> S_OK) or
+         (FProgressChunkSize <= 0) then
+        FProgressChunkSize := 6;
+      if (GetThemeInt(FProgressThemeData, 0, 0, TMT_PROGRESSSPACESIZE, FProgressSpaceSize) <> S_OK) or
+         (FProgressSpaceSize < 0) then  { ...since "OpusOS" theme returns a bogus -1 value }
+        FProgressSpaceSize := 2;
+    end else
+      FProgressThemeData := 0;
+  end;
+end;
+
+procedure TCompileForm.StartProcess;
+const
+  SEE_MASK_NOZONECHECKS = $00800000;
+var
+  RunFilename, RunParameters, WorkingDir: String;
+  Info: TShellExecuteInfo;
+  SaveFocusWindow: HWND;
+  WindowList: Pointer;
+  ShellExecuteResult: BOOL;
+  ErrorCode: DWORD;
+begin
+  if FDebugTarget = dtUninstall then begin
+    if FUninstExe = '' then
+      raise Exception.Create(SCompilerNeedUninstExe);
+    RunFilename := FUninstExe;
+  end else begin
+    if FCompiledExe = '' then
+      raise Exception.Create(SCompilerNeedCompiledExe);
+    RunFilename := FCompiledExe;
+  end;
+  RunParameters := Format('/DEBUGWND=$%x ', [Handle]) + FRunParameters;
+
+  ResetLineState;
+  DebugOutputList.Clear;
+  SendMessage(DebugOutputList.Handle, LB_SETHORIZONTALEXTENT, 0, 0);
+  DebugCallStackList.Clear;
+  SendMessage(DebugCallStackList.Handle, LB_SETHORIZONTALEXTENT, 0, 0);
+  if not (TabSet.TabIndex in [tiDebugOutput, tiDebugCallStack]) then
+    TabSet.TabIndex := tiDebugOutput;
+  SetStatusPanelVisible(True);
+
+  FillChar(Info, SizeOf(Info), 0);
+  Info.cbSize := SizeOf(Info);
+  Info.fMask := SEE_MASK_FLAG_NO_UI or SEE_MASK_FLAG_DDEWAIT or
+    SEE_MASK_NOCLOSEPROCESS or SEE_MASK_NOZONECHECKS;
+  Info.Wnd := Application.Handle;
+  if FOptions.RunAsDifferentUser and (Win32MajorVersion >= 5) then
+    Info.lpVerb := 'runas'
+  else
+    Info.lpVerb := 'open';
+  Info.lpFile := PChar(RunFilename);
+  Info.lpParameters := PChar(RunParameters);
+  WorkingDir := PathExtractDir(RunFilename);
+  Info.lpDirectory := PChar(WorkingDir);
+  Info.nShow := SW_SHOWNORMAL;
+  { Disable windows so that the user can't click other things while a "Run as"
+    dialog is up on Windows 2000/XP (they aren't system modal like on Vista) }
+  SaveFocusWindow := GetFocus;
+  WindowList := DisableTaskWindows(0);
+  try
+    { Also temporarily remove the focus since a disabled window's children can
+      still receive keystrokes. This is needed on Vista if the UAC dialog
+      doesn't come to the foreground for some reason (e.g. if the following
+      SetActiveWindow call is removed). }
+    Windows.SetFocus(0);
+    { On Vista, when disabling windows, we have to make the application window
+      the active window, otherwise the UAC dialog doesn't come to the
+      foreground automatically. Note: This isn't done on older versions simply
+      to avoid unnecessary title bar flicker. }
+    if Win32MajorVersion >= 6 then
+      SetActiveWindow(Application.Handle);
+    ShellExecuteResult := ShellExecuteEx(@Info);
+    ErrorCode := GetLastError;
+  finally
+    EnableTaskWindows(WindowList);
+    Windows.SetFocus(SaveFocusWindow);
+  end;
+  if not ShellExecuteResult then begin
+    { Don't display error message if user clicked Cancel at UAC dialog }
+    if ErrorCode = ERROR_CANCELLED then
+      Abort;
+    raise Exception.CreateFmt(SCompilerExecuteSetupError2, [RunFilename,
+      ErrorCode, Win32ErrorString(ErrorCode)]);
+  end;
+  FDebugging := True;
+  FPaused := False;
+  FProcessHandle := Info.hProcess;
+  CheckIfRunningTimer.Enabled := True;
+  UpdateRunMenu;
+  UpdateCaption;
+  DebugLogMessage('*** ' + DebugTargetStrings[FDebugTarget] + ' started');
+end;
+
+procedure TCompileForm.CompileIfNecessary;
+begin
+  CheckIfTerminated;
+
+  { Display warning if the user modified the script while running }
+  if FDebugging and FModifiedSinceLastCompileAndGo then begin
+    if MsgBox('The changes you made will not take effect until you ' +
+       're-compile.' + SNewLine2 + 'Continue running anyway?',
+       SCompilerFormCaption, mbError, MB_YESNO) <> IDYES then
+      Abort;
+    FModifiedSinceLastCompileAndGo := False;
+    { The process may have terminated while the message box was up; check,
+      and if it has, we want to recompile below }
+    CheckIfTerminated;
+  end;
+
+  if not FDebugging and FModifiedSinceLastCompile then
+    CompileFile('', False);
+end;
+
+procedure TCompileForm.Go(AStepMode: TStepMode);
+begin
+  CompileIfNecessary;
+  FStepMode := AStepMode;
+  HideError;
+  SetStepLine(-1);
+  if FDebugging then begin
+    if FPaused then begin
+      FPaused := False;
+      UpdateRunMenu;
+      UpdateCaption;
+      if DebugCallStackList.Items.Count > 0 then begin
+        DebugCallStackList.Clear;
+        SendMessage(DebugCallStackList.Handle, LB_SETHORIZONTALEXTENT, 0, 0);
+        DebugCallStackList.Update;
+      end;
+      { Tell it to continue }
+      SendNotifyMessage(FDebugClientWnd, WM_DebugClient_Continue,
+        Ord(AStepMode = smStepOver), 0);
+    end;
+  end
+  else
+    StartProcess;
+end;
+
+function TCompileForm.EvaluateConstant(const S: String;
+  var Output: String): Integer;
+begin
+  FReplyString := '';
+  Result := SendCopyDataMessageStr(FDebugClientWnd, Handle,
+    CD_DebugClient_EvaluateConstantW, S);
+  if Result > 0 then
+    Output := FReplyString;
+end;
+
+function TCompileForm.EvaluateVariableEntry(const DebugEntry: PVariableDebugEntry;
+  var Output: String): Integer;
+begin
+  FReplyString := '';
+  Result := SendCopyDataMessage(FDebugClientWnd, Handle, CD_DebugClient_EvaluateVariableEntry,
+    DebugEntry, SizeOf(DebugEntry^));
+  if Result > 0 then
+    Output := FReplyString;
+end;
+
+procedure TCompileForm.RRunClick(Sender: TObject);
+begin
+  Go(smRun);
+end;
+
+procedure TCompileForm.RParametersClick(Sender: TObject);
+begin
+  ReadMRUParametersList;
+  InputQueryCombo('Run Parameters', 'Command line parameters for ' + DebugTargetStrings[dtSetup] +
+    ' and ' + DebugTargetStrings[dtUninstall] + ':', FRunParameters, FMRUParametersList);
+  if FRunParameters <> '' then
+    ModifyMRUParametersList(FRunParameters, True);
+end;
+
+procedure TCompileForm.RPauseClick(Sender: TObject);
+begin
+  if FDebugging and not FPaused then begin
+    if FStepMode <> smStepInto then begin
+      FStepMode := smStepInto;
+      UpdateCaption;
+    end
+    else
+      MsgBox('A pause is already pending.', SCompilerFormCaption, mbError,
+        MB_OK);
+  end;
+end;
+
+procedure TCompileForm.RRunToCursorClick(Sender: TObject);
+
+  function GetDebugEntryFromLineNumber(LineNumber: Integer;
+    var DebugEntry: TDebugEntry): Boolean;
+  var
+    I: Integer;
+  begin
+    Result := False;
+    for I := 0 to FDebugEntriesCount-1 do begin
+      if FDebugEntries[I].LineNumber = LineNumber then begin
+        DebugEntry := FDebugEntries[I];
+        Result := True;
+        Break;
+      end;
+    end;
+  end;
+
+begin
+  CompileIfNecessary;
+  if not GetDebugEntryFromLineNumber(Memo.CaretLine, FRunToCursorPoint) then begin
+    MsgBox('No code was generated for the current line.', SCompilerFormCaption,
+      mbError, MB_OK);
+    Exit;
+  end;
+  Go(smRunToCursor);
+end;
+
+procedure TCompileForm.RStepIntoClick(Sender: TObject);
+begin
+  Go(smStepInto);
+end;
+
+procedure TCompileForm.RStepOverClick(Sender: TObject);
+begin
+  Go(smStepOver);
+end;
+
+procedure TCompileForm.RTerminateClick(Sender: TObject);
+var
+  S, Dir: String;
+begin
+  S := 'This will unconditionally terminate the running ' +
+       DebugTargetStrings[FDebugTarget] + ' process. Continue?';
+
+  if FDebugTarget = dtSetup then
+    S := S + #13#10#13#10'Note that if ' + DebugTargetStrings[FDebugTarget] + ' ' +
+         'is currently in the installation phase, any changes made to the ' +
+         'system thus far will not be undone, nor will uninstall data be written.';
+
+  if MsgBox(S, 'Terminate', mbConfirmation, MB_YESNO or MB_DEFBUTTON2) <> IDYES then
+    Exit;
+  CheckIfTerminated;
+  if FDebugging then begin
+    DebugLogMessage('*** Terminating process');
+    Win32Check(TerminateProcess(FDebugClientProcessHandle, 6));
+    if (WaitForSingleObject(FDebugClientProcessHandle, 5000) <> WAIT_TIMEOUT) and
+       (FTempDir <> '') then begin
+      Dir := FTempDir;
+      FTempDir := '';
+      DebugLogMessage('*** Removing left-over temporary directory: ' + Dir);
+      { Sleep for a bit to allow files to be unlocked by Windows,
+        otherwise it fails intermittently (with Hyper-Threading, at least) }
+      Sleep(50);
+      if not DeleteDirTree(Dir) and DirExists(Dir) then
+        DebugLogMessage('*** Failed to remove temporary directory');
+    end;
+    DebuggingStopped(True);
+  end;
+end;
+
+procedure TCompileForm.REvaluateClick(Sender: TObject);
+var
+  Output: String;
+begin
+  if InputQuery('Evaluate', 'Constant to evaluate (e.g., "{app}"):',
+     FLastEvaluateConstantText) then begin
+    case EvaluateConstant(FLastEvaluateConstantText, Output) of
+      1: MsgBox(Output, 'Evaluate Result', mbInformation, MB_OK);
+      2: MsgBox(Output, 'Evaluate Error', mbError, MB_OK);
+    else
+      MsgBox('An unknown error occurred.', 'Evaluate Error', mbError, MB_OK);
+    end;
+  end;
+end;
+
+procedure TCompileForm.CheckIfRunningTimerTimer(Sender: TObject);
+begin
+  { In cases of normal Setup termination, we receive a WM_Debugger_Goodbye
+    message. But in case we don't get that, use a timer to periodically check
+    if the process is no longer running. }
+  CheckIfTerminated;
+end;
+
+procedure TCompileForm.PListCopyClick(Sender: TObject);
+var
+  ListBox: TListBox;
+  Text: String;
+  I: Integer;
+begin
+  if CompilerOutputList.Visible then
+    ListBox := CompilerOutputList
+  else if DebugOutputList.Visible then
+    ListBox := DebugOutputList
+  else
+    ListBox := DebugCallStackList;
+  Text := '';
+  if ListBox.SelCount > 0 then begin
+    for I := 0 to ListBox.Items.Count-1 do begin
+      if ListBox.Selected[I] then begin
+        if Text <> '' then
+          Text := Text + SNewLine;
+        Text := Text + ListBox.Items[I];
+      end;
+    end;
+  end;
+  Clipboard.AsText := Text;
+end;
+
+procedure TCompileForm.PListSelectAllClick(Sender: TObject);
+var
+  ListBox: TListBox;
+  I: Integer;
+begin
+  if CompilerOutputList.Visible then
+    ListBox := CompilerOutputList
+  else if DebugOutputList.Visible then
+    ListBox := DebugOutputList
+  else
+    ListBox := DebugCallStackList;
+  ListBox.Items.BeginUpdate;
+  try
+    for I := 0 to ListBox.Items.Count-1 do
+      ListBox.Selected[I] := True;
+  finally
+    ListBox.Items.EndUpdate;
+  end;
+end;
+
+procedure TCompileForm.AppOnIdle(Sender: TObject; var Done: Boolean);
+begin
+  { For an explanation of this, see the comment where HandleMessage is called }
+  if FCompiling then
+    Done := False;
+
+  FBecameIdle := True;
+end;
+
+procedure TCompileForm.EGotoClick(Sender: TObject);
+var
+  S: String;
+  L: Integer;
+begin
+  S := IntToStr(Memo.CaretLine + 1);
+  if InputQuery('Go to Line', 'Line number:', S) then begin
+    L := StrToIntDef(S, Low(L));
+    if L <> Low(L) then
+      Memo.CaretLine := L - 1;
+  end;
+end;
+
+procedure TCompileForm.StatusBarDrawPanel(StatusBar: TStatusBar;
+  Panel: TStatusPanel; const Rect: TRect);
+var
+  R, BR: TRect;
+  W, ChunkCount: Integer;
+begin
+  case Panel.Index of
+    spCompileIcon:
+      if FCompiling then begin
+        ImageList_Draw(BuildImageList.Handle, FBuildAnimationFrame, StatusBar.Canvas.Handle,
+          Rect.Left + ((Rect.Right - Rect.Left) - BuildImageList.Width) div 2,
+          Rect.Top + ((Rect.Bottom - Rect.Top) - BuildImageList.Height) div 2, ILD_NORMAL);
+      end;
+    spCompileProgress:
+      if FCompiling and (FProgressMax > 0) then begin
+        R := Rect;
+        InflateRect(R, -2, -2);
+        if FProgressThemeData = 0 then begin
+          R.Right := R.Left + MulDiv(FProgress, R.Right - R.Left,
+            FProgressMax);
+          StatusBar.Canvas.Brush.Color := clHighlight;
+          StatusBar.Canvas.FillRect(R);
+        end else begin
+          DrawThemeBackground(FProgressThemeData, StatusBar.Canvas.Handle, PP_BAR, 0, R, nil);
+          BR := R;
+          GetThemeBackgroundContentRect(FProgressThemeData, StatusBar.Canvas.Handle, PP_BAR, 0, BR, @R);
+          IntersectClipRect(StatusBar.Canvas.Handle, R.Left, R.Top, R.Right, R.Bottom);
+          W := MulDiv(FProgress, R.Right - R.Left, FProgressMax);
+          ChunkCount := W div (FProgressChunkSize + FProgressSpaceSize);
+          if W mod (FProgressChunkSize + FProgressSpaceSize) > 0 then
+            Inc(ChunkCount);
+          R.Right := R.Left + FProgressChunkSize;
+          for W := 0 to ChunkCount - 1 do
+          begin
+            DrawThemeBackground(FProgressThemeData, StatusBar.Canvas.Handle, PP_CHUNK, 0, R, nil);
+            OffsetRect(R, FProgressChunkSize + FProgressSpaceSize, 0);
+          end;
+        end;
+      end;
+  end;
+end;
+
+procedure TCompileForm.InvalidateStatusPanel(const Index: Integer);
+var
+  R: TRect;
+begin
+  { For some reason, the VCL doesn't offer a method for this... }
+  if SendMessage(StatusBar.Handle, SB_GETRECT, Index, LPARAM(@R)) <> 0 then begin
+    InflateRect(R, -1, -1);
+    InvalidateRect(StatusBar.Handle, @R, True);
+  end;
+end;
+
+procedure TCompileForm.UpdateCompileStatusPanels(const AProgress,
+  AProgressMax: Cardinal; const ASecondsRemaining: Integer;
+  const ABytesCompressedPerSecond: Cardinal);
+var
+  T: DWORD;
+begin
+  { Icon panel }
+  T := GetTickCount;
+  if Cardinal(T - FLastAnimationTick) >= Cardinal(500) then begin
+    FLastAnimationTick := T;
+    InvalidateStatusPanel(spCompileIcon);
+    FBuildAnimationFrame := (FBuildAnimationFrame + 1) mod 4;
+    { Also update the status text twice a second }
+    if ASecondsRemaining >= 0 then
+      StatusBar.Panels[spExtraStatus].Text := Format(
+        ' Estimated time remaining: %.2d%s%.2d%s%.2d     Average KB/sec: %.0n',
+        [(ASecondsRemaining div 60) div 60, {$IFDEF IS_DXE}FormatSettings.{$ENDIF}TimeSeparator,
+         (ASecondsRemaining div 60) mod 60, {$IFDEF IS_DXE}FormatSettings.{$ENDIF}TimeSeparator,
+         ASecondsRemaining mod 60, ABytesCompressedPerSecond / 1024])
+    else
+      StatusBar.Panels[spExtraStatus].Text := '';
+  end;
+
+  { Progress panel and taskbar progress bar }
+  if (FProgress <> AProgress) or
+     (FProgressMax <> AProgressMax) then begin
+    FProgress := AProgress;
+    FProgressMax := AProgressMax;
+    InvalidateStatusPanel(spCompileProgress);
+    SetAppTaskbarProgressValue(AProgress, AProgressMax);
+  end;
+end;
+
+procedure TCompileForm.WMSettingChange(var Message: TMessage);
+begin
+  if (FTheme.Typ <> ttClassic) and (Win32MajorVersion >= 10) and (Message.LParam <> 0) and (StrIComp(PChar(Message.LParam), 'ImmersiveColorSet') = 0) then begin
+    FOptions.ThemeType := GetDefaultThemeType;
+    UpdateTheme;
+  end;
+end;
+
+procedure TCompileForm.WMThemeChanged(var Message: TMessage);
+begin
+  { Don't Run to Cursor into this function, it will interrupt up the theme change }
+  UpdateThemeData(True, True);
+  inherited;
+end;
+
+procedure TCompileForm.RTargetClick(Sender: TObject);
+var
+  NewTarget: TDebugTarget;
+begin
+  if (Sender = RTargetSetup) or (Sender = TargetSetupButton) then
+    NewTarget := dtSetup
+  else
+    NewTarget := dtUninstall;
+  if (FDebugTarget <> NewTarget) and (not FDebugging or AskToDetachDebugger) then
+    FDebugTarget := NewTarget;
+
+  { Update always even if the user decided not to switch so the states are restored }
+  UpdateTargetMenu;
+end;
+
+procedure TCompileForm.AppOnActivate(Sender: TObject);
+const
+  ReloadMessages: array[Boolean] of String = (
+    'The file has been modified outside of the source editor.' + SNewLine2 +
+      'Do you want to reload the file?',
+    'The file has been modified outside of the source editor. Changes have ' +
+      'also been made in the source editor.' + SNewLine2 + 'Do you want to ' +
+      'reload the file and lose the changes made in the source editor?');
+var
+  NewTime: TFileTime;
+  Changed: Boolean;
+begin
+  if FFilename = '' then
+    Exit;
+
+  { See if the file has been modified outside the editor }
+  Changed := False;
+  if GetLastWriteTimeOfFile(FFilename, NewTime) then begin
+    if CompareFileTime(FFileLastWriteTime, NewTime) <> 0 then begin
+      FFileLastWriteTime := NewTime;
+      Changed := True;
+    end;
+  end;
+
+  { If it has been, offer to reload it }
+  if Changed then begin
+    if IsWindowEnabled(Application.Handle) then begin
+      if MsgBox(FFilename + SNewLine2 + ReloadMessages[Memo.Modified],
+         SCompilerFormCaption, mbConfirmation, MB_YESNO) = IDYES then
+        if ConfirmCloseFile(False) then
+          OpenFile(FFilename, False);
+    end
+    else begin
+      { When a modal dialog is up, don't offer to reload the file. Probably
+        not a good idea since the dialog might be manipulating the file. }
+      MsgBox(FFilename + SNewLine2 + 'The file has been modified outside ' +
+        'of the source editor. You might want to reload it.',
+        SCompilerFormCaption, mbInformation, MB_OK);
+    end;
+  end;
+end;
+
+procedure TCompileForm.CompilerOutputListDrawItem(Control: TWinControl;
+  Index: Integer; Rect: TRect; State: TOwnerDrawState);
+const
+  ThemeColors: array [TStatusMessageKind] of TThemeColor = (tcGreen, tcFore, tcOrange, tcRed);
+var
+  Canvas: TCanvas;
+  S: String;
+  StatusMessageKind: TStatusMessageKind;
+begin
+  Canvas := CompilerOutputList.Canvas;
+  S := CompilerOutputList.Items[Index];
+
+  Canvas.FillRect(Rect);
+  Inc(Rect.Left, 2);
+  if FOptions.ColorizeCompilerOutput and not (odSelected in State) then begin
+    StatusMessageKind := TStatusMessageKind(CompilerOutputList.Items.Objects[Index]);
+    Canvas.Font.Color := FTheme.Colors[ThemeColors[StatusMessageKind]];
+  end;
+  Canvas.TextOut(Rect.Left, Rect.Top, S);
+end;
+
+procedure TCompileForm.DebugOutputListDrawItem(Control: TWinControl;
+  Index: Integer; Rect: TRect; State: TOwnerDrawState);
+var
+  Canvas: TCanvas;
+  S: String;
+begin
+  Canvas := DebugOutputList.Canvas;
+  S := DebugOutputList.Items[Index];
+
+  Canvas.FillRect(Rect);
+  Inc(Rect.Left, 2);
+  if (S <> '') and (S[1] = #9) then
+    Canvas.TextOut(Rect.Left + FDebugLogListTimestampsWidth, Rect.Top, Copy(S, 2, Maxint))
+  else begin
+    if (Length(S) > 20) and (S[18] = '-') and (S[19] = '-') and (S[20] = ' ') then begin
+      { Draw lines that begin with '-- ' (like '-- File entry --') in bold }
+      Canvas.TextOut(Rect.Left, Rect.Top, Copy(S, 1, 17));
+      Canvas.Font.Style := [fsBold];
+      Canvas.TextOut(Rect.Left + FDebugLogListTimestampsWidth, Rect.Top, Copy(S, 18, Maxint));
+    end else
+      Canvas.TextOut(Rect.Left, Rect.Top, S);
+  end;
+end;
+
+procedure TCompileForm.DebugCallStackListDrawItem(Control: TWinControl; Index: Integer; Rect: TRect;
+  State: TOwnerDrawState);
+var
+  Canvas: TCanvas;
+  S: String;
+begin
+  Canvas := DebugCallStackList.Canvas;
+  S := DebugCallStackList.Items[Index];
+
+  Canvas.FillRect(Rect);
+  Inc(Rect.Left, 2);
+  Canvas.TextOut(Rect.Left, Rect.Top, S);
+end;
+
+procedure TCompileForm.TabSetClick(Sender: TObject);
+begin
+  case TabSet.TabIndex of
+    tiCompilerOutput:
+      begin
+        CompilerOutputList.BringToFront;
+        CompilerOutputList.Visible := True;
+        DebugOutputList.Visible := False;
+        DebugCallStackList.Visible := False;
+      end;
+    tiDebugOutput:
+      begin
+        DebugOutputList.BringToFront;
+        DebugOutputList.Visible := True;
+        CompilerOutputList.Visible := False;
+        DebugCallStackList.Visible := False;
+      end;
+    tiDebugCallStack:
+      begin
+        DebugCallStackList.BringToFront;
+        DebugCallStackList.Visible := True;
+        CompilerOutputList.Visible := False;
+        DebugOutputList.Visible := False;
+      end;
+  end;
+end;
+
+procedure TCompileForm.ToggleBreakPoint(Line: Integer);
+var
+  I: Integer;
+begin
+  I := FBreakPoints.IndexOf(Pointer(Line));
+  if I = -1 then
+    FBreakPoints.Add(Pointer(Line))
+  else
+    FBreakPoints.Delete(I);
+  UpdateLineMarkers(Line);
+end;
+
+procedure TCompileForm.MemoMarginClick(Sender: TObject; MarginNumber: Integer;
+  Line: Integer);
+begin
+  if MarginNumber = 1 then
+    ToggleBreakPoint(Line);
+end;
+
+procedure TCompileForm.MemoLinesInserted(FirstLine, Count: integer);
+var
+  I, Line: Integer;
+begin
+  for I := 0 to FDebugEntriesCount-1 do
+    if FDebugEntries[I].LineNumber >= FirstLine then
+      Inc(FDebugEntries[I].LineNumber, Count);
+
+  if Assigned(FLineState) and (FirstLine < FLineStateCount) then begin
+    { Grow FStateLine if necessary }
+    I := (FLineStateCount + Count) - FLineStateCapacity;
+    if I > 0 then begin
+      if I < LineStateGrowAmount then
+        I := LineStateGrowAmount;
+      ReallocMem(FLineState, SizeOf(TLineState) * (FLineStateCapacity + I));
+      Inc(FLineStateCapacity, I);
+    end;
+    { Shift existing line states and clear the new ones }
+    for I := FLineStateCount-1 downto FirstLine do
+      FLineState[I + Count] := FLineState[I];
+    for I := FirstLine to FirstLine + Count - 1 do
+      FLineState[I] := lnUnknown;
+    Inc(FLineStateCount, Count);
+  end;
+
+  if FStepLine >= FirstLine then
+    Inc(FStepLine, Count);
+  if FErrorLine >= FirstLine then
+    Inc(FErrorLine, Count);
+
+  for I := 0 to FBreakPoints.Count-1 do begin
+    Line := Integer(FBreakPoints[I]);
+    if Line >= FirstLine then
+      FBreakPoints[I] := Pointer(Line + Count);
+  end;
+end;
+
+procedure TCompileForm.MemoLinesDeleted(FirstLine, Count,
+  FirstAffectedLine: Integer);
+var
+  I, Line: Integer;
+  DebugEntry: PDebugEntry;
+begin
+  for I := 0 to FDebugEntriesCount-1 do begin
+    DebugEntry := @FDebugEntries[I];
+    if DebugEntry.LineNumber >= FirstLine then begin
+      if DebugEntry.LineNumber < FirstLine + Count then
+        DebugEntry.LineNumber := -1
+      else
+        Dec(DebugEntry.LineNumber, Count);
+    end;
+  end;
+
+  if Assigned(FLineState) then begin
+    { Shift existing line states }
+    if FirstLine < FLineStateCount - Count then begin
+      for I := FirstLine to FLineStateCount - Count - 1 do
+        FLineState[I] := FLineState[I + Count];
+      Dec(FLineStateCount, Count);
+    end
+    else begin
+      { There's nothing to shift because the last line(s) were deleted, or
+        line(s) past FLineStateCount }
+      if FLineStateCount > FirstLine then
+        FLineStateCount := FirstLine;
+    end;
+  end;
+
+  if FStepLine >= FirstLine then begin
+    if FStepLine < FirstLine + Count then
+      FStepLine := -1
+    else
+      Dec(FStepLine, Count);
+  end;
+  if FErrorLine >= FirstLine then begin
+    if FErrorLine < FirstLine + Count then
+      FErrorLine := -1
+    else
+      Dec(FErrorLine, Count);
+  end;
+
+  for I := FBreakPoints.Count-1 downto 0 do begin
+    Line := Integer(FBreakPoints[I]);
+    if Line >= FirstLine then begin
+      if Line < FirstLine + Count then begin
+        FBreakPoints.Delete(I);
+      end else begin
+        Line := Line - Count;
+        FBreakPoints[I] := Pointer(Line);
+      end;
+    end;
+  end;
+
+  { When lines are deleted, Scintilla insists on moving all of the deleted
+    lines' markers to the line on which the deletion started
+    (FirstAffectedLine). This is bad for us as e.g. it can result in the line
+    having two conflicting markers (or two of the same marker). There's no
+    way to stop it from doing that, or to easily tell which markers came from
+    which lines, so we simply delete and re-create all markers on the line. }
+  UpdateLineMarkers(FirstAffectedLine);
+end;
+
+procedure TCompileForm.UpdateLineMarkers(const Line: Integer);
+var
+  NewMarker: Integer;
+begin
+  if Line >= Memo.Lines.Count then
+    Exit;
+
+  NewMarker := -1;
+  if FBreakPoints.IndexOf(Pointer(Line)) <> -1 then begin
+    if FLineState = nil then
+      NewMarker := mmIconBreakpoint
+    else if (Line < FLineStateCount) and (FLineState[Line] <> lnUnknown) then
+      NewMarker := mmIconBreakpointGood
+    else
+      NewMarker := mmIconBreakpointBad;
+  end
+  else begin
+    if Line < FLineStateCount then begin
+      case FLineState[Line] of
+        lnHasEntry: NewMarker := mmIconHasEntry;
+        lnEntryProcessed: NewMarker := mmIconEntryProcessed;
+      end;
+    end;
+  end;
+
+  { Delete all markers on the line. To flush out any possible duplicates,
+    even the markers we'll be adding next are deleted. }
+  if Memo.GetMarkers(Line) <> [] then
+    Memo.DeleteAllMarkersOnLine(Line);
+
+  if NewMarker <> -1 then
+    Memo.AddMarker(Line, NewMarker);
+
+  if FStepLine = Line then
+    Memo.AddMarker(Line, mmLineStep)
+  else if FErrorLine = Line then
+    Memo.AddMarker(Line, mmLineError)
+  else if NewMarker in [mmIconBreakpoint, mmIconBreakpointGood] then
+    Memo.AddMarker(Line, mmLineBreakpoint)
+  else if NewMarker = mmIconBreakpointBad then
+    Memo.AddMarker(Line, mmLineBreakpointBad);
+end;
+
+procedure TCompileForm.UpdateAllLineMarkers;
+var
+  Line: Integer;
+begin
+  for Line := 0 to Memo.Lines.Count-1 do
+    UpdateLineMarkers(Line);
+end;
+
+procedure TCompileForm.RToggleBreakPointClick(Sender: TObject);
+begin
+  ToggleBreakPoint(Memo.CaretLine);
+end;
+
+function TCompileForm.ToCurrentPPI(const XY: Integer): Integer;
+begin
+  Result := MulDiv(XY, CurrentPPI, 96);
+end;
+
+function TCompileForm.FromCurrentPPI(const XY: Integer): Integer;
+begin
+  Result := MulDiv(XY, 96, CurrentPPI);
+end;
+
+{$IFNDEF UNICODE}
+var
+  Compil32LeadBytes: TLeadByteSet;
+{$ENDIF}
+
+initialization
+{$IFNDEF UNICODE}
+  GetLeadBytes(Compil32LeadBytes);
+  ConstLeadBytes := @Compil32LeadBytes;
+{$ENDIF}
+  InitThemeLibrary;
+  InitHtmlHelpLibrary;
+  { For ClearType support, try to make the default font Microsoft Sans Serif }
+  if DefFontData.Name = 'MS Sans Serif' then
+    DefFontData.Name := AnsiString(GetPreferredUIFont);
+  CoInitialize(nil);
+finalization
+  CoUninitialize();
+end.