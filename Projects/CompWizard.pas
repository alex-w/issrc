unit CompWizard;

{
  Inno Setup
  Copyright (C) 1997-2015 Jordan Russell
  Portions by Martijn Laan
  For conditions of distribution and use, see LICENSE.TXT.

  Compiler Script Wizard form
}

interface

{$I VERSION.INC}

uses
  Windows, Forms, Classes, Graphics, StdCtrls, ExtCtrls, Controls, Dialogs,
  UIStateForm, NewStaticText, DropListBox, NewCheckListBox;

type
  TWizardPage = (wpWelcome, wpAppInfo, wpAppDir, wpAppFiles, wpAppIcons,
                 wpAppDocs, wpPrivilegesRequired, wpLanguages, wpCompiler,
                 wpISPP, wpFinished);

  TWizardFormResult = (wrNone, wrEmpty, wrComplete);

  TWizardForm = class(TUIStateForm)
    CancelButton: TButton;
    NextButton: TButton;
    BackButton: TButton;
    Notebook1: TNotebook;
    Notebook2: TNotebook;
    Bevel: TBevel;
    WelcomeImage: TImage;
    WelcomeLabel1: TNewStaticText;
    PnlMain: TPanel;
    Bevel1: TBevel;
    PageNameLabel: TNewStaticText;
    PageDescriptionLabel: TNewStaticText;
    InnerImage: TImage;
    FinishedLabel: TNewStaticText;
    FinishedImage: TImage;
    WelcomeLabel2: TNewStaticText;
    EmptyCheck: TCheckBox;
    WelcomeLabel3: TNewStaticText;
    AppNameLabel: TNewStaticText;
    AppNameEdit: TEdit;
    AppVersionLabel: TNewStaticText;
    AppVersionEdit: TEdit;
    AppDirNameLabel: TNewStaticText;
    AppRootDirComboBox: TComboBox;
    AppRootDirEdit: TEdit;
    AppDirNameEdit: TEdit;
    NotDisableDirPageCheck: TCheckBox;
    AppRootDirLabel: TNewStaticText;
    AppPublisherLabel: TNewStaticText;
    AppPublisherEdit: TEdit;
    OtherLabel: TNewStaticText;
    NotCreateAppDirCheck: TCheckBox;
    AppFilesLabel: TNewStaticText;
    AppFilesListBox: TDropListBox;
    AppFilesAddButton: TButton;
    AppFilesEditButton: TButton;
    AppFilesRemoveButton: TButton;
    AppURLLabel: TNewStaticText;
    AppURLEdit: TEdit;
    AppExeLabel: TNewStaticText;
    AppExeEdit: TEdit;
    AppExeRunCheck: TCheckBox;
    AppExeButton: TButton;
    AppGroupNameLabel: TNewStaticText;
    AppGroupNameEdit: TEdit;
    NotDisableProgramGroupPageCheck: TCheckBox;
    AllowNoIconsCheck: TCheckBox;
    AppExeIconsLabel: TNewStaticText;
    DesktopIconCheck: TCheckBox;
    QuickLaunchIconCheck: TCheckBox;
    CreateUninstallIconCheck: TCheckBox;
    CreateURLIconCheck: TCheckBox;
    AppLicenseFileLabel: TNewStaticText;
    AppLicenseFileEdit: TEdit;
    AppLicenseFileButton: TButton;
    AppInfoBeforeFileLabel: TNewStaticText;
    AppInfoBeforeFileEdit: TEdit;
    AppInfoBeforeFileButton: TButton;
    AppInfoAfterFileLabel: TNewStaticText;
    AppInfoAfterFileEdit: TEdit;
    AppInfoAfterFileButton: TButton;
    RequiredLabel1: TNewStaticText;
    RequiredLabel2: TNewStaticText;
    AppFilesAddDirButton: TButton;
    ISPPCheck: TCheckBox;
    ISPPLabel: TLabel;
    OutputDirLabel: TNewStaticText;
    OutputDirEdit: TEdit;
    OutputBaseFileNameLabel: TNewStaticText;
    OutputBaseFileNameEdit: TEdit;
    SetupIconFileLabel: TNewStaticText;
    SetupIconFileEdit: TEdit;
    PasswordLabel: TNewStaticText;
    PasswordEdit: TEdit;
    SetupIconFileButton: TButton;
    EncryptionCheck: TCheckBox;
    OutputDirButton: TButton;
    LanguagesLabel: TNewStaticText;
    LanguagesList: TNewCheckListBox;
    AllLanguagesButton: TButton;
    NoLanguagesButton: TButton;
    NoAppExeCheck: TCheckBox;
    UseCommonProgramsCheck: TCheckBox;
    PrivilegesRequiredLabel: TNewStaticText;
    PrivilegesRequiredAdminRadioButton: TRadioButton;
    PrivilegesRequiredLowestRadioButton: TRadioButton;
    procedure FormCreate(Sender: TObject);
    procedure FormShow(Sender: TObject);
    procedure FormCloseQuery(Sender: TObject; var CanClose: Boolean);
    procedure FormDestroy(Sender: TObject);
    procedure NextButtonClick(Sender: TObject);
    procedure BackButtonClick(Sender: TObject);
    procedure FileButtonClick(Sender: TObject);
    procedure AppRootDirComboBoxChange(Sender: TObject);
    procedure NotCreateAppDirCheckClick(Sender: TObject);
    procedure AppExeButtonClick(Sender: TObject);
    procedure AppFilesListBoxClick(Sender: TObject);
    procedure AppFilesListBoxDblClick(Sender: TObject);
    procedure AppFilesAddButtonClick(Sender: TObject);
    procedure NotDisableProgramGroupPageCheckClick(Sender: TObject);
    procedure AppFilesEditButtonClick(Sender: TObject);
    procedure AppFilesRemoveButtonClick(Sender: TObject);
    procedure AppFilesAddDirButtonClick(Sender: TObject);
    procedure AppFilesListBoxDropFile(Sender: TDropListBox;
      const FileName: String);
    procedure PasswordEditChange(Sender: TObject);
    procedure OutputDirButtonClick(Sender: TObject);
    procedure AllLanguagesButtonClick(Sender: TObject);
    procedure NoLanguagesButtonClick(Sender: TObject);
    procedure NoAppExeCheckClick(Sender: TObject);
    procedure UseCommonProgramsCheckClick(Sender: TObject);
  private
    CurPage: TWizardPage;
    FWizardName: String;
    FWizardFiles: TList;
    FLanguages: TStringList;
    FResult: TWizardFormResult;
    FResultScript: String;
    function FixLabel(const S: String): String;
    procedure SetWizardName(const WizardName: String);
    procedure CurPageChanged;
    function SkipCurPage: Boolean;
    procedure AddWizardFile(const Source: String; const RecurseSubDirs, CreateAllSubDirs: Boolean);
    procedure UpdateWizardFiles;
    procedure UpdateWizardFilesButtons;
    procedure UpdateAppExeControls;
    procedure UpdateAppIconsControls;
    procedure GenerateScript;
  public
    property WizardName: String write SetWizardName;
    property Result: TWizardFormResult read FResult;
    property ResultScript: String read FResultScript;
  end;

implementation

{$R *.DFM}

uses
  SysUtils, ShlObj, {$IFNDEF Delphi3orHigher} Ole2, {$ELSE} ActiveX, {$ENDIF}
  PathFunc, CmnFunc, CmnFunc2, VerInfo, BrowseFunc,
  CompMsgs, CompWizardFile, CompForm;

type
  TConstant = record
    Constant, Description: String;
  end;

const
  NotebookPages: array[TWizardPage, 0..1] of Integer =
    ((0, -1), (1, 0), (1, 1), (1, 2),
     (1, 3), (1, 4), (1, 5), (1, 6),
     (1, 7), (1, 8), (2, -1));

  PageCaptions: array[TWizardPage] of String =
    (SWizardWelcome, SWizardAppInfo, SWizardAppDir, SWizardAppFiles,
     SWizardAppIcons, SWizardAppDocs, SWizardPrivilegesRequired, SWizardLanguages,
     SWizardCompiler, SWizardISPP, SWizardFinished);

  PageDescriptions: array[TWizardPage] of String =
    ('', SWizardAppInfo2, SWizardAppDir2, SWizardAppFiles2,
         SWizardAppIcons2, SWizardAppDocs2, SWizardPrivilegesRequired2, SWizardLanguages2,
         SWizardCompiler2, SWizardISPP2, '');

  RequiredLabelVisibles: array[TWizardPage] of Boolean =
    (False, True, True, True, True, False, True, True, False, False, False);

  AppRootDirs: array[0..0] of TConstant =
  (
    ( Constant: '{autopf}'; Description: 'Program Files folder')
  );

  LanguagesDefaultIsl = 'Default.isl';
  LanguagesDefaultIslDescription = 'English';

  EnabledColors: array[Boolean] of TColor = (clBtnFace, clWindow);

function EscapeAmpersands(const S: String): String;
begin
  Result := S;
  StringChangeEx(Result, '&', '&&', True);
end;

function TWizardForm.FixLabel(const S: String): String;
begin
  Result := S;
  {don't localize these}
  StringChange(Result, '[name]', FWizardName);
end;

procedure TWizardForm.SetWizardName(const WizardName: String);
begin
  FWizardName := WizardName;
end;

{ --- }

{$IFDEF IS_D7}
type
  TNotebookAccess = class(TNotebook);
{$ENDIF}

procedure TWizardForm.FormCreate(Sender: TObject);

  procedure AddLanguages(const Extension: String);
  var
    SearchRec: TSearchRec;
  begin
    if FindFirst(PathExtractPath(NewParamStr(0)) + 'Languages\*.' + Extension, faAnyFile, SearchRec) = 0 then begin
      repeat
        FLanguages.Add(SearchRec.Name);
      until FindNext(SearchRec) <> 0;
      FindClose(SearchRec);
    end;
  end;

  procedure MakeBold(const Ctl: TNewStaticText);
  begin
    Ctl.Font.Style := [fsBold];
  end;

  function SpaceLanguageName(const LanguageName: String): String;
  var
    I: Integer;
  begin
    Result := '';
    for I := 1 to Length(LanguageName) do begin
      if (I <> 1) and CharInSet(LanguageName[I], ['A'..'Z']) then
        Result := Result + ' ';
      Result := Result + LanguageName[I];
    end;
  end;

var
  I: Integer;
begin
  FResult := wrNone;

  FWizardName := SWizardDefaultName;
  FWizardFiles := TList.Create;

  FLanguages := TStringList.Create;
  FLanguages.Sorted := True;
  FLanguages.Duplicates := dupIgnore; { Some systems also return .islu files when searching for *.isl }
  AddLanguages('isl'); 
  AddLanguages('islu');
  FLanguages.Sorted := False;
  FLanguages.Insert(0, LanguagesDefaultIsl);

  InitFormFont(Self);
  if FontExists('Verdana') then
    WelcomeLabel1.Font.Name := 'Verdana';

{$IFDEF IS_D7}
  TNotebookAccess(Notebook1).ParentBackground := False;
  PnlMain.ParentBackground := False;
{$ENDIF}

  MakeBold(PageNameLabel);
  MakeBold(RequiredLabel1);
  MakeBold(AppNameLabel);
  MakeBold(AppVersionLabel);
  MakeBold(AppRootDirLabel);
  MakeBold(AppDirNameLabel);
  MakeBold(AppExeLabel);
  MakeBold(AppGroupNameLabel);
  MakeBold(PrivilegesRequiredLabel);
  MakeBold(LanguagesLabel);

  FinishedImage.Picture := WelcomeImage.Picture;

  RequiredLabel2.Left := RequiredLabel1.Left + RequiredLabel1.Width;

  { AppInfo }
  AppNameEdit.Text := 'My Program';
  AppVersionEdit.Text := '1.5';
  AppPublisherEdit.Text := 'My Company, Inc.';
  AppURLEdit.Text := 'http://www.example.com/';

  { AppDir }
  for I := Low(AppRootDirs) to High(AppRootDirs) do
    AppRootDirComboBox.Items.Add(AppRootDirs[I].Description);
  AppRootDirComboBox.Items.Add('(Custom)');
  AppRootDirComboBox.ItemIndex := 0;
  AppRootDirEdit.Enabled := False;
  AppRootDirEdit.Color := clBtnFace;
  NotDisableDirPageCheck.Checked := True;

  { AppFiles }
  AppExeEdit.Text := PathExtractPath(NewParamStr(0)) + 'Examples\MyProg.exe';
  AppExeRunCheck.Checked := True;
  UpdateWizardFilesButtons;

  { AppIcons }
  UseCommonProgramsCheck.Checked := True;
  NotDisableProgramGroupPageCheck.Checked := True;
  DesktopIconCheck.Checked := True;

  { PrivilegesRequired }
  PrivilegesRequiredAdminRadioButton.Checked := True;

  { Languages }
  for I := 0 to FLanguages.Count-1 do begin
    if FLanguages[I] <> LanguagesDefaultIsl then
      LanguagesList.AddCheckBox(SpaceLanguageName(PathChangeExt(FLanguages[I], '')), '', 0, False, True, False, True, TObject(I))
    else
      LanguagesList.AddCheckBox(LanguagesDefaultIslDescription, '', 0, True, True, False, True, TObject(I));
  end;

  { Compiler }
  OutputBaseFileNameEdit.Text := 'mysetup';
  EncryptionCheck.Visible := ISCryptInstalled;
  EncryptionCheck.Checked := True;
  EncryptionCheck.Enabled := False;

  { ISPP }
  ISPPLabel.Caption := FixLabel(SWizardISPPLabel);
  ISPPCheck.Caption := SWizardISPPCheck;
  ISPPCheck.Checked := ISPPInstalled;

  CurPage := Low(TWizardPage);
  CurPageChanged;
end;

procedure TWizardForm.FormShow(Sender: TObject);
begin
  Caption := FWizardName;
  WelcomeLabel1.Caption := FixLabel(WelcomeLabel1.Caption);
  FinishedLabel.Caption := FixLabel(FinishedLabel.Caption);
end;

procedure TWizardForm.FormCloseQuery(Sender: TObject;
  var CanClose: Boolean);
begin
  if ModalResult = mrCancel then
    CanClose := MsgBox(FixLabel(SWizardCancelMessage), FWizardName, mbConfirmation, MB_YESNO) = idYes;
end;

procedure TWizardForm.FormDestroy(Sender: TObject);
var
  I: Integer;
begin
  FLanguages.Free;
  for I := 0 to FWizardFiles.Count-1 do
    Dispose(FWizardFiles[i]);
  FWizardFiles.Free;
end;

{ --- }

procedure TWizardForm.CurPageChanged;
{ Call this whenever the current page is changed }
begin
  Notebook1.PageIndex := NotebookPages[CurPage, 0];
  if NotebookPages[CurPage, 1] <> -1 then
    Notebook2.PageIndex := NotebookPages[CurPage, 1];

  { Set button visibility and captions }
  BackButton.Visible := not (CurPage = wpWelcome);
  if CurPage = wpFinished then
    NextButton.Caption := SWizardFinishButton
  else
    NextButton.Caption := SWizardNextButton;

  RequiredLabel1.Visible := RequiredLabelVisibles[CurPage];
  RequiredLabel2.Visible := RequiredLabel1.Visible;

  { Set the Caption to match the current page's title }
  PageNameLabel.Caption := PageCaptions[CurPage];
  PageDescriptionLabel.Caption := PageDescriptions[CurPage];
  if CurPage in [wpWelcome, wpFinished] then
    Notebook1.Color := clWindow
  else
    Notebook1.Color := clBtnFace;

  { Adjust focus }
  case CurPage of
    wpAppInfo: ActiveControl := AppNameEdit;
    wpAppDir:
      begin
        if AppRootDirComboBox.Enabled then
          ActiveControl := AppRootDirComboBox
        else
          ActiveControl := NotCreateAppDirCheck;
      end;
    wpAppFiles:
      begin
        if AppExeEdit.Enabled then
          ActiveControl := AppExeEdit
        else
          ActiveControl := AppFilesListBox;
      end;
    wpAppIcons:
      begin
        if UseCommonProgramsCheck.Enabled then
          ActiveControl := UseCommonProgramsCheck
        else
          ActiveControl := AppGroupNameEdit;
      end;
    wpAppDocs: ActiveControl := AppLicenseFileEdit;
    wpPrivilegesRequired:
      begin
        if PrivilegesRequiredAdminRadioButton.Checked then
          ActiveControl := PrivilegesRequiredAdminRadioButton
        else
          ActiveControl := PrivilegesRequiredLowestRadioButton;
      end;
    wpLanguages: ActiveControl := LanguagesList;
    wpCompiler: ActiveControl := OutputDirEdit;
    wpISPP: ActiveControl := ISPPCheck;
  end;
end;

function TWizardForm.SkipCurPage: Boolean;
begin
  if ((CurPage = wpAppIcons) and NotCreateAppDirCheck.Checked) or
     ((CurPage = wpLanguages) and not (FLanguages.Count > 1)) or
     ((CurPage = wpISPP) and not ISPPInstalled) or
     (not (CurPage in [wpWelcome, wpFinished]) and EmptyCheck.Checked) then
    Result := True
  else
    Result := False;
end;

procedure TWizardForm.NextButtonClick(Sender: TObject);

  function CheckAppInfoPage: Boolean;
  begin
    Result := False;

    if AppNameEdit.Text = '' then begin
      MsgBox(SWizardAppNameError, '',  mbError, MB_OK);
      ActiveControl := AppNameEdit;
    end else if AppVersionEdit.Text = '' then begin
      MsgBox(SWizardAppVersionError, '',  mbError, MB_OK);
      ActiveControl := AppVersionEdit;
    end else
      Result := True;
  end;

  function CheckAppDirPage: Boolean;
  begin
    Result := False;

    if not NotCreateAppDirCheck.Checked and
       (AppRootDirComboBox.ItemIndex = AppRootDirComboBox.Items.Count-1) and
       (AppRootDirEdit.Text = '') then begin
      MsgBox(SWizardAppRootDirError, '',  mbError, MB_OK);
      ActiveControl := AppRootDirEdit;
    end else if not NotCreateAppDirCheck.Checked and (AppDirNameEdit.Text = '') then begin
      MsgBox(SWizardAppDirNameError, '', mbError, MB_OK);
      ActiveControl := AppDirNameEdit;
    end else
      Result := True;
  end;

  function CheckAppFilesPage: Boolean;
  begin
    Result := False;

    if AppExeEdit.Enabled and (AppExeEdit.Text = '') then begin
      MsgBox(SWizardAppExeError, '', mbError, MB_OK);
      ActiveControl := AppExeEdit;
    end else
      Result := True;
  end;

  function CheckAppIconsPage: Boolean;
  begin
    Result := False;

    if AppGroupNameEdit.Text = '' then begin
      MsgBox(SWizardAppGroupNameError, '', mbError, MB_OK);
      ActiveControl := AppGroupNameEdit;
    end else
      Result := True;
  end;

  function CheckLanguagesPage: Boolean;
  var
    I: Integer;
  begin
    Result := False;

    for I := 0 to LanguagesList.Items.Count-1 do begin
      if LanguagesList.Checked[I] then begin
        Result := True;
        Exit;
       end;
    end;

    MsgBox(SWizardLanguagesSelError, '', mbError, MB_OK);
    ActiveControl := LanguagesList;
  end;

begin
  case CurPage of
    wpAppInfo: if not CheckAppInfoPage then Exit;
    wpAppDir: if not CheckAppDirPage then Exit;
    wpAppFiles: if not CheckAppFilesPage then Exit;
    wpAppIcons: if not CheckAppIconsPage then Exit;
    wpLanguages: if not CheckLanguagesPage then Exit;
  end;

  repeat
    if CurPage = wpFinished then begin
      GenerateScript;
      ModalResult := mrOk;
      Exit;
    end;
    Inc(CurPage);

    { Even if we're skipping a page, we should still update it }
    case CurPage of
      wpAppDir: if AppDirNameEdit.Text = '' then AppDirNameEdit.Text := AppNameEdit.Text;
      wpAppIcons: if AppGroupNameEdit.Text = '' then AppGroupNameEdit.Text := AppNameEdit.Text;
    end;
  until not SkipCurPage;

  CurPageChanged;
end;

procedure TWizardForm.BackButtonClick(Sender: TObject);
begin
  if CurPage = Low(TWizardPage) then Exit;

  { Go to the previous page }
  Dec(CurPage);
  while SkipCurPage do
    Dec(CurPage);
  CurPageChanged;
end;

{---}

procedure TWizardForm.AddWizardFile(const Source: String; const RecurseSubDirs, CreateAllSubDirs: Boolean);
var
  WizardFile: PWizardFile;
begin
  New(WizardFile);
  WizardFile.Source := Source;
  WizardFile.RecurseSubDirs := RecurseSubDirs;
  WizardFile.CreateAllSubDirs := CreateAllSubDirs;
  WizardFile.DestRootDirIsConstant := True;
  if not NotCreateAppDirCheck.Checked then
    WizardFile.DestRootDir := '{app}'
  else
    WizardFile.DestRootDir := '{win}';
  WizardFile.DestSubDir := '';
  FWizardFiles.Add(WizardFile);
end;

procedure TWizardForm.UpdateWizardFiles;
var
  WizardFile: PWizardFile;
  I: Integer;
begin
  AppFilesListBox.Items.BeginUpdate;
  AppFilesListBox.Items.Clear;
  for I := 0 to FWizardFiles.Count-1 do begin
    WizardFile := FWizardFiles[i];
    AppFilesListBox.Items.Add(WizardFile.Source);
  end;
  AppFilesListBox.Items.EndUpdate;
  UpdateHorizontalExtent(AppFilesListBox);
end;

procedure TWizardForm.UpdateWizardFilesButtons;
var
  Enabled: Boolean;
begin
  Enabled := AppFilesListBox.ItemIndex >= 0;
  AppFilesEditButton.Enabled := Enabled;
  AppFilesRemoveButton.Enabled := Enabled;
end;

procedure TWizardForm.UpdateAppExeControls;
var
  Enabled: Boolean;
begin
  Enabled := not NotCreateAppDirCheck.Checked;
  NoAppExeCheck.Enabled := Enabled;

  Enabled := Enabled and not NoAppExeCheck.Checked;
  AppExeLabel.Enabled := Enabled;
  AppExeEdit.Enabled := Enabled;
  AppExeEdit.Color := EnabledColors[Enabled];
  AppExeButton.Enabled := Enabled;
  AppExeRunCheck.Enabled := Enabled;

  AppExeIconsLabel.Enabled := Enabled;
  DesktopIconCheck.Enabled := Enabled;
  QuickLaunchIconCheck.Enabled := Enabled;

  if Enabled then
    AppExeLabel.Font.Style := AppExeLabel.Font.Style + [fsBold]
  else
    AppExeLabel.Font.Style := AppExeLabel.Font.Style - [fsBold];
end;

procedure TWizardForm.UpdateAppIconsControls;
var
  Enabled: Boolean;
begin
  UseCommonProgramsCheck.Enabled := NoAppExeCheck.Enabled and not NoAppExeCheck.Checked;

  Enabled := not (UseCommonProgramsCheck.Enabled and UseCommonProgramsCheck.Checked);

  AppGroupNameLabel.Enabled := Enabled;
  AppGroupNameEdit.Enabled := Enabled;
  AppGroupNameEdit.Color := EnabledColors[Enabled];
  NotDisableProgramGroupPageCheck.Enabled := Enabled;
  AllowNoIconsCheck.Enabled := Enabled and NotDisableProgramGroupPageCheck.Checked;
  CreateURLIconCheck.Enabled := Enabled and (AppURLEdit.Text <> '');
  CreateUninstallIconCheck.Enabled := Enabled;

  if Enabled then
    AppGroupNameLabel.Font.Style := AppGroupNameLabel.Font.Style + [fsBold]
  else
    AppGroupNameLabel.Font.Style := AppGroupNameLabel.Font.Style - [fsBold];
end;

{---}

procedure TWizardForm.AppRootDirComboBoxChange(Sender: TObject);
begin
  if AppRootDirComboBox.ItemIndex = AppRootDirComboBox.Items.Count-1 then begin
    AppRootDirEdit.Enabled := True;
    AppRootDirEdit.Color := clWindow;
    ActiveControl := AppRootDirEdit;
  end else begin
    AppRootDirEdit.Enabled := False;
    AppRootDirEdit.Color := clBtnFace;
  end;
end;

procedure TWizardForm.NotCreateAppDirCheckClick(Sender: TObject);
var
  Enabled: Boolean;
begin
  Enabled := not NotCreateAppDirCheck.Checked;

  { AppDir }
  AppRootDirLabel.Enabled := Enabled;
  AppRootDirComboBox.Enabled := Enabled;
  AppRootDirComboBox.Color := EnabledColors[Enabled];
  AppRootDirEdit.Enabled := Enabled and (AppRootDirComboBox.ItemIndex = AppRootDirComboBox.Items.Count-1);
  AppRootDirEdit.Color := EnabledColors[AppRootDirEdit.Enabled];
  AppDirNameLabel.Enabled := Enabled;
  AppDirNameEdit.Enabled := Enabled;
  AppDirNameEdit.Color := EnabledColors[Enabled];
  NotDisableDirPageCheck.Enabled := Enabled;

  if Enabled then begin
    AppRootDirLabel.Font.Style := AppRootDirLabel.Font.Style + [fsBold];
    AppDirNameLabel.Font.Style := AppRootDirLabel.Font.Style + [fsBold];
  end else begin
    AppRootDirLabel.Font.Style := AppRootDirLabel.Font.Style - [fsBold];
    AppDirNameLabel.Font.Style := AppRootDirLabel.Font.Style - [fsBold];
  end;

  { AppFiles }
  UpdateAppExeControls;
end;

procedure TWizardForm.AppExeButtonClick(Sender: TObject);
var
  FileName: String;
begin
  FileName := AppExeEdit.Text;
  if NewGetOpenFileName('', FileName, PathExtractPath(FileName), SWizardAppExeFilter, SWizardAppExeDefaultExt, Handle) then
    AppExeEdit.Text := FileName;
end;

procedure TWizardForm.NoAppExeCheckClick(Sender: TObject);
begin
  UpdateAppExeControls;
  UpdateAppIconsControls;
end;

procedure TWizardForm.AppFilesListBoxClick(Sender: TObject);
begin
  UpdateWizardFilesButtons;
end;

procedure TWizardForm.AppFilesListBoxDblClick(Sender: TObject);
begin
  if AppFilesEditButton.Enabled then
    AppFilesEditButton.Click;
end;

procedure TWizardForm.AppFilesAddButtonClick(Sender: TObject);
var
  FileList: TStringList;
  I: Integer;
begin
  FileList := TStringList.Create;
  try
    if NewGetOpenFileNameMulti('', FileList, '', SWizardAllFilesFilter, '', Handle) then begin
      FileList.Sort;
      for I := 0 to FileList.Count-1 do
        AddWizardFile(FileList[I], False, False);
      UpdateWizardFiles;
    end;
  finally
    FileList.Free;
  end;
end;

procedure TWizardForm.AppFilesAddDirButtonClick(Sender: TObject);
var
  Path: String;
  Recurse: Boolean;
begin
  Path := '';
  if BrowseForFolder(SWizardAppFiles3, Path, Handle, False) then begin
    case MsgBox(Format(SWizardAppFilesSubDirsMessage, [Path]), '', mbConfirmation, MB_YESNOCANCEL) of
      IDYES: Recurse := True;
      IDNO: Recurse := False;
    else
      Exit;
    end;
    AddWizardFile(AddBackslash(Path) + '*', Recurse, Recurse);
    UpdateWizardFiles;
  end;
end;

procedure TWizardForm.AppFilesListBoxDropFile(Sender: TDropListBox;
  const FileName: String);
begin
  if DirExists(FileName) then
    AddWizardFile(AddBackslash(FileName) + '*', True, True)
  else
    AddWizardFile(FileName, False, False);
  UpdateWizardFiles;
  UpdateWizardFilesButtons;
end;

procedure TWizardForm.AppFilesEditButtonClick(Sender: TObject);
var
  WizardFileForm: TWizardFileForm;
  Index: Integer;
begin
  WizardFileForm := TWizardFileForm.Create(Application);
  try
    Index := AppFilesListBox.ItemIndex;
    WizardFileForm.AllowAppDestRootDir := not NotCreateAppDirCheck.Checked;
    WizardFileForm.WizardFile := FWizardFiles[Index];
    if WizardFileForm.ShowModal = mrOK then begin
      UpdateWizardFiles;
      AppFilesListBox.ItemIndex := Index;
      AppFilesListBox.TopIndex := Index;
      UpdateWizardFilesButtons;
    end;
  finally
    WizardFileForm.Free;
  end;
end;

procedure TWizardForm.AppFilesRemoveButtonClick(Sender: TObject);
var
  I: Integer;
begin
  I := AppFilesListBox.ItemIndex;
  Dispose(FWizardFiles[I]);
  FWizardFiles.Delete(I);
  UpdateWizardFiles;
  UpdateWizardFilesButtons;
end;

procedure TWizardForm.UseCommonProgramsCheckClick(Sender: TObject);
begin
  UpdateAppIconsControls;
end;

procedure TWizardForm.NotDisableProgramGroupPageCheckClick(
  Sender: TObject);
begin
  UpdateAppIconsControls;
end;

procedure TWizardForm.FileButtonClick(Sender: TObject);
var
  Edit: TEdit;
  Filter, DefaultExt, FileName: String;
begin
  if Sender = AppLicenseFileButton then
    Edit := AppLicenseFileEdit
  else if Sender = AppInfoBeforeFileButton then
    Edit := AppInfoBeforeFileEdit
  else if Sender = AppInfoAfterFileButton then
    Edit := AppInfoAfterFileEdit
  else
    Edit := SetupIconFileEdit;

  if Sender <> SetupIconFileButton then begin
    Filter := SWizardAppDocsFilter;
    DefaultExt := SWizardAppDocsDefaultExt;
  end else begin
    Filter := SWizardCompilerSetupIconFileFilter;
    DefaultExt := SWizardCompilerSetupIconFileDefaultExt;
  end;

  FileName := Edit.Text;
  if NewGetOpenFileName('', FileName, PathExtractPath(FileName), Filter, DefaultExt, Handle) then
    Edit.Text := FileName;
end;

procedure TWizardForm.OutputDirButtonClick(Sender: TObject);
var
  Path: String;
begin
  Path := OutputDirEdit.Text;
  if PathDrivePartLength(Path) = 0 then
    Path := '';  { don't pass in a relative path to BrowseForFolder }
  if BrowseForFolder(SWizardCompilerOutputDir, Path, Handle, True) then
    OutputDirEdit.Text := Path;
end;

procedure TWizardForm.PasswordEditChange(Sender: TObject);
begin
  EncryptionCheck.Enabled := PasswordEdit.Text <> '';
end;

procedure TWizardForm.AllLanguagesButtonClick(Sender: TObject);
var
  I: Integer;
begin
  for I := 0 to LanguagesList.Items.Count-1 do
    LanguagesList.Checked[I] := True;
end;

procedure TWizardForm.NoLanguagesButtonClick(Sender: TObject);
var
  I: Integer;
begin
  for I := 0 to LanguagesList.Items.Count-1 do
    LanguagesList.Checked[I] := False;
end;

{ --- }

procedure TWizardForm.GenerateScript;
var
  Script, ISPP, Setup, Languages, Tasks, Files, INI, Icons, Run, UninstallDelete: String;
  WizardFile: PWizardFile;
  I: Integer;
  AppExeName, AppAmpEscapedName, LanguageName, LanguageMessagesFile: String;
begin
  Script := '';

  AppExeName := PathExtractName(AppExeEdit.Text);
  AppAmpEscapedName := EscapeAmpersands(AppNameEdit.Text);

  if ISPPCheck.Checked then begin
    { Setup ISPP usage. Change the edits to reflect ISPP usage. A bit ugly but for now it works. }

    ISPP := '#define MyAppName "' + AppNameEdit.Text + '"' + SNewLine +
            '#define MyAppVersion "' + AppVersionEdit.Text + '"' + SNewLine;
    if AppDirNameEdit.Text = AppNameEdit.Text then
      AppDirNameEdit.Text := '{#MyAppName}';
    if AppGroupNameEdit.Text = AppNameEdit.Text then
      AppGroupNameEdit.Text := '{#MyAppName}';
    AppNameEdit.Text := '{#MyAppName}';
    AppAmpEscapedName := '{#StringChange(MyAppName, ''&'', ''&&'')}';
    AppVersionEdit.Text := '{#MyAppVersion}';

    if AppPublisherEdit.Text <> '' then begin
      ISPP := ISPP + '#define MyAppPublisher "' + AppPublisherEdit.Text + '"' + SNewLine;
      AppPublisherEdit.Text := '{#MyAppPublisher}';
    end;

    if AppURLEdit.Text <> '' then begin
      ISPP := ISPP + '#define MyAppURL "' + AppURLEdit.Text + '"' + SNewLine;
      AppURLEdit.Text := '{#MyAppURL}';
    end;

    { Special ones }
    if not NoAppExeCheck.Checked then begin
      ISPP := ISPP + '#define MyAppExeName "' + AppExeName + '"' + SNewLine;
      AppExeName := '{#MyAppExeName}';
    end;
  end else
    ISPP := '';

  Setup := '[Setup]' + SNewLine;
  Languages := '[Languages]' + SNewLine;
  Tasks := '[Tasks]' + SNewLine;
  Files := '[Files]' + SNewLine;
  INI := '[INI]' + SNewLine;
  Icons := '[Icons]' + SNewLine;
  Run := '[Run]' + SNewLine;
  UninstallDelete := '[UninstallDelete]' + SNewLine;

  if not EmptyCheck.Checked then begin
    Setup := Setup + (
      '; NOTE: The value of AppId uniquely identifies this application. Do not use the same AppId value in installers for other applications.' + SNewLine +
      '; (To generate a new GUID, click Tools | Generate GUID inside the IDE.)' + SNewLine);
    Setup := Setup + 'AppId={' + GenerateGuid + SNewLine;
    { AppInfo }
    Setup := Setup + 'AppName=' + AppNameEdit.Text + SNewLine;
    Setup := Setup + 'AppVersion=' + AppVersionEdit.Text + SNewLine;
    Setup := Setup + ';AppVerName=' + AppNameEdit.Text + ' ' + AppVersionEdit.Text + SNewLine;
    if AppPublisherEdit.Text <> '' then
      Setup := Setup + 'AppPublisher=' + AppPublisherEdit.Text + SNewLine;
    if AppURLEdit.Text <> '' then begin
      Setup := Setup + 'AppPublisherURL=' + AppURLEdit.Text + SNewLine;
      Setup := Setup + 'AppSupportURL=' + AppURLEdit.Text + SNewLine;
      Setup := Setup + 'AppUpdatesURL=' + AppURLEdit.Text + SNewLine;
    end;

    { AppDir }
    if not NotCreateAppDirCheck.Checked then begin
      if AppRootDirComboBox.ItemIndex = AppRootDirComboBox.Items.Count-1 then
        Setup := Setup + 'DefaultDirName=' + AddBackslash(AppRootDirEdit.Text) + AppDirNameEdit.Text + SNewLine
      else
        Setup := Setup + 'DefaultDirName=' + AddBackslash(AppRootDirs[AppRootDirComboBox.ItemIndex].Constant) + AppDirNameEdit.Text + SNewLine;
      if not NotDisableDirPageCheck.Checked then
        Setup := Setup + 'DisableDirPage=yes' + SNewLine;
    end else begin
      Setup := Setup + 'CreateAppDir=no' + SNewLine;
    end;

    { AppFiles }
    if not NotCreateAppDirCheck.Checked and not NoAppExeCheck.Checked then begin
      Files := Files + 'Source: "' + AppExeEdit.Text + '"; DestDir: "{app}"; Flags: ignoreversion' + SNewLine;
      if AppExeRunCheck.Checked then begin
        if CompareText(PathExtractExt(AppExeEdit.Text), '.exe') = 0 then
          Run := Run + 'Filename: "{app}\' + AppExeName + '"; Description: "{cm:LaunchProgram,' + AppAmpEscapedName + '}"; Flags: nowait postinstall skipifsilent' + SNewLine
        else
          Run := Run + 'Filename: "{app}\' + AppExeName + '"; Description: "{cm:LaunchProgram,' + AppAmpEscapedName + '}"; Flags: shellexec postinstall skipifsilent' + SNewLine;
      end;
    end;

    for I := 0 to FWizardFiles.Count-1 do begin
      WizardFile := FWizardFiles[I];
      Files := Files + 'Source: "' + WizardFile.Source + '"; DestDir: "' + RemoveBackslashUnlessRoot(AddBackslash(WizardFile.DestRootDir) + WizardFile.DestSubDir) + '"; Flags: ignoreversion';
      if WizardFile.RecurseSubDirs then
        Files := Files + ' recursesubdirs';
      if WizardFile.CreateAllSubDirs then
        Files := Files + ' createallsubdirs';
      Files := Files + SNewLine;
    end;

    { AppGroup }
    if not NotCreateAppDirCheck.Checked then begin
      if UseCommonProgramsCheck.Enabled and UseCommonProgramsCheck.Checked then begin
        Setup := Setup + 'DisableProgramGroupPage=yes' + SNewLine;
        Icons := Icons + 'Name: "{autoprograms}\' + AppNameEdit.Text + '"; Filename: "{app}\' + AppExeName + '"' + SNewLine;
      end else begin
        Setup := Setup + 'DefaultGroupName=' + AppGroupNameEdit.Text + SNewLine;
        if not NoAppExeCheck.Checked then
          Icons := Icons + 'Name: "{group}\' + AppNameEdit.Text + '"; Filename: "{app}\' + AppExeName + '"' + SNewLine;
        if not NotDisableProgramGroupPageCheck.Checked then
          Setup := Setup + 'DisableProgramGroupPage=yes' + SNewLine;
        if AllowNoIconsCheck.Checked and NotDisableProgramGroupPageCheck.Checked then
          Setup := Setup + 'AllowNoIcons=yes' + SNewLine;
        if CreateURLIconCheck.Enabled and CreateURLIconCheck.Checked then
          Icons := Icons + 'Name: "{group}\{cm:ProgramOnTheWeb,' + AppNameEdit.Text + '}"; Filename: "' + AppURLEdit.Text + '"' + SNewLine;
        if CreateUninstallIconCheck.Checked then
          Icons := Icons + 'Name: "{group}\{cm:UninstallProgram,' + AppNameEdit.Text + '}"; Filename: "{uninstallexe}"' + SNewLine;
      end;
      if DesktopIconCheck.Enabled and DesktopIconCheck.Checked then begin
        Tasks := Tasks + 'Name: "desktopicon"; Description: "{cm:CreateDesktopIcon}"; GroupDescription: "{cm:AdditionalIcons}"; Flags: unchecked' + SNewLine;
        Icons := Icons + 'Name: "{autodesktop}\' + AppNameEdit.Text + '"; Filename: "{app}\' + AppExeName + '"; Tasks: desktopicon' + SNewLine;
      end;
      if QuickLaunchIconCheck.Enabled and QuickLaunchIconCheck.Checked then begin
<<<<<<< HEAD
        Setup := Setup + '; The [Icons] "quicklaunchicon" entry uses {userappdata} but its [Tasks] entry has a proper IsAdminInstallMode Check.' + SNewLine +
                         'UsedUserAreasWarning=no' + SNewLine;
        Tasks := Tasks + 'Name: "quicklaunchicon"; Description: "{cm:CreateQuickLaunchIcon}"; GroupDescription: "{cm:AdditionalIcons}"; Flags: unchecked; OnlyBelowVersion: 0,6.1; Check: not IsAdminInstallMode' + SNewLine;
=======
        Tasks := Tasks + 'Name: "quicklaunchicon"; Description: "{cm:CreateQuickLaunchIcon}"; GroupDescription: "{cm:AdditionalIcons}"; Flags: unchecked; OnlyBelowVersion: 6.1' + SNewLine;
>>>>>>> aba1806f
        Icons := Icons + 'Name: "{userappdata}\Microsoft\Internet Explorer\Quick Launch\' + AppNameEdit.Text + '"; Filename: "{app}\' + AppExeName + '"; Tasks: quicklaunchicon' + SNewLine;
      end;
    end;

    { AppDocs }
    if AppLicenseFileEdit.Text <> '' then
      Setup := Setup + 'LicenseFile=' + AppLicenseFileEdit.Text + SNewLine;
    if AppInfoBeforeFileEdit.Text <> '' then
      Setup := Setup + 'InfoBeforeFile=' + AppInfoBeforeFileEdit.Text + SNewLine;
    if AppInfoAfterFileEdit.Text <> '' then
      Setup := Setup + 'InfoAfterFile=' + AppInfoAfterFileEdit.Text + SNewLine;

    { PrivilegesRequired }
    if PrivilegesRequiredAdminRadioButton.Checked then
      Setup := Setup + '; Uncomment the following line to run in non administrative install mode (install for current user only.)' + SNewLine + ';'
    else
      Setup := Setup + '; Remove the following line to run in administrative install mode (install for all users.)' + SNewLine;
    Setup := Setup + 'PrivilegesRequired=lowest' + SNewLine; { Note how previous made sure this is outputted as comment if needed. }

    { Languages }
    if FLanguages.Count > 1 then begin
      for I := 0 to LanguagesList.Items.Count-1 do begin
        if LanguagesList.Checked[I] then begin
          LanguageMessagesFile := FLanguages[Integer(LanguagesList.ItemObject[I])];
          if LanguageMessagesFile <> LanguagesDefaultIsl then begin
            LanguageName := LanguagesList.Items[I];
            LanguageMessagesFile := 'Languages\' + LanguageMessagesFile;
          end else
            LanguageName := LanguagesDefaultIslDescription;
          StringChange(LanguageName, ' ', '');
          LanguageName := LowerCase(LanguageName);
          Languages := Languages + 'Name: "' + LanguageName + '"; MessagesFile: "compiler:' + LanguageMessagesFile + '"' + SNewLine;
        end;
      end;
    end;

    { Compiler }
    if OutputDirEdit.Text <> '' then
      Setup := Setup + 'OutputDir=' + OutputDirEdit.Text + SNewLine;
    if OutputBaseFileNameEdit.Text <> '' then
      Setup := Setup + 'OutputBaseFilename=' + OutputBaseFileNameEdit.Text + SNewLine;
    if SetupIconFileEdit.Text <> '' then
      Setup := Setup + 'SetupIconFile=' + SetupIconFileEdit.Text + SNewLine;
    if PasswordEdit.Text <> '' then begin
      Setup := Setup + 'Password=' + PasswordEdit.Text + SNewLine;
      if ISCryptInstalled and EncryptionCheck.Checked then
        Setup := Setup + 'Encryption=yes' + SNewLine;
    end;

    { Other }
    Setup := Setup + 'Compression=lzma' + SNewLine;
    Setup := Setup + 'SolidCompression=yes' + SNewLine;

    { Build script }
    if ISPP <> '' then
      Script := Script + ISPP + SNewLine;
    Script := Script + Setup + SNewLine;
    if Length(Languages) > Length('[Languages]')+2 then
      Script := Script + Languages + SNewLine;
    if Length(Tasks) > Length('[Tasks]')+2 then
      Script := Script + Tasks + SNewLine;
    if Length(Files) > Length('[Files]')+2 then
      Script := Script + Files +
        '; NOTE: Don''t use "Flags: ignoreversion" on any shared system files' +
        SNewLine2;
    if Length(INI) > Length('[INI]')+2 then
      Script := Script + INI + SNewLine;
    if Length(Icons) > Length('[Icons]')+2 then
      Script := Script + Icons + SNewLine;
    if Length(Run) > Length('[Run]')+2 then
      Script := Script + Run + SNewLine;
    if Length(UninstallDelete) > Length('[UninstallDelete]')+2 then
      Script := Script + UninstallDelete + SNewLine;

    FResult := wrComplete;
  end else begin
    Script := Script + Setup + SNewLine;
    FResult := wrEmpty;
  end;

  FResultScript := FixLabel(SWizardScriptHeader) + SNewLine2 + Script;
end;

{ --- }

end.
<|MERGE_RESOLUTION|>--- conflicted
+++ resolved
@@ -1,1087 +1,1083 @@
-unit CompWizard;
-
-{
-  Inno Setup
-  Copyright (C) 1997-2015 Jordan Russell
-  Portions by Martijn Laan
-  For conditions of distribution and use, see LICENSE.TXT.
-
-  Compiler Script Wizard form
-}
-
-interface
-
-{$I VERSION.INC}
-
-uses
-  Windows, Forms, Classes, Graphics, StdCtrls, ExtCtrls, Controls, Dialogs,
-  UIStateForm, NewStaticText, DropListBox, NewCheckListBox;
-
-type
-  TWizardPage = (wpWelcome, wpAppInfo, wpAppDir, wpAppFiles, wpAppIcons,
-                 wpAppDocs, wpPrivilegesRequired, wpLanguages, wpCompiler,
-                 wpISPP, wpFinished);
-
-  TWizardFormResult = (wrNone, wrEmpty, wrComplete);
-
-  TWizardForm = class(TUIStateForm)
-    CancelButton: TButton;
-    NextButton: TButton;
-    BackButton: TButton;
-    Notebook1: TNotebook;
-    Notebook2: TNotebook;
-    Bevel: TBevel;
-    WelcomeImage: TImage;
-    WelcomeLabel1: TNewStaticText;
-    PnlMain: TPanel;
-    Bevel1: TBevel;
-    PageNameLabel: TNewStaticText;
-    PageDescriptionLabel: TNewStaticText;
-    InnerImage: TImage;
-    FinishedLabel: TNewStaticText;
-    FinishedImage: TImage;
-    WelcomeLabel2: TNewStaticText;
-    EmptyCheck: TCheckBox;
-    WelcomeLabel3: TNewStaticText;
-    AppNameLabel: TNewStaticText;
-    AppNameEdit: TEdit;
-    AppVersionLabel: TNewStaticText;
-    AppVersionEdit: TEdit;
-    AppDirNameLabel: TNewStaticText;
-    AppRootDirComboBox: TComboBox;
-    AppRootDirEdit: TEdit;
-    AppDirNameEdit: TEdit;
-    NotDisableDirPageCheck: TCheckBox;
-    AppRootDirLabel: TNewStaticText;
-    AppPublisherLabel: TNewStaticText;
-    AppPublisherEdit: TEdit;
-    OtherLabel: TNewStaticText;
-    NotCreateAppDirCheck: TCheckBox;
-    AppFilesLabel: TNewStaticText;
-    AppFilesListBox: TDropListBox;
-    AppFilesAddButton: TButton;
-    AppFilesEditButton: TButton;
-    AppFilesRemoveButton: TButton;
-    AppURLLabel: TNewStaticText;
-    AppURLEdit: TEdit;
-    AppExeLabel: TNewStaticText;
-    AppExeEdit: TEdit;
-    AppExeRunCheck: TCheckBox;
-    AppExeButton: TButton;
-    AppGroupNameLabel: TNewStaticText;
-    AppGroupNameEdit: TEdit;
-    NotDisableProgramGroupPageCheck: TCheckBox;
-    AllowNoIconsCheck: TCheckBox;
-    AppExeIconsLabel: TNewStaticText;
-    DesktopIconCheck: TCheckBox;
-    QuickLaunchIconCheck: TCheckBox;
-    CreateUninstallIconCheck: TCheckBox;
-    CreateURLIconCheck: TCheckBox;
-    AppLicenseFileLabel: TNewStaticText;
-    AppLicenseFileEdit: TEdit;
-    AppLicenseFileButton: TButton;
-    AppInfoBeforeFileLabel: TNewStaticText;
-    AppInfoBeforeFileEdit: TEdit;
-    AppInfoBeforeFileButton: TButton;
-    AppInfoAfterFileLabel: TNewStaticText;
-    AppInfoAfterFileEdit: TEdit;
-    AppInfoAfterFileButton: TButton;
-    RequiredLabel1: TNewStaticText;
-    RequiredLabel2: TNewStaticText;
-    AppFilesAddDirButton: TButton;
-    ISPPCheck: TCheckBox;
-    ISPPLabel: TLabel;
-    OutputDirLabel: TNewStaticText;
-    OutputDirEdit: TEdit;
-    OutputBaseFileNameLabel: TNewStaticText;
-    OutputBaseFileNameEdit: TEdit;
-    SetupIconFileLabel: TNewStaticText;
-    SetupIconFileEdit: TEdit;
-    PasswordLabel: TNewStaticText;
-    PasswordEdit: TEdit;
-    SetupIconFileButton: TButton;
-    EncryptionCheck: TCheckBox;
-    OutputDirButton: TButton;
-    LanguagesLabel: TNewStaticText;
-    LanguagesList: TNewCheckListBox;
-    AllLanguagesButton: TButton;
-    NoLanguagesButton: TButton;
-    NoAppExeCheck: TCheckBox;
-    UseCommonProgramsCheck: TCheckBox;
-    PrivilegesRequiredLabel: TNewStaticText;
-    PrivilegesRequiredAdminRadioButton: TRadioButton;
-    PrivilegesRequiredLowestRadioButton: TRadioButton;
-    procedure FormCreate(Sender: TObject);
-    procedure FormShow(Sender: TObject);
-    procedure FormCloseQuery(Sender: TObject; var CanClose: Boolean);
-    procedure FormDestroy(Sender: TObject);
-    procedure NextButtonClick(Sender: TObject);
-    procedure BackButtonClick(Sender: TObject);
-    procedure FileButtonClick(Sender: TObject);
-    procedure AppRootDirComboBoxChange(Sender: TObject);
-    procedure NotCreateAppDirCheckClick(Sender: TObject);
-    procedure AppExeButtonClick(Sender: TObject);
-    procedure AppFilesListBoxClick(Sender: TObject);
-    procedure AppFilesListBoxDblClick(Sender: TObject);
-    procedure AppFilesAddButtonClick(Sender: TObject);
-    procedure NotDisableProgramGroupPageCheckClick(Sender: TObject);
-    procedure AppFilesEditButtonClick(Sender: TObject);
-    procedure AppFilesRemoveButtonClick(Sender: TObject);
-    procedure AppFilesAddDirButtonClick(Sender: TObject);
-    procedure AppFilesListBoxDropFile(Sender: TDropListBox;
-      const FileName: String);
-    procedure PasswordEditChange(Sender: TObject);
-    procedure OutputDirButtonClick(Sender: TObject);
-    procedure AllLanguagesButtonClick(Sender: TObject);
-    procedure NoLanguagesButtonClick(Sender: TObject);
-    procedure NoAppExeCheckClick(Sender: TObject);
-    procedure UseCommonProgramsCheckClick(Sender: TObject);
-  private
-    CurPage: TWizardPage;
-    FWizardName: String;
-    FWizardFiles: TList;
-    FLanguages: TStringList;
-    FResult: TWizardFormResult;
-    FResultScript: String;
-    function FixLabel(const S: String): String;
-    procedure SetWizardName(const WizardName: String);
-    procedure CurPageChanged;
-    function SkipCurPage: Boolean;
-    procedure AddWizardFile(const Source: String; const RecurseSubDirs, CreateAllSubDirs: Boolean);
-    procedure UpdateWizardFiles;
-    procedure UpdateWizardFilesButtons;
-    procedure UpdateAppExeControls;
-    procedure UpdateAppIconsControls;
-    procedure GenerateScript;
-  public
-    property WizardName: String write SetWizardName;
-    property Result: TWizardFormResult read FResult;
-    property ResultScript: String read FResultScript;
-  end;
-
-implementation
-
-{$R *.DFM}
-
-uses
-  SysUtils, ShlObj, {$IFNDEF Delphi3orHigher} Ole2, {$ELSE} ActiveX, {$ENDIF}
-  PathFunc, CmnFunc, CmnFunc2, VerInfo, BrowseFunc,
-  CompMsgs, CompWizardFile, CompForm;
-
-type
-  TConstant = record
-    Constant, Description: String;
-  end;
-
-const
-  NotebookPages: array[TWizardPage, 0..1] of Integer =
-    ((0, -1), (1, 0), (1, 1), (1, 2),
-     (1, 3), (1, 4), (1, 5), (1, 6),
-     (1, 7), (1, 8), (2, -1));
-
-  PageCaptions: array[TWizardPage] of String =
-    (SWizardWelcome, SWizardAppInfo, SWizardAppDir, SWizardAppFiles,
-     SWizardAppIcons, SWizardAppDocs, SWizardPrivilegesRequired, SWizardLanguages,
-     SWizardCompiler, SWizardISPP, SWizardFinished);
-
-  PageDescriptions: array[TWizardPage] of String =
-    ('', SWizardAppInfo2, SWizardAppDir2, SWizardAppFiles2,
-         SWizardAppIcons2, SWizardAppDocs2, SWizardPrivilegesRequired2, SWizardLanguages2,
-         SWizardCompiler2, SWizardISPP2, '');
-
-  RequiredLabelVisibles: array[TWizardPage] of Boolean =
-    (False, True, True, True, True, False, True, True, False, False, False);
-
-  AppRootDirs: array[0..0] of TConstant =
-  (
-    ( Constant: '{autopf}'; Description: 'Program Files folder')
-  );
-
-  LanguagesDefaultIsl = 'Default.isl';
-  LanguagesDefaultIslDescription = 'English';
-
-  EnabledColors: array[Boolean] of TColor = (clBtnFace, clWindow);
-
-function EscapeAmpersands(const S: String): String;
-begin
-  Result := S;
-  StringChangeEx(Result, '&', '&&', True);
-end;
-
-function TWizardForm.FixLabel(const S: String): String;
-begin
-  Result := S;
-  {don't localize these}
-  StringChange(Result, '[name]', FWizardName);
-end;
-
-procedure TWizardForm.SetWizardName(const WizardName: String);
-begin
-  FWizardName := WizardName;
-end;
-
-{ --- }
-
-{$IFDEF IS_D7}
-type
-  TNotebookAccess = class(TNotebook);
-{$ENDIF}
-
-procedure TWizardForm.FormCreate(Sender: TObject);
-
-  procedure AddLanguages(const Extension: String);
-  var
-    SearchRec: TSearchRec;
-  begin
-    if FindFirst(PathExtractPath(NewParamStr(0)) + 'Languages\*.' + Extension, faAnyFile, SearchRec) = 0 then begin
-      repeat
-        FLanguages.Add(SearchRec.Name);
-      until FindNext(SearchRec) <> 0;
-      FindClose(SearchRec);
-    end;
-  end;
-
-  procedure MakeBold(const Ctl: TNewStaticText);
-  begin
-    Ctl.Font.Style := [fsBold];
-  end;
-
-  function SpaceLanguageName(const LanguageName: String): String;
-  var
-    I: Integer;
-  begin
-    Result := '';
-    for I := 1 to Length(LanguageName) do begin
-      if (I <> 1) and CharInSet(LanguageName[I], ['A'..'Z']) then
-        Result := Result + ' ';
-      Result := Result + LanguageName[I];
-    end;
-  end;
-
-var
-  I: Integer;
-begin
-  FResult := wrNone;
-
-  FWizardName := SWizardDefaultName;
-  FWizardFiles := TList.Create;
-
-  FLanguages := TStringList.Create;
-  FLanguages.Sorted := True;
-  FLanguages.Duplicates := dupIgnore; { Some systems also return .islu files when searching for *.isl }
-  AddLanguages('isl'); 
-  AddLanguages('islu');
-  FLanguages.Sorted := False;
-  FLanguages.Insert(0, LanguagesDefaultIsl);
-
-  InitFormFont(Self);
-  if FontExists('Verdana') then
-    WelcomeLabel1.Font.Name := 'Verdana';
-
-{$IFDEF IS_D7}
-  TNotebookAccess(Notebook1).ParentBackground := False;
-  PnlMain.ParentBackground := False;
-{$ENDIF}
-
-  MakeBold(PageNameLabel);
-  MakeBold(RequiredLabel1);
-  MakeBold(AppNameLabel);
-  MakeBold(AppVersionLabel);
-  MakeBold(AppRootDirLabel);
-  MakeBold(AppDirNameLabel);
-  MakeBold(AppExeLabel);
-  MakeBold(AppGroupNameLabel);
-  MakeBold(PrivilegesRequiredLabel);
-  MakeBold(LanguagesLabel);
-
-  FinishedImage.Picture := WelcomeImage.Picture;
-
-  RequiredLabel2.Left := RequiredLabel1.Left + RequiredLabel1.Width;
-
-  { AppInfo }
-  AppNameEdit.Text := 'My Program';
-  AppVersionEdit.Text := '1.5';
-  AppPublisherEdit.Text := 'My Company, Inc.';
-  AppURLEdit.Text := 'http://www.example.com/';
-
-  { AppDir }
-  for I := Low(AppRootDirs) to High(AppRootDirs) do
-    AppRootDirComboBox.Items.Add(AppRootDirs[I].Description);
-  AppRootDirComboBox.Items.Add('(Custom)');
-  AppRootDirComboBox.ItemIndex := 0;
-  AppRootDirEdit.Enabled := False;
-  AppRootDirEdit.Color := clBtnFace;
-  NotDisableDirPageCheck.Checked := True;
-
-  { AppFiles }
-  AppExeEdit.Text := PathExtractPath(NewParamStr(0)) + 'Examples\MyProg.exe';
-  AppExeRunCheck.Checked := True;
-  UpdateWizardFilesButtons;
-
-  { AppIcons }
-  UseCommonProgramsCheck.Checked := True;
-  NotDisableProgramGroupPageCheck.Checked := True;
-  DesktopIconCheck.Checked := True;
-
-  { PrivilegesRequired }
-  PrivilegesRequiredAdminRadioButton.Checked := True;
-
-  { Languages }
-  for I := 0 to FLanguages.Count-1 do begin
-    if FLanguages[I] <> LanguagesDefaultIsl then
-      LanguagesList.AddCheckBox(SpaceLanguageName(PathChangeExt(FLanguages[I], '')), '', 0, False, True, False, True, TObject(I))
-    else
-      LanguagesList.AddCheckBox(LanguagesDefaultIslDescription, '', 0, True, True, False, True, TObject(I));
-  end;
-
-  { Compiler }
-  OutputBaseFileNameEdit.Text := 'mysetup';
-  EncryptionCheck.Visible := ISCryptInstalled;
-  EncryptionCheck.Checked := True;
-  EncryptionCheck.Enabled := False;
-
-  { ISPP }
-  ISPPLabel.Caption := FixLabel(SWizardISPPLabel);
-  ISPPCheck.Caption := SWizardISPPCheck;
-  ISPPCheck.Checked := ISPPInstalled;
-
-  CurPage := Low(TWizardPage);
-  CurPageChanged;
-end;
-
-procedure TWizardForm.FormShow(Sender: TObject);
-begin
-  Caption := FWizardName;
-  WelcomeLabel1.Caption := FixLabel(WelcomeLabel1.Caption);
-  FinishedLabel.Caption := FixLabel(FinishedLabel.Caption);
-end;
-
-procedure TWizardForm.FormCloseQuery(Sender: TObject;
-  var CanClose: Boolean);
-begin
-  if ModalResult = mrCancel then
-    CanClose := MsgBox(FixLabel(SWizardCancelMessage), FWizardName, mbConfirmation, MB_YESNO) = idYes;
-end;
-
-procedure TWizardForm.FormDestroy(Sender: TObject);
-var
-  I: Integer;
-begin
-  FLanguages.Free;
-  for I := 0 to FWizardFiles.Count-1 do
-    Dispose(FWizardFiles[i]);
-  FWizardFiles.Free;
-end;
-
-{ --- }
-
-procedure TWizardForm.CurPageChanged;
-{ Call this whenever the current page is changed }
-begin
-  Notebook1.PageIndex := NotebookPages[CurPage, 0];
-  if NotebookPages[CurPage, 1] <> -1 then
-    Notebook2.PageIndex := NotebookPages[CurPage, 1];
-
-  { Set button visibility and captions }
-  BackButton.Visible := not (CurPage = wpWelcome);
-  if CurPage = wpFinished then
-    NextButton.Caption := SWizardFinishButton
-  else
-    NextButton.Caption := SWizardNextButton;
-
-  RequiredLabel1.Visible := RequiredLabelVisibles[CurPage];
-  RequiredLabel2.Visible := RequiredLabel1.Visible;
-
-  { Set the Caption to match the current page's title }
-  PageNameLabel.Caption := PageCaptions[CurPage];
-  PageDescriptionLabel.Caption := PageDescriptions[CurPage];
-  if CurPage in [wpWelcome, wpFinished] then
-    Notebook1.Color := clWindow
-  else
-    Notebook1.Color := clBtnFace;
-
-  { Adjust focus }
-  case CurPage of
-    wpAppInfo: ActiveControl := AppNameEdit;
-    wpAppDir:
-      begin
-        if AppRootDirComboBox.Enabled then
-          ActiveControl := AppRootDirComboBox
-        else
-          ActiveControl := NotCreateAppDirCheck;
-      end;
-    wpAppFiles:
-      begin
-        if AppExeEdit.Enabled then
-          ActiveControl := AppExeEdit
-        else
-          ActiveControl := AppFilesListBox;
-      end;
-    wpAppIcons:
-      begin
-        if UseCommonProgramsCheck.Enabled then
-          ActiveControl := UseCommonProgramsCheck
-        else
-          ActiveControl := AppGroupNameEdit;
-      end;
-    wpAppDocs: ActiveControl := AppLicenseFileEdit;
-    wpPrivilegesRequired:
-      begin
-        if PrivilegesRequiredAdminRadioButton.Checked then
-          ActiveControl := PrivilegesRequiredAdminRadioButton
-        else
-          ActiveControl := PrivilegesRequiredLowestRadioButton;
-      end;
-    wpLanguages: ActiveControl := LanguagesList;
-    wpCompiler: ActiveControl := OutputDirEdit;
-    wpISPP: ActiveControl := ISPPCheck;
-  end;
-end;
-
-function TWizardForm.SkipCurPage: Boolean;
-begin
-  if ((CurPage = wpAppIcons) and NotCreateAppDirCheck.Checked) or
-     ((CurPage = wpLanguages) and not (FLanguages.Count > 1)) or
-     ((CurPage = wpISPP) and not ISPPInstalled) or
-     (not (CurPage in [wpWelcome, wpFinished]) and EmptyCheck.Checked) then
-    Result := True
-  else
-    Result := False;
-end;
-
-procedure TWizardForm.NextButtonClick(Sender: TObject);
-
-  function CheckAppInfoPage: Boolean;
-  begin
-    Result := False;
-
-    if AppNameEdit.Text = '' then begin
-      MsgBox(SWizardAppNameError, '',  mbError, MB_OK);
-      ActiveControl := AppNameEdit;
-    end else if AppVersionEdit.Text = '' then begin
-      MsgBox(SWizardAppVersionError, '',  mbError, MB_OK);
-      ActiveControl := AppVersionEdit;
-    end else
-      Result := True;
-  end;
-
-  function CheckAppDirPage: Boolean;
-  begin
-    Result := False;
-
-    if not NotCreateAppDirCheck.Checked and
-       (AppRootDirComboBox.ItemIndex = AppRootDirComboBox.Items.Count-1) and
-       (AppRootDirEdit.Text = '') then begin
-      MsgBox(SWizardAppRootDirError, '',  mbError, MB_OK);
-      ActiveControl := AppRootDirEdit;
-    end else if not NotCreateAppDirCheck.Checked and (AppDirNameEdit.Text = '') then begin
-      MsgBox(SWizardAppDirNameError, '', mbError, MB_OK);
-      ActiveControl := AppDirNameEdit;
-    end else
-      Result := True;
-  end;
-
-  function CheckAppFilesPage: Boolean;
-  begin
-    Result := False;
-
-    if AppExeEdit.Enabled and (AppExeEdit.Text = '') then begin
-      MsgBox(SWizardAppExeError, '', mbError, MB_OK);
-      ActiveControl := AppExeEdit;
-    end else
-      Result := True;
-  end;
-
-  function CheckAppIconsPage: Boolean;
-  begin
-    Result := False;
-
-    if AppGroupNameEdit.Text = '' then begin
-      MsgBox(SWizardAppGroupNameError, '', mbError, MB_OK);
-      ActiveControl := AppGroupNameEdit;
-    end else
-      Result := True;
-  end;
-
-  function CheckLanguagesPage: Boolean;
-  var
-    I: Integer;
-  begin
-    Result := False;
-
-    for I := 0 to LanguagesList.Items.Count-1 do begin
-      if LanguagesList.Checked[I] then begin
-        Result := True;
-        Exit;
-       end;
-    end;
-
-    MsgBox(SWizardLanguagesSelError, '', mbError, MB_OK);
-    ActiveControl := LanguagesList;
-  end;
-
-begin
-  case CurPage of
-    wpAppInfo: if not CheckAppInfoPage then Exit;
-    wpAppDir: if not CheckAppDirPage then Exit;
-    wpAppFiles: if not CheckAppFilesPage then Exit;
-    wpAppIcons: if not CheckAppIconsPage then Exit;
-    wpLanguages: if not CheckLanguagesPage then Exit;
-  end;
-
-  repeat
-    if CurPage = wpFinished then begin
-      GenerateScript;
-      ModalResult := mrOk;
-      Exit;
-    end;
-    Inc(CurPage);
-
-    { Even if we're skipping a page, we should still update it }
-    case CurPage of
-      wpAppDir: if AppDirNameEdit.Text = '' then AppDirNameEdit.Text := AppNameEdit.Text;
-      wpAppIcons: if AppGroupNameEdit.Text = '' then AppGroupNameEdit.Text := AppNameEdit.Text;
-    end;
-  until not SkipCurPage;
-
-  CurPageChanged;
-end;
-
-procedure TWizardForm.BackButtonClick(Sender: TObject);
-begin
-  if CurPage = Low(TWizardPage) then Exit;
-
-  { Go to the previous page }
-  Dec(CurPage);
-  while SkipCurPage do
-    Dec(CurPage);
-  CurPageChanged;
-end;
-
-{---}
-
-procedure TWizardForm.AddWizardFile(const Source: String; const RecurseSubDirs, CreateAllSubDirs: Boolean);
-var
-  WizardFile: PWizardFile;
-begin
-  New(WizardFile);
-  WizardFile.Source := Source;
-  WizardFile.RecurseSubDirs := RecurseSubDirs;
-  WizardFile.CreateAllSubDirs := CreateAllSubDirs;
-  WizardFile.DestRootDirIsConstant := True;
-  if not NotCreateAppDirCheck.Checked then
-    WizardFile.DestRootDir := '{app}'
-  else
-    WizardFile.DestRootDir := '{win}';
-  WizardFile.DestSubDir := '';
-  FWizardFiles.Add(WizardFile);
-end;
-
-procedure TWizardForm.UpdateWizardFiles;
-var
-  WizardFile: PWizardFile;
-  I: Integer;
-begin
-  AppFilesListBox.Items.BeginUpdate;
-  AppFilesListBox.Items.Clear;
-  for I := 0 to FWizardFiles.Count-1 do begin
-    WizardFile := FWizardFiles[i];
-    AppFilesListBox.Items.Add(WizardFile.Source);
-  end;
-  AppFilesListBox.Items.EndUpdate;
-  UpdateHorizontalExtent(AppFilesListBox);
-end;
-
-procedure TWizardForm.UpdateWizardFilesButtons;
-var
-  Enabled: Boolean;
-begin
-  Enabled := AppFilesListBox.ItemIndex >= 0;
-  AppFilesEditButton.Enabled := Enabled;
-  AppFilesRemoveButton.Enabled := Enabled;
-end;
-
-procedure TWizardForm.UpdateAppExeControls;
-var
-  Enabled: Boolean;
-begin
-  Enabled := not NotCreateAppDirCheck.Checked;
-  NoAppExeCheck.Enabled := Enabled;
-
-  Enabled := Enabled and not NoAppExeCheck.Checked;
-  AppExeLabel.Enabled := Enabled;
-  AppExeEdit.Enabled := Enabled;
-  AppExeEdit.Color := EnabledColors[Enabled];
-  AppExeButton.Enabled := Enabled;
-  AppExeRunCheck.Enabled := Enabled;
-
-  AppExeIconsLabel.Enabled := Enabled;
-  DesktopIconCheck.Enabled := Enabled;
-  QuickLaunchIconCheck.Enabled := Enabled;
-
-  if Enabled then
-    AppExeLabel.Font.Style := AppExeLabel.Font.Style + [fsBold]
-  else
-    AppExeLabel.Font.Style := AppExeLabel.Font.Style - [fsBold];
-end;
-
-procedure TWizardForm.UpdateAppIconsControls;
-var
-  Enabled: Boolean;
-begin
-  UseCommonProgramsCheck.Enabled := NoAppExeCheck.Enabled and not NoAppExeCheck.Checked;
-
-  Enabled := not (UseCommonProgramsCheck.Enabled and UseCommonProgramsCheck.Checked);
-
-  AppGroupNameLabel.Enabled := Enabled;
-  AppGroupNameEdit.Enabled := Enabled;
-  AppGroupNameEdit.Color := EnabledColors[Enabled];
-  NotDisableProgramGroupPageCheck.Enabled := Enabled;
-  AllowNoIconsCheck.Enabled := Enabled and NotDisableProgramGroupPageCheck.Checked;
-  CreateURLIconCheck.Enabled := Enabled and (AppURLEdit.Text <> '');
-  CreateUninstallIconCheck.Enabled := Enabled;
-
-  if Enabled then
-    AppGroupNameLabel.Font.Style := AppGroupNameLabel.Font.Style + [fsBold]
-  else
-    AppGroupNameLabel.Font.Style := AppGroupNameLabel.Font.Style - [fsBold];
-end;
-
-{---}
-
-procedure TWizardForm.AppRootDirComboBoxChange(Sender: TObject);
-begin
-  if AppRootDirComboBox.ItemIndex = AppRootDirComboBox.Items.Count-1 then begin
-    AppRootDirEdit.Enabled := True;
-    AppRootDirEdit.Color := clWindow;
-    ActiveControl := AppRootDirEdit;
-  end else begin
-    AppRootDirEdit.Enabled := False;
-    AppRootDirEdit.Color := clBtnFace;
-  end;
-end;
-
-procedure TWizardForm.NotCreateAppDirCheckClick(Sender: TObject);
-var
-  Enabled: Boolean;
-begin
-  Enabled := not NotCreateAppDirCheck.Checked;
-
-  { AppDir }
-  AppRootDirLabel.Enabled := Enabled;
-  AppRootDirComboBox.Enabled := Enabled;
-  AppRootDirComboBox.Color := EnabledColors[Enabled];
-  AppRootDirEdit.Enabled := Enabled and (AppRootDirComboBox.ItemIndex = AppRootDirComboBox.Items.Count-1);
-  AppRootDirEdit.Color := EnabledColors[AppRootDirEdit.Enabled];
-  AppDirNameLabel.Enabled := Enabled;
-  AppDirNameEdit.Enabled := Enabled;
-  AppDirNameEdit.Color := EnabledColors[Enabled];
-  NotDisableDirPageCheck.Enabled := Enabled;
-
-  if Enabled then begin
-    AppRootDirLabel.Font.Style := AppRootDirLabel.Font.Style + [fsBold];
-    AppDirNameLabel.Font.Style := AppRootDirLabel.Font.Style + [fsBold];
-  end else begin
-    AppRootDirLabel.Font.Style := AppRootDirLabel.Font.Style - [fsBold];
-    AppDirNameLabel.Font.Style := AppRootDirLabel.Font.Style - [fsBold];
-  end;
-
-  { AppFiles }
-  UpdateAppExeControls;
-end;
-
-procedure TWizardForm.AppExeButtonClick(Sender: TObject);
-var
-  FileName: String;
-begin
-  FileName := AppExeEdit.Text;
-  if NewGetOpenFileName('', FileName, PathExtractPath(FileName), SWizardAppExeFilter, SWizardAppExeDefaultExt, Handle) then
-    AppExeEdit.Text := FileName;
-end;
-
-procedure TWizardForm.NoAppExeCheckClick(Sender: TObject);
-begin
-  UpdateAppExeControls;
-  UpdateAppIconsControls;
-end;
-
-procedure TWizardForm.AppFilesListBoxClick(Sender: TObject);
-begin
-  UpdateWizardFilesButtons;
-end;
-
-procedure TWizardForm.AppFilesListBoxDblClick(Sender: TObject);
-begin
-  if AppFilesEditButton.Enabled then
-    AppFilesEditButton.Click;
-end;
-
-procedure TWizardForm.AppFilesAddButtonClick(Sender: TObject);
-var
-  FileList: TStringList;
-  I: Integer;
-begin
-  FileList := TStringList.Create;
-  try
-    if NewGetOpenFileNameMulti('', FileList, '', SWizardAllFilesFilter, '', Handle) then begin
-      FileList.Sort;
-      for I := 0 to FileList.Count-1 do
-        AddWizardFile(FileList[I], False, False);
-      UpdateWizardFiles;
-    end;
-  finally
-    FileList.Free;
-  end;
-end;
-
-procedure TWizardForm.AppFilesAddDirButtonClick(Sender: TObject);
-var
-  Path: String;
-  Recurse: Boolean;
-begin
-  Path := '';
-  if BrowseForFolder(SWizardAppFiles3, Path, Handle, False) then begin
-    case MsgBox(Format(SWizardAppFilesSubDirsMessage, [Path]), '', mbConfirmation, MB_YESNOCANCEL) of
-      IDYES: Recurse := True;
-      IDNO: Recurse := False;
-    else
-      Exit;
-    end;
-    AddWizardFile(AddBackslash(Path) + '*', Recurse, Recurse);
-    UpdateWizardFiles;
-  end;
-end;
-
-procedure TWizardForm.AppFilesListBoxDropFile(Sender: TDropListBox;
-  const FileName: String);
-begin
-  if DirExists(FileName) then
-    AddWizardFile(AddBackslash(FileName) + '*', True, True)
-  else
-    AddWizardFile(FileName, False, False);
-  UpdateWizardFiles;
-  UpdateWizardFilesButtons;
-end;
-
-procedure TWizardForm.AppFilesEditButtonClick(Sender: TObject);
-var
-  WizardFileForm: TWizardFileForm;
-  Index: Integer;
-begin
-  WizardFileForm := TWizardFileForm.Create(Application);
-  try
-    Index := AppFilesListBox.ItemIndex;
-    WizardFileForm.AllowAppDestRootDir := not NotCreateAppDirCheck.Checked;
-    WizardFileForm.WizardFile := FWizardFiles[Index];
-    if WizardFileForm.ShowModal = mrOK then begin
-      UpdateWizardFiles;
-      AppFilesListBox.ItemIndex := Index;
-      AppFilesListBox.TopIndex := Index;
-      UpdateWizardFilesButtons;
-    end;
-  finally
-    WizardFileForm.Free;
-  end;
-end;
-
-procedure TWizardForm.AppFilesRemoveButtonClick(Sender: TObject);
-var
-  I: Integer;
-begin
-  I := AppFilesListBox.ItemIndex;
-  Dispose(FWizardFiles[I]);
-  FWizardFiles.Delete(I);
-  UpdateWizardFiles;
-  UpdateWizardFilesButtons;
-end;
-
-procedure TWizardForm.UseCommonProgramsCheckClick(Sender: TObject);
-begin
-  UpdateAppIconsControls;
-end;
-
-procedure TWizardForm.NotDisableProgramGroupPageCheckClick(
-  Sender: TObject);
-begin
-  UpdateAppIconsControls;
-end;
-
-procedure TWizardForm.FileButtonClick(Sender: TObject);
-var
-  Edit: TEdit;
-  Filter, DefaultExt, FileName: String;
-begin
-  if Sender = AppLicenseFileButton then
-    Edit := AppLicenseFileEdit
-  else if Sender = AppInfoBeforeFileButton then
-    Edit := AppInfoBeforeFileEdit
-  else if Sender = AppInfoAfterFileButton then
-    Edit := AppInfoAfterFileEdit
-  else
-    Edit := SetupIconFileEdit;
-
-  if Sender <> SetupIconFileButton then begin
-    Filter := SWizardAppDocsFilter;
-    DefaultExt := SWizardAppDocsDefaultExt;
-  end else begin
-    Filter := SWizardCompilerSetupIconFileFilter;
-    DefaultExt := SWizardCompilerSetupIconFileDefaultExt;
-  end;
-
-  FileName := Edit.Text;
-  if NewGetOpenFileName('', FileName, PathExtractPath(FileName), Filter, DefaultExt, Handle) then
-    Edit.Text := FileName;
-end;
-
-procedure TWizardForm.OutputDirButtonClick(Sender: TObject);
-var
-  Path: String;
-begin
-  Path := OutputDirEdit.Text;
-  if PathDrivePartLength(Path) = 0 then
-    Path := '';  { don't pass in a relative path to BrowseForFolder }
-  if BrowseForFolder(SWizardCompilerOutputDir, Path, Handle, True) then
-    OutputDirEdit.Text := Path;
-end;
-
-procedure TWizardForm.PasswordEditChange(Sender: TObject);
-begin
-  EncryptionCheck.Enabled := PasswordEdit.Text <> '';
-end;
-
-procedure TWizardForm.AllLanguagesButtonClick(Sender: TObject);
-var
-  I: Integer;
-begin
-  for I := 0 to LanguagesList.Items.Count-1 do
-    LanguagesList.Checked[I] := True;
-end;
-
-procedure TWizardForm.NoLanguagesButtonClick(Sender: TObject);
-var
-  I: Integer;
-begin
-  for I := 0 to LanguagesList.Items.Count-1 do
-    LanguagesList.Checked[I] := False;
-end;
-
-{ --- }
-
-procedure TWizardForm.GenerateScript;
-var
-  Script, ISPP, Setup, Languages, Tasks, Files, INI, Icons, Run, UninstallDelete: String;
-  WizardFile: PWizardFile;
-  I: Integer;
-  AppExeName, AppAmpEscapedName, LanguageName, LanguageMessagesFile: String;
-begin
-  Script := '';
-
-  AppExeName := PathExtractName(AppExeEdit.Text);
-  AppAmpEscapedName := EscapeAmpersands(AppNameEdit.Text);
-
-  if ISPPCheck.Checked then begin
-    { Setup ISPP usage. Change the edits to reflect ISPP usage. A bit ugly but for now it works. }
-
-    ISPP := '#define MyAppName "' + AppNameEdit.Text + '"' + SNewLine +
-            '#define MyAppVersion "' + AppVersionEdit.Text + '"' + SNewLine;
-    if AppDirNameEdit.Text = AppNameEdit.Text then
-      AppDirNameEdit.Text := '{#MyAppName}';
-    if AppGroupNameEdit.Text = AppNameEdit.Text then
-      AppGroupNameEdit.Text := '{#MyAppName}';
-    AppNameEdit.Text := '{#MyAppName}';
-    AppAmpEscapedName := '{#StringChange(MyAppName, ''&'', ''&&'')}';
-    AppVersionEdit.Text := '{#MyAppVersion}';
-
-    if AppPublisherEdit.Text <> '' then begin
-      ISPP := ISPP + '#define MyAppPublisher "' + AppPublisherEdit.Text + '"' + SNewLine;
-      AppPublisherEdit.Text := '{#MyAppPublisher}';
-    end;
-
-    if AppURLEdit.Text <> '' then begin
-      ISPP := ISPP + '#define MyAppURL "' + AppURLEdit.Text + '"' + SNewLine;
-      AppURLEdit.Text := '{#MyAppURL}';
-    end;
-
-    { Special ones }
-    if not NoAppExeCheck.Checked then begin
-      ISPP := ISPP + '#define MyAppExeName "' + AppExeName + '"' + SNewLine;
-      AppExeName := '{#MyAppExeName}';
-    end;
-  end else
-    ISPP := '';
-
-  Setup := '[Setup]' + SNewLine;
-  Languages := '[Languages]' + SNewLine;
-  Tasks := '[Tasks]' + SNewLine;
-  Files := '[Files]' + SNewLine;
-  INI := '[INI]' + SNewLine;
-  Icons := '[Icons]' + SNewLine;
-  Run := '[Run]' + SNewLine;
-  UninstallDelete := '[UninstallDelete]' + SNewLine;
-
-  if not EmptyCheck.Checked then begin
-    Setup := Setup + (
-      '; NOTE: The value of AppId uniquely identifies this application. Do not use the same AppId value in installers for other applications.' + SNewLine +
-      '; (To generate a new GUID, click Tools | Generate GUID inside the IDE.)' + SNewLine);
-    Setup := Setup + 'AppId={' + GenerateGuid + SNewLine;
-    { AppInfo }
-    Setup := Setup + 'AppName=' + AppNameEdit.Text + SNewLine;
-    Setup := Setup + 'AppVersion=' + AppVersionEdit.Text + SNewLine;
-    Setup := Setup + ';AppVerName=' + AppNameEdit.Text + ' ' + AppVersionEdit.Text + SNewLine;
-    if AppPublisherEdit.Text <> '' then
-      Setup := Setup + 'AppPublisher=' + AppPublisherEdit.Text + SNewLine;
-    if AppURLEdit.Text <> '' then begin
-      Setup := Setup + 'AppPublisherURL=' + AppURLEdit.Text + SNewLine;
-      Setup := Setup + 'AppSupportURL=' + AppURLEdit.Text + SNewLine;
-      Setup := Setup + 'AppUpdatesURL=' + AppURLEdit.Text + SNewLine;
-    end;
-
-    { AppDir }
-    if not NotCreateAppDirCheck.Checked then begin
-      if AppRootDirComboBox.ItemIndex = AppRootDirComboBox.Items.Count-1 then
-        Setup := Setup + 'DefaultDirName=' + AddBackslash(AppRootDirEdit.Text) + AppDirNameEdit.Text + SNewLine
-      else
-        Setup := Setup + 'DefaultDirName=' + AddBackslash(AppRootDirs[AppRootDirComboBox.ItemIndex].Constant) + AppDirNameEdit.Text + SNewLine;
-      if not NotDisableDirPageCheck.Checked then
-        Setup := Setup + 'DisableDirPage=yes' + SNewLine;
-    end else begin
-      Setup := Setup + 'CreateAppDir=no' + SNewLine;
-    end;
-
-    { AppFiles }
-    if not NotCreateAppDirCheck.Checked and not NoAppExeCheck.Checked then begin
-      Files := Files + 'Source: "' + AppExeEdit.Text + '"; DestDir: "{app}"; Flags: ignoreversion' + SNewLine;
-      if AppExeRunCheck.Checked then begin
-        if CompareText(PathExtractExt(AppExeEdit.Text), '.exe') = 0 then
-          Run := Run + 'Filename: "{app}\' + AppExeName + '"; Description: "{cm:LaunchProgram,' + AppAmpEscapedName + '}"; Flags: nowait postinstall skipifsilent' + SNewLine
-        else
-          Run := Run + 'Filename: "{app}\' + AppExeName + '"; Description: "{cm:LaunchProgram,' + AppAmpEscapedName + '}"; Flags: shellexec postinstall skipifsilent' + SNewLine;
-      end;
-    end;
-
-    for I := 0 to FWizardFiles.Count-1 do begin
-      WizardFile := FWizardFiles[I];
-      Files := Files + 'Source: "' + WizardFile.Source + '"; DestDir: "' + RemoveBackslashUnlessRoot(AddBackslash(WizardFile.DestRootDir) + WizardFile.DestSubDir) + '"; Flags: ignoreversion';
-      if WizardFile.RecurseSubDirs then
-        Files := Files + ' recursesubdirs';
-      if WizardFile.CreateAllSubDirs then
-        Files := Files + ' createallsubdirs';
-      Files := Files + SNewLine;
-    end;
-
-    { AppGroup }
-    if not NotCreateAppDirCheck.Checked then begin
-      if UseCommonProgramsCheck.Enabled and UseCommonProgramsCheck.Checked then begin
-        Setup := Setup + 'DisableProgramGroupPage=yes' + SNewLine;
-        Icons := Icons + 'Name: "{autoprograms}\' + AppNameEdit.Text + '"; Filename: "{app}\' + AppExeName + '"' + SNewLine;
-      end else begin
-        Setup := Setup + 'DefaultGroupName=' + AppGroupNameEdit.Text + SNewLine;
-        if not NoAppExeCheck.Checked then
-          Icons := Icons + 'Name: "{group}\' + AppNameEdit.Text + '"; Filename: "{app}\' + AppExeName + '"' + SNewLine;
-        if not NotDisableProgramGroupPageCheck.Checked then
-          Setup := Setup + 'DisableProgramGroupPage=yes' + SNewLine;
-        if AllowNoIconsCheck.Checked and NotDisableProgramGroupPageCheck.Checked then
-          Setup := Setup + 'AllowNoIcons=yes' + SNewLine;
-        if CreateURLIconCheck.Enabled and CreateURLIconCheck.Checked then
-          Icons := Icons + 'Name: "{group}\{cm:ProgramOnTheWeb,' + AppNameEdit.Text + '}"; Filename: "' + AppURLEdit.Text + '"' + SNewLine;
-        if CreateUninstallIconCheck.Checked then
-          Icons := Icons + 'Name: "{group}\{cm:UninstallProgram,' + AppNameEdit.Text + '}"; Filename: "{uninstallexe}"' + SNewLine;
-      end;
-      if DesktopIconCheck.Enabled and DesktopIconCheck.Checked then begin
-        Tasks := Tasks + 'Name: "desktopicon"; Description: "{cm:CreateDesktopIcon}"; GroupDescription: "{cm:AdditionalIcons}"; Flags: unchecked' + SNewLine;
-        Icons := Icons + 'Name: "{autodesktop}\' + AppNameEdit.Text + '"; Filename: "{app}\' + AppExeName + '"; Tasks: desktopicon' + SNewLine;
-      end;
-      if QuickLaunchIconCheck.Enabled and QuickLaunchIconCheck.Checked then begin
-<<<<<<< HEAD
-        Setup := Setup + '; The [Icons] "quicklaunchicon" entry uses {userappdata} but its [Tasks] entry has a proper IsAdminInstallMode Check.' + SNewLine +
-                         'UsedUserAreasWarning=no' + SNewLine;
-        Tasks := Tasks + 'Name: "quicklaunchicon"; Description: "{cm:CreateQuickLaunchIcon}"; GroupDescription: "{cm:AdditionalIcons}"; Flags: unchecked; OnlyBelowVersion: 0,6.1; Check: not IsAdminInstallMode' + SNewLine;
-=======
-        Tasks := Tasks + 'Name: "quicklaunchicon"; Description: "{cm:CreateQuickLaunchIcon}"; GroupDescription: "{cm:AdditionalIcons}"; Flags: unchecked; OnlyBelowVersion: 6.1' + SNewLine;
->>>>>>> aba1806f
-        Icons := Icons + 'Name: "{userappdata}\Microsoft\Internet Explorer\Quick Launch\' + AppNameEdit.Text + '"; Filename: "{app}\' + AppExeName + '"; Tasks: quicklaunchicon' + SNewLine;
-      end;
-    end;
-
-    { AppDocs }
-    if AppLicenseFileEdit.Text <> '' then
-      Setup := Setup + 'LicenseFile=' + AppLicenseFileEdit.Text + SNewLine;
-    if AppInfoBeforeFileEdit.Text <> '' then
-      Setup := Setup + 'InfoBeforeFile=' + AppInfoBeforeFileEdit.Text + SNewLine;
-    if AppInfoAfterFileEdit.Text <> '' then
-      Setup := Setup + 'InfoAfterFile=' + AppInfoAfterFileEdit.Text + SNewLine;
-
-    { PrivilegesRequired }
-    if PrivilegesRequiredAdminRadioButton.Checked then
-      Setup := Setup + '; Uncomment the following line to run in non administrative install mode (install for current user only.)' + SNewLine + ';'
-    else
-      Setup := Setup + '; Remove the following line to run in administrative install mode (install for all users.)' + SNewLine;
-    Setup := Setup + 'PrivilegesRequired=lowest' + SNewLine; { Note how previous made sure this is outputted as comment if needed. }
-
-    { Languages }
-    if FLanguages.Count > 1 then begin
-      for I := 0 to LanguagesList.Items.Count-1 do begin
-        if LanguagesList.Checked[I] then begin
-          LanguageMessagesFile := FLanguages[Integer(LanguagesList.ItemObject[I])];
-          if LanguageMessagesFile <> LanguagesDefaultIsl then begin
-            LanguageName := LanguagesList.Items[I];
-            LanguageMessagesFile := 'Languages\' + LanguageMessagesFile;
-          end else
-            LanguageName := LanguagesDefaultIslDescription;
-          StringChange(LanguageName, ' ', '');
-          LanguageName := LowerCase(LanguageName);
-          Languages := Languages + 'Name: "' + LanguageName + '"; MessagesFile: "compiler:' + LanguageMessagesFile + '"' + SNewLine;
-        end;
-      end;
-    end;
-
-    { Compiler }
-    if OutputDirEdit.Text <> '' then
-      Setup := Setup + 'OutputDir=' + OutputDirEdit.Text + SNewLine;
-    if OutputBaseFileNameEdit.Text <> '' then
-      Setup := Setup + 'OutputBaseFilename=' + OutputBaseFileNameEdit.Text + SNewLine;
-    if SetupIconFileEdit.Text <> '' then
-      Setup := Setup + 'SetupIconFile=' + SetupIconFileEdit.Text + SNewLine;
-    if PasswordEdit.Text <> '' then begin
-      Setup := Setup + 'Password=' + PasswordEdit.Text + SNewLine;
-      if ISCryptInstalled and EncryptionCheck.Checked then
-        Setup := Setup + 'Encryption=yes' + SNewLine;
-    end;
-
-    { Other }
-    Setup := Setup + 'Compression=lzma' + SNewLine;
-    Setup := Setup + 'SolidCompression=yes' + SNewLine;
-
-    { Build script }
-    if ISPP <> '' then
-      Script := Script + ISPP + SNewLine;
-    Script := Script + Setup + SNewLine;
-    if Length(Languages) > Length('[Languages]')+2 then
-      Script := Script + Languages + SNewLine;
-    if Length(Tasks) > Length('[Tasks]')+2 then
-      Script := Script + Tasks + SNewLine;
-    if Length(Files) > Length('[Files]')+2 then
-      Script := Script + Files +
-        '; NOTE: Don''t use "Flags: ignoreversion" on any shared system files' +
-        SNewLine2;
-    if Length(INI) > Length('[INI]')+2 then
-      Script := Script + INI + SNewLine;
-    if Length(Icons) > Length('[Icons]')+2 then
-      Script := Script + Icons + SNewLine;
-    if Length(Run) > Length('[Run]')+2 then
-      Script := Script + Run + SNewLine;
-    if Length(UninstallDelete) > Length('[UninstallDelete]')+2 then
-      Script := Script + UninstallDelete + SNewLine;
-
-    FResult := wrComplete;
-  end else begin
-    Script := Script + Setup + SNewLine;
-    FResult := wrEmpty;
-  end;
-
-  FResultScript := FixLabel(SWizardScriptHeader) + SNewLine2 + Script;
-end;
-
-{ --- }
-
-end.
+unit CompWizard;
+
+{
+  Inno Setup
+  Copyright (C) 1997-2015 Jordan Russell
+  Portions by Martijn Laan
+  For conditions of distribution and use, see LICENSE.TXT.
+
+  Compiler Script Wizard form
+}
+
+interface
+
+{$I VERSION.INC}
+
+uses
+  Windows, Forms, Classes, Graphics, StdCtrls, ExtCtrls, Controls, Dialogs,
+  UIStateForm, NewStaticText, DropListBox, NewCheckListBox;
+
+type
+  TWizardPage = (wpWelcome, wpAppInfo, wpAppDir, wpAppFiles, wpAppIcons,
+                 wpAppDocs, wpPrivilegesRequired, wpLanguages, wpCompiler,
+                 wpISPP, wpFinished);
+
+  TWizardFormResult = (wrNone, wrEmpty, wrComplete);
+
+  TWizardForm = class(TUIStateForm)
+    CancelButton: TButton;
+    NextButton: TButton;
+    BackButton: TButton;
+    Notebook1: TNotebook;
+    Notebook2: TNotebook;
+    Bevel: TBevel;
+    WelcomeImage: TImage;
+    WelcomeLabel1: TNewStaticText;
+    PnlMain: TPanel;
+    Bevel1: TBevel;
+    PageNameLabel: TNewStaticText;
+    PageDescriptionLabel: TNewStaticText;
+    InnerImage: TImage;
+    FinishedLabel: TNewStaticText;
+    FinishedImage: TImage;
+    WelcomeLabel2: TNewStaticText;
+    EmptyCheck: TCheckBox;
+    WelcomeLabel3: TNewStaticText;
+    AppNameLabel: TNewStaticText;
+    AppNameEdit: TEdit;
+    AppVersionLabel: TNewStaticText;
+    AppVersionEdit: TEdit;
+    AppDirNameLabel: TNewStaticText;
+    AppRootDirComboBox: TComboBox;
+    AppRootDirEdit: TEdit;
+    AppDirNameEdit: TEdit;
+    NotDisableDirPageCheck: TCheckBox;
+    AppRootDirLabel: TNewStaticText;
+    AppPublisherLabel: TNewStaticText;
+    AppPublisherEdit: TEdit;
+    OtherLabel: TNewStaticText;
+    NotCreateAppDirCheck: TCheckBox;
+    AppFilesLabel: TNewStaticText;
+    AppFilesListBox: TDropListBox;
+    AppFilesAddButton: TButton;
+    AppFilesEditButton: TButton;
+    AppFilesRemoveButton: TButton;
+    AppURLLabel: TNewStaticText;
+    AppURLEdit: TEdit;
+    AppExeLabel: TNewStaticText;
+    AppExeEdit: TEdit;
+    AppExeRunCheck: TCheckBox;
+    AppExeButton: TButton;
+    AppGroupNameLabel: TNewStaticText;
+    AppGroupNameEdit: TEdit;
+    NotDisableProgramGroupPageCheck: TCheckBox;
+    AllowNoIconsCheck: TCheckBox;
+    AppExeIconsLabel: TNewStaticText;
+    DesktopIconCheck: TCheckBox;
+    QuickLaunchIconCheck: TCheckBox;
+    CreateUninstallIconCheck: TCheckBox;
+    CreateURLIconCheck: TCheckBox;
+    AppLicenseFileLabel: TNewStaticText;
+    AppLicenseFileEdit: TEdit;
+    AppLicenseFileButton: TButton;
+    AppInfoBeforeFileLabel: TNewStaticText;
+    AppInfoBeforeFileEdit: TEdit;
+    AppInfoBeforeFileButton: TButton;
+    AppInfoAfterFileLabel: TNewStaticText;
+    AppInfoAfterFileEdit: TEdit;
+    AppInfoAfterFileButton: TButton;
+    RequiredLabel1: TNewStaticText;
+    RequiredLabel2: TNewStaticText;
+    AppFilesAddDirButton: TButton;
+    ISPPCheck: TCheckBox;
+    ISPPLabel: TLabel;
+    OutputDirLabel: TNewStaticText;
+    OutputDirEdit: TEdit;
+    OutputBaseFileNameLabel: TNewStaticText;
+    OutputBaseFileNameEdit: TEdit;
+    SetupIconFileLabel: TNewStaticText;
+    SetupIconFileEdit: TEdit;
+    PasswordLabel: TNewStaticText;
+    PasswordEdit: TEdit;
+    SetupIconFileButton: TButton;
+    EncryptionCheck: TCheckBox;
+    OutputDirButton: TButton;
+    LanguagesLabel: TNewStaticText;
+    LanguagesList: TNewCheckListBox;
+    AllLanguagesButton: TButton;
+    NoLanguagesButton: TButton;
+    NoAppExeCheck: TCheckBox;
+    UseCommonProgramsCheck: TCheckBox;
+    PrivilegesRequiredLabel: TNewStaticText;
+    PrivilegesRequiredAdminRadioButton: TRadioButton;
+    PrivilegesRequiredLowestRadioButton: TRadioButton;
+    procedure FormCreate(Sender: TObject);
+    procedure FormShow(Sender: TObject);
+    procedure FormCloseQuery(Sender: TObject; var CanClose: Boolean);
+    procedure FormDestroy(Sender: TObject);
+    procedure NextButtonClick(Sender: TObject);
+    procedure BackButtonClick(Sender: TObject);
+    procedure FileButtonClick(Sender: TObject);
+    procedure AppRootDirComboBoxChange(Sender: TObject);
+    procedure NotCreateAppDirCheckClick(Sender: TObject);
+    procedure AppExeButtonClick(Sender: TObject);
+    procedure AppFilesListBoxClick(Sender: TObject);
+    procedure AppFilesListBoxDblClick(Sender: TObject);
+    procedure AppFilesAddButtonClick(Sender: TObject);
+    procedure NotDisableProgramGroupPageCheckClick(Sender: TObject);
+    procedure AppFilesEditButtonClick(Sender: TObject);
+    procedure AppFilesRemoveButtonClick(Sender: TObject);
+    procedure AppFilesAddDirButtonClick(Sender: TObject);
+    procedure AppFilesListBoxDropFile(Sender: TDropListBox;
+      const FileName: String);
+    procedure PasswordEditChange(Sender: TObject);
+    procedure OutputDirButtonClick(Sender: TObject);
+    procedure AllLanguagesButtonClick(Sender: TObject);
+    procedure NoLanguagesButtonClick(Sender: TObject);
+    procedure NoAppExeCheckClick(Sender: TObject);
+    procedure UseCommonProgramsCheckClick(Sender: TObject);
+  private
+    CurPage: TWizardPage;
+    FWizardName: String;
+    FWizardFiles: TList;
+    FLanguages: TStringList;
+    FResult: TWizardFormResult;
+    FResultScript: String;
+    function FixLabel(const S: String): String;
+    procedure SetWizardName(const WizardName: String);
+    procedure CurPageChanged;
+    function SkipCurPage: Boolean;
+    procedure AddWizardFile(const Source: String; const RecurseSubDirs, CreateAllSubDirs: Boolean);
+    procedure UpdateWizardFiles;
+    procedure UpdateWizardFilesButtons;
+    procedure UpdateAppExeControls;
+    procedure UpdateAppIconsControls;
+    procedure GenerateScript;
+  public
+    property WizardName: String write SetWizardName;
+    property Result: TWizardFormResult read FResult;
+    property ResultScript: String read FResultScript;
+  end;
+
+implementation
+
+{$R *.DFM}
+
+uses
+  SysUtils, ShlObj, {$IFNDEF Delphi3orHigher} Ole2, {$ELSE} ActiveX, {$ENDIF}
+  PathFunc, CmnFunc, CmnFunc2, VerInfo, BrowseFunc,
+  CompMsgs, CompWizardFile, CompForm;
+
+type
+  TConstant = record
+    Constant, Description: String;
+  end;
+
+const
+  NotebookPages: array[TWizardPage, 0..1] of Integer =
+    ((0, -1), (1, 0), (1, 1), (1, 2),
+     (1, 3), (1, 4), (1, 5), (1, 6),
+     (1, 7), (1, 8), (2, -1));
+
+  PageCaptions: array[TWizardPage] of String =
+    (SWizardWelcome, SWizardAppInfo, SWizardAppDir, SWizardAppFiles,
+     SWizardAppIcons, SWizardAppDocs, SWizardPrivilegesRequired, SWizardLanguages,
+     SWizardCompiler, SWizardISPP, SWizardFinished);
+
+  PageDescriptions: array[TWizardPage] of String =
+    ('', SWizardAppInfo2, SWizardAppDir2, SWizardAppFiles2,
+         SWizardAppIcons2, SWizardAppDocs2, SWizardPrivilegesRequired2, SWizardLanguages2,
+         SWizardCompiler2, SWizardISPP2, '');
+
+  RequiredLabelVisibles: array[TWizardPage] of Boolean =
+    (False, True, True, True, True, False, True, True, False, False, False);
+
+  AppRootDirs: array[0..0] of TConstant =
+  (
+    ( Constant: '{autopf}'; Description: 'Program Files folder')
+  );
+
+  LanguagesDefaultIsl = 'Default.isl';
+  LanguagesDefaultIslDescription = 'English';
+
+  EnabledColors: array[Boolean] of TColor = (clBtnFace, clWindow);
+
+function EscapeAmpersands(const S: String): String;
+begin
+  Result := S;
+  StringChangeEx(Result, '&', '&&', True);
+end;
+
+function TWizardForm.FixLabel(const S: String): String;
+begin
+  Result := S;
+  {don't localize these}
+  StringChange(Result, '[name]', FWizardName);
+end;
+
+procedure TWizardForm.SetWizardName(const WizardName: String);
+begin
+  FWizardName := WizardName;
+end;
+
+{ --- }
+
+{$IFDEF IS_D7}
+type
+  TNotebookAccess = class(TNotebook);
+{$ENDIF}
+
+procedure TWizardForm.FormCreate(Sender: TObject);
+
+  procedure AddLanguages(const Extension: String);
+  var
+    SearchRec: TSearchRec;
+  begin
+    if FindFirst(PathExtractPath(NewParamStr(0)) + 'Languages\*.' + Extension, faAnyFile, SearchRec) = 0 then begin
+      repeat
+        FLanguages.Add(SearchRec.Name);
+      until FindNext(SearchRec) <> 0;
+      FindClose(SearchRec);
+    end;
+  end;
+
+  procedure MakeBold(const Ctl: TNewStaticText);
+  begin
+    Ctl.Font.Style := [fsBold];
+  end;
+
+  function SpaceLanguageName(const LanguageName: String): String;
+  var
+    I: Integer;
+  begin
+    Result := '';
+    for I := 1 to Length(LanguageName) do begin
+      if (I <> 1) and CharInSet(LanguageName[I], ['A'..'Z']) then
+        Result := Result + ' ';
+      Result := Result + LanguageName[I];
+    end;
+  end;
+
+var
+  I: Integer;
+begin
+  FResult := wrNone;
+
+  FWizardName := SWizardDefaultName;
+  FWizardFiles := TList.Create;
+
+  FLanguages := TStringList.Create;
+  FLanguages.Sorted := True;
+  FLanguages.Duplicates := dupIgnore; { Some systems also return .islu files when searching for *.isl }
+  AddLanguages('isl'); 
+  AddLanguages('islu');
+  FLanguages.Sorted := False;
+  FLanguages.Insert(0, LanguagesDefaultIsl);
+
+  InitFormFont(Self);
+  if FontExists('Verdana') then
+    WelcomeLabel1.Font.Name := 'Verdana';
+
+{$IFDEF IS_D7}
+  TNotebookAccess(Notebook1).ParentBackground := False;
+  PnlMain.ParentBackground := False;
+{$ENDIF}
+
+  MakeBold(PageNameLabel);
+  MakeBold(RequiredLabel1);
+  MakeBold(AppNameLabel);
+  MakeBold(AppVersionLabel);
+  MakeBold(AppRootDirLabel);
+  MakeBold(AppDirNameLabel);
+  MakeBold(AppExeLabel);
+  MakeBold(AppGroupNameLabel);
+  MakeBold(PrivilegesRequiredLabel);
+  MakeBold(LanguagesLabel);
+
+  FinishedImage.Picture := WelcomeImage.Picture;
+
+  RequiredLabel2.Left := RequiredLabel1.Left + RequiredLabel1.Width;
+
+  { AppInfo }
+  AppNameEdit.Text := 'My Program';
+  AppVersionEdit.Text := '1.5';
+  AppPublisherEdit.Text := 'My Company, Inc.';
+  AppURLEdit.Text := 'http://www.example.com/';
+
+  { AppDir }
+  for I := Low(AppRootDirs) to High(AppRootDirs) do
+    AppRootDirComboBox.Items.Add(AppRootDirs[I].Description);
+  AppRootDirComboBox.Items.Add('(Custom)');
+  AppRootDirComboBox.ItemIndex := 0;
+  AppRootDirEdit.Enabled := False;
+  AppRootDirEdit.Color := clBtnFace;
+  NotDisableDirPageCheck.Checked := True;
+
+  { AppFiles }
+  AppExeEdit.Text := PathExtractPath(NewParamStr(0)) + 'Examples\MyProg.exe';
+  AppExeRunCheck.Checked := True;
+  UpdateWizardFilesButtons;
+
+  { AppIcons }
+  UseCommonProgramsCheck.Checked := True;
+  NotDisableProgramGroupPageCheck.Checked := True;
+  DesktopIconCheck.Checked := True;
+
+  { PrivilegesRequired }
+  PrivilegesRequiredAdminRadioButton.Checked := True;
+
+  { Languages }
+  for I := 0 to FLanguages.Count-1 do begin
+    if FLanguages[I] <> LanguagesDefaultIsl then
+      LanguagesList.AddCheckBox(SpaceLanguageName(PathChangeExt(FLanguages[I], '')), '', 0, False, True, False, True, TObject(I))
+    else
+      LanguagesList.AddCheckBox(LanguagesDefaultIslDescription, '', 0, True, True, False, True, TObject(I));
+  end;
+
+  { Compiler }
+  OutputBaseFileNameEdit.Text := 'mysetup';
+  EncryptionCheck.Visible := ISCryptInstalled;
+  EncryptionCheck.Checked := True;
+  EncryptionCheck.Enabled := False;
+
+  { ISPP }
+  ISPPLabel.Caption := FixLabel(SWizardISPPLabel);
+  ISPPCheck.Caption := SWizardISPPCheck;
+  ISPPCheck.Checked := ISPPInstalled;
+
+  CurPage := Low(TWizardPage);
+  CurPageChanged;
+end;
+
+procedure TWizardForm.FormShow(Sender: TObject);
+begin
+  Caption := FWizardName;
+  WelcomeLabel1.Caption := FixLabel(WelcomeLabel1.Caption);
+  FinishedLabel.Caption := FixLabel(FinishedLabel.Caption);
+end;
+
+procedure TWizardForm.FormCloseQuery(Sender: TObject;
+  var CanClose: Boolean);
+begin
+  if ModalResult = mrCancel then
+    CanClose := MsgBox(FixLabel(SWizardCancelMessage), FWizardName, mbConfirmation, MB_YESNO) = idYes;
+end;
+
+procedure TWizardForm.FormDestroy(Sender: TObject);
+var
+  I: Integer;
+begin
+  FLanguages.Free;
+  for I := 0 to FWizardFiles.Count-1 do
+    Dispose(FWizardFiles[i]);
+  FWizardFiles.Free;
+end;
+
+{ --- }
+
+procedure TWizardForm.CurPageChanged;
+{ Call this whenever the current page is changed }
+begin
+  Notebook1.PageIndex := NotebookPages[CurPage, 0];
+  if NotebookPages[CurPage, 1] <> -1 then
+    Notebook2.PageIndex := NotebookPages[CurPage, 1];
+
+  { Set button visibility and captions }
+  BackButton.Visible := not (CurPage = wpWelcome);
+  if CurPage = wpFinished then
+    NextButton.Caption := SWizardFinishButton
+  else
+    NextButton.Caption := SWizardNextButton;
+
+  RequiredLabel1.Visible := RequiredLabelVisibles[CurPage];
+  RequiredLabel2.Visible := RequiredLabel1.Visible;
+
+  { Set the Caption to match the current page's title }
+  PageNameLabel.Caption := PageCaptions[CurPage];
+  PageDescriptionLabel.Caption := PageDescriptions[CurPage];
+  if CurPage in [wpWelcome, wpFinished] then
+    Notebook1.Color := clWindow
+  else
+    Notebook1.Color := clBtnFace;
+
+  { Adjust focus }
+  case CurPage of
+    wpAppInfo: ActiveControl := AppNameEdit;
+    wpAppDir:
+      begin
+        if AppRootDirComboBox.Enabled then
+          ActiveControl := AppRootDirComboBox
+        else
+          ActiveControl := NotCreateAppDirCheck;
+      end;
+    wpAppFiles:
+      begin
+        if AppExeEdit.Enabled then
+          ActiveControl := AppExeEdit
+        else
+          ActiveControl := AppFilesListBox;
+      end;
+    wpAppIcons:
+      begin
+        if UseCommonProgramsCheck.Enabled then
+          ActiveControl := UseCommonProgramsCheck
+        else
+          ActiveControl := AppGroupNameEdit;
+      end;
+    wpAppDocs: ActiveControl := AppLicenseFileEdit;
+    wpPrivilegesRequired:
+      begin
+        if PrivilegesRequiredAdminRadioButton.Checked then
+          ActiveControl := PrivilegesRequiredAdminRadioButton
+        else
+          ActiveControl := PrivilegesRequiredLowestRadioButton;
+      end;
+    wpLanguages: ActiveControl := LanguagesList;
+    wpCompiler: ActiveControl := OutputDirEdit;
+    wpISPP: ActiveControl := ISPPCheck;
+  end;
+end;
+
+function TWizardForm.SkipCurPage: Boolean;
+begin
+  if ((CurPage = wpAppIcons) and NotCreateAppDirCheck.Checked) or
+     ((CurPage = wpLanguages) and not (FLanguages.Count > 1)) or
+     ((CurPage = wpISPP) and not ISPPInstalled) or
+     (not (CurPage in [wpWelcome, wpFinished]) and EmptyCheck.Checked) then
+    Result := True
+  else
+    Result := False;
+end;
+
+procedure TWizardForm.NextButtonClick(Sender: TObject);
+
+  function CheckAppInfoPage: Boolean;
+  begin
+    Result := False;
+
+    if AppNameEdit.Text = '' then begin
+      MsgBox(SWizardAppNameError, '',  mbError, MB_OK);
+      ActiveControl := AppNameEdit;
+    end else if AppVersionEdit.Text = '' then begin
+      MsgBox(SWizardAppVersionError, '',  mbError, MB_OK);
+      ActiveControl := AppVersionEdit;
+    end else
+      Result := True;
+  end;
+
+  function CheckAppDirPage: Boolean;
+  begin
+    Result := False;
+
+    if not NotCreateAppDirCheck.Checked and
+       (AppRootDirComboBox.ItemIndex = AppRootDirComboBox.Items.Count-1) and
+       (AppRootDirEdit.Text = '') then begin
+      MsgBox(SWizardAppRootDirError, '',  mbError, MB_OK);
+      ActiveControl := AppRootDirEdit;
+    end else if not NotCreateAppDirCheck.Checked and (AppDirNameEdit.Text = '') then begin
+      MsgBox(SWizardAppDirNameError, '', mbError, MB_OK);
+      ActiveControl := AppDirNameEdit;
+    end else
+      Result := True;
+  end;
+
+  function CheckAppFilesPage: Boolean;
+  begin
+    Result := False;
+
+    if AppExeEdit.Enabled and (AppExeEdit.Text = '') then begin
+      MsgBox(SWizardAppExeError, '', mbError, MB_OK);
+      ActiveControl := AppExeEdit;
+    end else
+      Result := True;
+  end;
+
+  function CheckAppIconsPage: Boolean;
+  begin
+    Result := False;
+
+    if AppGroupNameEdit.Text = '' then begin
+      MsgBox(SWizardAppGroupNameError, '', mbError, MB_OK);
+      ActiveControl := AppGroupNameEdit;
+    end else
+      Result := True;
+  end;
+
+  function CheckLanguagesPage: Boolean;
+  var
+    I: Integer;
+  begin
+    Result := False;
+
+    for I := 0 to LanguagesList.Items.Count-1 do begin
+      if LanguagesList.Checked[I] then begin
+        Result := True;
+        Exit;
+       end;
+    end;
+
+    MsgBox(SWizardLanguagesSelError, '', mbError, MB_OK);
+    ActiveControl := LanguagesList;
+  end;
+
+begin
+  case CurPage of
+    wpAppInfo: if not CheckAppInfoPage then Exit;
+    wpAppDir: if not CheckAppDirPage then Exit;
+    wpAppFiles: if not CheckAppFilesPage then Exit;
+    wpAppIcons: if not CheckAppIconsPage then Exit;
+    wpLanguages: if not CheckLanguagesPage then Exit;
+  end;
+
+  repeat
+    if CurPage = wpFinished then begin
+      GenerateScript;
+      ModalResult := mrOk;
+      Exit;
+    end;
+    Inc(CurPage);
+
+    { Even if we're skipping a page, we should still update it }
+    case CurPage of
+      wpAppDir: if AppDirNameEdit.Text = '' then AppDirNameEdit.Text := AppNameEdit.Text;
+      wpAppIcons: if AppGroupNameEdit.Text = '' then AppGroupNameEdit.Text := AppNameEdit.Text;
+    end;
+  until not SkipCurPage;
+
+  CurPageChanged;
+end;
+
+procedure TWizardForm.BackButtonClick(Sender: TObject);
+begin
+  if CurPage = Low(TWizardPage) then Exit;
+
+  { Go to the previous page }
+  Dec(CurPage);
+  while SkipCurPage do
+    Dec(CurPage);
+  CurPageChanged;
+end;
+
+{---}
+
+procedure TWizardForm.AddWizardFile(const Source: String; const RecurseSubDirs, CreateAllSubDirs: Boolean);
+var
+  WizardFile: PWizardFile;
+begin
+  New(WizardFile);
+  WizardFile.Source := Source;
+  WizardFile.RecurseSubDirs := RecurseSubDirs;
+  WizardFile.CreateAllSubDirs := CreateAllSubDirs;
+  WizardFile.DestRootDirIsConstant := True;
+  if not NotCreateAppDirCheck.Checked then
+    WizardFile.DestRootDir := '{app}'
+  else
+    WizardFile.DestRootDir := '{win}';
+  WizardFile.DestSubDir := '';
+  FWizardFiles.Add(WizardFile);
+end;
+
+procedure TWizardForm.UpdateWizardFiles;
+var
+  WizardFile: PWizardFile;
+  I: Integer;
+begin
+  AppFilesListBox.Items.BeginUpdate;
+  AppFilesListBox.Items.Clear;
+  for I := 0 to FWizardFiles.Count-1 do begin
+    WizardFile := FWizardFiles[i];
+    AppFilesListBox.Items.Add(WizardFile.Source);
+  end;
+  AppFilesListBox.Items.EndUpdate;
+  UpdateHorizontalExtent(AppFilesListBox);
+end;
+
+procedure TWizardForm.UpdateWizardFilesButtons;
+var
+  Enabled: Boolean;
+begin
+  Enabled := AppFilesListBox.ItemIndex >= 0;
+  AppFilesEditButton.Enabled := Enabled;
+  AppFilesRemoveButton.Enabled := Enabled;
+end;
+
+procedure TWizardForm.UpdateAppExeControls;
+var
+  Enabled: Boolean;
+begin
+  Enabled := not NotCreateAppDirCheck.Checked;
+  NoAppExeCheck.Enabled := Enabled;
+
+  Enabled := Enabled and not NoAppExeCheck.Checked;
+  AppExeLabel.Enabled := Enabled;
+  AppExeEdit.Enabled := Enabled;
+  AppExeEdit.Color := EnabledColors[Enabled];
+  AppExeButton.Enabled := Enabled;
+  AppExeRunCheck.Enabled := Enabled;
+
+  AppExeIconsLabel.Enabled := Enabled;
+  DesktopIconCheck.Enabled := Enabled;
+  QuickLaunchIconCheck.Enabled := Enabled;
+
+  if Enabled then
+    AppExeLabel.Font.Style := AppExeLabel.Font.Style + [fsBold]
+  else
+    AppExeLabel.Font.Style := AppExeLabel.Font.Style - [fsBold];
+end;
+
+procedure TWizardForm.UpdateAppIconsControls;
+var
+  Enabled: Boolean;
+begin
+  UseCommonProgramsCheck.Enabled := NoAppExeCheck.Enabled and not NoAppExeCheck.Checked;
+
+  Enabled := not (UseCommonProgramsCheck.Enabled and UseCommonProgramsCheck.Checked);
+
+  AppGroupNameLabel.Enabled := Enabled;
+  AppGroupNameEdit.Enabled := Enabled;
+  AppGroupNameEdit.Color := EnabledColors[Enabled];
+  NotDisableProgramGroupPageCheck.Enabled := Enabled;
+  AllowNoIconsCheck.Enabled := Enabled and NotDisableProgramGroupPageCheck.Checked;
+  CreateURLIconCheck.Enabled := Enabled and (AppURLEdit.Text <> '');
+  CreateUninstallIconCheck.Enabled := Enabled;
+
+  if Enabled then
+    AppGroupNameLabel.Font.Style := AppGroupNameLabel.Font.Style + [fsBold]
+  else
+    AppGroupNameLabel.Font.Style := AppGroupNameLabel.Font.Style - [fsBold];
+end;
+
+{---}
+
+procedure TWizardForm.AppRootDirComboBoxChange(Sender: TObject);
+begin
+  if AppRootDirComboBox.ItemIndex = AppRootDirComboBox.Items.Count-1 then begin
+    AppRootDirEdit.Enabled := True;
+    AppRootDirEdit.Color := clWindow;
+    ActiveControl := AppRootDirEdit;
+  end else begin
+    AppRootDirEdit.Enabled := False;
+    AppRootDirEdit.Color := clBtnFace;
+  end;
+end;
+
+procedure TWizardForm.NotCreateAppDirCheckClick(Sender: TObject);
+var
+  Enabled: Boolean;
+begin
+  Enabled := not NotCreateAppDirCheck.Checked;
+
+  { AppDir }
+  AppRootDirLabel.Enabled := Enabled;
+  AppRootDirComboBox.Enabled := Enabled;
+  AppRootDirComboBox.Color := EnabledColors[Enabled];
+  AppRootDirEdit.Enabled := Enabled and (AppRootDirComboBox.ItemIndex = AppRootDirComboBox.Items.Count-1);
+  AppRootDirEdit.Color := EnabledColors[AppRootDirEdit.Enabled];
+  AppDirNameLabel.Enabled := Enabled;
+  AppDirNameEdit.Enabled := Enabled;
+  AppDirNameEdit.Color := EnabledColors[Enabled];
+  NotDisableDirPageCheck.Enabled := Enabled;
+
+  if Enabled then begin
+    AppRootDirLabel.Font.Style := AppRootDirLabel.Font.Style + [fsBold];
+    AppDirNameLabel.Font.Style := AppRootDirLabel.Font.Style + [fsBold];
+  end else begin
+    AppRootDirLabel.Font.Style := AppRootDirLabel.Font.Style - [fsBold];
+    AppDirNameLabel.Font.Style := AppRootDirLabel.Font.Style - [fsBold];
+  end;
+
+  { AppFiles }
+  UpdateAppExeControls;
+end;
+
+procedure TWizardForm.AppExeButtonClick(Sender: TObject);
+var
+  FileName: String;
+begin
+  FileName := AppExeEdit.Text;
+  if NewGetOpenFileName('', FileName, PathExtractPath(FileName), SWizardAppExeFilter, SWizardAppExeDefaultExt, Handle) then
+    AppExeEdit.Text := FileName;
+end;
+
+procedure TWizardForm.NoAppExeCheckClick(Sender: TObject);
+begin
+  UpdateAppExeControls;
+  UpdateAppIconsControls;
+end;
+
+procedure TWizardForm.AppFilesListBoxClick(Sender: TObject);
+begin
+  UpdateWizardFilesButtons;
+end;
+
+procedure TWizardForm.AppFilesListBoxDblClick(Sender: TObject);
+begin
+  if AppFilesEditButton.Enabled then
+    AppFilesEditButton.Click;
+end;
+
+procedure TWizardForm.AppFilesAddButtonClick(Sender: TObject);
+var
+  FileList: TStringList;
+  I: Integer;
+begin
+  FileList := TStringList.Create;
+  try
+    if NewGetOpenFileNameMulti('', FileList, '', SWizardAllFilesFilter, '', Handle) then begin
+      FileList.Sort;
+      for I := 0 to FileList.Count-1 do
+        AddWizardFile(FileList[I], False, False);
+      UpdateWizardFiles;
+    end;
+  finally
+    FileList.Free;
+  end;
+end;
+
+procedure TWizardForm.AppFilesAddDirButtonClick(Sender: TObject);
+var
+  Path: String;
+  Recurse: Boolean;
+begin
+  Path := '';
+  if BrowseForFolder(SWizardAppFiles3, Path, Handle, False) then begin
+    case MsgBox(Format(SWizardAppFilesSubDirsMessage, [Path]), '', mbConfirmation, MB_YESNOCANCEL) of
+      IDYES: Recurse := True;
+      IDNO: Recurse := False;
+    else
+      Exit;
+    end;
+    AddWizardFile(AddBackslash(Path) + '*', Recurse, Recurse);
+    UpdateWizardFiles;
+  end;
+end;
+
+procedure TWizardForm.AppFilesListBoxDropFile(Sender: TDropListBox;
+  const FileName: String);
+begin
+  if DirExists(FileName) then
+    AddWizardFile(AddBackslash(FileName) + '*', True, True)
+  else
+    AddWizardFile(FileName, False, False);
+  UpdateWizardFiles;
+  UpdateWizardFilesButtons;
+end;
+
+procedure TWizardForm.AppFilesEditButtonClick(Sender: TObject);
+var
+  WizardFileForm: TWizardFileForm;
+  Index: Integer;
+begin
+  WizardFileForm := TWizardFileForm.Create(Application);
+  try
+    Index := AppFilesListBox.ItemIndex;
+    WizardFileForm.AllowAppDestRootDir := not NotCreateAppDirCheck.Checked;
+    WizardFileForm.WizardFile := FWizardFiles[Index];
+    if WizardFileForm.ShowModal = mrOK then begin
+      UpdateWizardFiles;
+      AppFilesListBox.ItemIndex := Index;
+      AppFilesListBox.TopIndex := Index;
+      UpdateWizardFilesButtons;
+    end;
+  finally
+    WizardFileForm.Free;
+  end;
+end;
+
+procedure TWizardForm.AppFilesRemoveButtonClick(Sender: TObject);
+var
+  I: Integer;
+begin
+  I := AppFilesListBox.ItemIndex;
+  Dispose(FWizardFiles[I]);
+  FWizardFiles.Delete(I);
+  UpdateWizardFiles;
+  UpdateWizardFilesButtons;
+end;
+
+procedure TWizardForm.UseCommonProgramsCheckClick(Sender: TObject);
+begin
+  UpdateAppIconsControls;
+end;
+
+procedure TWizardForm.NotDisableProgramGroupPageCheckClick(
+  Sender: TObject);
+begin
+  UpdateAppIconsControls;
+end;
+
+procedure TWizardForm.FileButtonClick(Sender: TObject);
+var
+  Edit: TEdit;
+  Filter, DefaultExt, FileName: String;
+begin
+  if Sender = AppLicenseFileButton then
+    Edit := AppLicenseFileEdit
+  else if Sender = AppInfoBeforeFileButton then
+    Edit := AppInfoBeforeFileEdit
+  else if Sender = AppInfoAfterFileButton then
+    Edit := AppInfoAfterFileEdit
+  else
+    Edit := SetupIconFileEdit;
+
+  if Sender <> SetupIconFileButton then begin
+    Filter := SWizardAppDocsFilter;
+    DefaultExt := SWizardAppDocsDefaultExt;
+  end else begin
+    Filter := SWizardCompilerSetupIconFileFilter;
+    DefaultExt := SWizardCompilerSetupIconFileDefaultExt;
+  end;
+
+  FileName := Edit.Text;
+  if NewGetOpenFileName('', FileName, PathExtractPath(FileName), Filter, DefaultExt, Handle) then
+    Edit.Text := FileName;
+end;
+
+procedure TWizardForm.OutputDirButtonClick(Sender: TObject);
+var
+  Path: String;
+begin
+  Path := OutputDirEdit.Text;
+  if PathDrivePartLength(Path) = 0 then
+    Path := '';  { don't pass in a relative path to BrowseForFolder }
+  if BrowseForFolder(SWizardCompilerOutputDir, Path, Handle, True) then
+    OutputDirEdit.Text := Path;
+end;
+
+procedure TWizardForm.PasswordEditChange(Sender: TObject);
+begin
+  EncryptionCheck.Enabled := PasswordEdit.Text <> '';
+end;
+
+procedure TWizardForm.AllLanguagesButtonClick(Sender: TObject);
+var
+  I: Integer;
+begin
+  for I := 0 to LanguagesList.Items.Count-1 do
+    LanguagesList.Checked[I] := True;
+end;
+
+procedure TWizardForm.NoLanguagesButtonClick(Sender: TObject);
+var
+  I: Integer;
+begin
+  for I := 0 to LanguagesList.Items.Count-1 do
+    LanguagesList.Checked[I] := False;
+end;
+
+{ --- }
+
+procedure TWizardForm.GenerateScript;
+var
+  Script, ISPP, Setup, Languages, Tasks, Files, INI, Icons, Run, UninstallDelete: String;
+  WizardFile: PWizardFile;
+  I: Integer;
+  AppExeName, AppAmpEscapedName, LanguageName, LanguageMessagesFile: String;
+begin
+  Script := '';
+
+  AppExeName := PathExtractName(AppExeEdit.Text);
+  AppAmpEscapedName := EscapeAmpersands(AppNameEdit.Text);
+
+  if ISPPCheck.Checked then begin
+    { Setup ISPP usage. Change the edits to reflect ISPP usage. A bit ugly but for now it works. }
+
+    ISPP := '#define MyAppName "' + AppNameEdit.Text + '"' + SNewLine +
+            '#define MyAppVersion "' + AppVersionEdit.Text + '"' + SNewLine;
+    if AppDirNameEdit.Text = AppNameEdit.Text then
+      AppDirNameEdit.Text := '{#MyAppName}';
+    if AppGroupNameEdit.Text = AppNameEdit.Text then
+      AppGroupNameEdit.Text := '{#MyAppName}';
+    AppNameEdit.Text := '{#MyAppName}';
+    AppAmpEscapedName := '{#StringChange(MyAppName, ''&'', ''&&'')}';
+    AppVersionEdit.Text := '{#MyAppVersion}';
+
+    if AppPublisherEdit.Text <> '' then begin
+      ISPP := ISPP + '#define MyAppPublisher "' + AppPublisherEdit.Text + '"' + SNewLine;
+      AppPublisherEdit.Text := '{#MyAppPublisher}';
+    end;
+
+    if AppURLEdit.Text <> '' then begin
+      ISPP := ISPP + '#define MyAppURL "' + AppURLEdit.Text + '"' + SNewLine;
+      AppURLEdit.Text := '{#MyAppURL}';
+    end;
+
+    { Special ones }
+    if not NoAppExeCheck.Checked then begin
+      ISPP := ISPP + '#define MyAppExeName "' + AppExeName + '"' + SNewLine;
+      AppExeName := '{#MyAppExeName}';
+    end;
+  end else
+    ISPP := '';
+
+  Setup := '[Setup]' + SNewLine;
+  Languages := '[Languages]' + SNewLine;
+  Tasks := '[Tasks]' + SNewLine;
+  Files := '[Files]' + SNewLine;
+  INI := '[INI]' + SNewLine;
+  Icons := '[Icons]' + SNewLine;
+  Run := '[Run]' + SNewLine;
+  UninstallDelete := '[UninstallDelete]' + SNewLine;
+
+  if not EmptyCheck.Checked then begin
+    Setup := Setup + (
+      '; NOTE: The value of AppId uniquely identifies this application. Do not use the same AppId value in installers for other applications.' + SNewLine +
+      '; (To generate a new GUID, click Tools | Generate GUID inside the IDE.)' + SNewLine);
+    Setup := Setup + 'AppId={' + GenerateGuid + SNewLine;
+    { AppInfo }
+    Setup := Setup + 'AppName=' + AppNameEdit.Text + SNewLine;
+    Setup := Setup + 'AppVersion=' + AppVersionEdit.Text + SNewLine;
+    Setup := Setup + ';AppVerName=' + AppNameEdit.Text + ' ' + AppVersionEdit.Text + SNewLine;
+    if AppPublisherEdit.Text <> '' then
+      Setup := Setup + 'AppPublisher=' + AppPublisherEdit.Text + SNewLine;
+    if AppURLEdit.Text <> '' then begin
+      Setup := Setup + 'AppPublisherURL=' + AppURLEdit.Text + SNewLine;
+      Setup := Setup + 'AppSupportURL=' + AppURLEdit.Text + SNewLine;
+      Setup := Setup + 'AppUpdatesURL=' + AppURLEdit.Text + SNewLine;
+    end;
+
+    { AppDir }
+    if not NotCreateAppDirCheck.Checked then begin
+      if AppRootDirComboBox.ItemIndex = AppRootDirComboBox.Items.Count-1 then
+        Setup := Setup + 'DefaultDirName=' + AddBackslash(AppRootDirEdit.Text) + AppDirNameEdit.Text + SNewLine
+      else
+        Setup := Setup + 'DefaultDirName=' + AddBackslash(AppRootDirs[AppRootDirComboBox.ItemIndex].Constant) + AppDirNameEdit.Text + SNewLine;
+      if not NotDisableDirPageCheck.Checked then
+        Setup := Setup + 'DisableDirPage=yes' + SNewLine;
+    end else begin
+      Setup := Setup + 'CreateAppDir=no' + SNewLine;
+    end;
+
+    { AppFiles }
+    if not NotCreateAppDirCheck.Checked and not NoAppExeCheck.Checked then begin
+      Files := Files + 'Source: "' + AppExeEdit.Text + '"; DestDir: "{app}"; Flags: ignoreversion' + SNewLine;
+      if AppExeRunCheck.Checked then begin
+        if CompareText(PathExtractExt(AppExeEdit.Text), '.exe') = 0 then
+          Run := Run + 'Filename: "{app}\' + AppExeName + '"; Description: "{cm:LaunchProgram,' + AppAmpEscapedName + '}"; Flags: nowait postinstall skipifsilent' + SNewLine
+        else
+          Run := Run + 'Filename: "{app}\' + AppExeName + '"; Description: "{cm:LaunchProgram,' + AppAmpEscapedName + '}"; Flags: shellexec postinstall skipifsilent' + SNewLine;
+      end;
+    end;
+
+    for I := 0 to FWizardFiles.Count-1 do begin
+      WizardFile := FWizardFiles[I];
+      Files := Files + 'Source: "' + WizardFile.Source + '"; DestDir: "' + RemoveBackslashUnlessRoot(AddBackslash(WizardFile.DestRootDir) + WizardFile.DestSubDir) + '"; Flags: ignoreversion';
+      if WizardFile.RecurseSubDirs then
+        Files := Files + ' recursesubdirs';
+      if WizardFile.CreateAllSubDirs then
+        Files := Files + ' createallsubdirs';
+      Files := Files + SNewLine;
+    end;
+
+    { AppGroup }
+    if not NotCreateAppDirCheck.Checked then begin
+      if UseCommonProgramsCheck.Enabled and UseCommonProgramsCheck.Checked then begin
+        Setup := Setup + 'DisableProgramGroupPage=yes' + SNewLine;
+        Icons := Icons + 'Name: "{autoprograms}\' + AppNameEdit.Text + '"; Filename: "{app}\' + AppExeName + '"' + SNewLine;
+      end else begin
+        Setup := Setup + 'DefaultGroupName=' + AppGroupNameEdit.Text + SNewLine;
+        if not NoAppExeCheck.Checked then
+          Icons := Icons + 'Name: "{group}\' + AppNameEdit.Text + '"; Filename: "{app}\' + AppExeName + '"' + SNewLine;
+        if not NotDisableProgramGroupPageCheck.Checked then
+          Setup := Setup + 'DisableProgramGroupPage=yes' + SNewLine;
+        if AllowNoIconsCheck.Checked and NotDisableProgramGroupPageCheck.Checked then
+          Setup := Setup + 'AllowNoIcons=yes' + SNewLine;
+        if CreateURLIconCheck.Enabled and CreateURLIconCheck.Checked then
+          Icons := Icons + 'Name: "{group}\{cm:ProgramOnTheWeb,' + AppNameEdit.Text + '}"; Filename: "' + AppURLEdit.Text + '"' + SNewLine;
+        if CreateUninstallIconCheck.Checked then
+          Icons := Icons + 'Name: "{group}\{cm:UninstallProgram,' + AppNameEdit.Text + '}"; Filename: "{uninstallexe}"' + SNewLine;
+      end;
+      if DesktopIconCheck.Enabled and DesktopIconCheck.Checked then begin
+        Tasks := Tasks + 'Name: "desktopicon"; Description: "{cm:CreateDesktopIcon}"; GroupDescription: "{cm:AdditionalIcons}"; Flags: unchecked' + SNewLine;
+        Icons := Icons + 'Name: "{autodesktop}\' + AppNameEdit.Text + '"; Filename: "{app}\' + AppExeName + '"; Tasks: desktopicon' + SNewLine;
+      end;
+      if QuickLaunchIconCheck.Enabled and QuickLaunchIconCheck.Checked then begin
+        Setup := Setup + '; The [Icons] "quicklaunchicon" entry uses {userappdata} but its [Tasks] entry has a proper IsAdminInstallMode Check.' + SNewLine +
+                         'UsedUserAreasWarning=no' + SNewLine;
+        Tasks := Tasks + 'Name: "quicklaunchicon"; Description: "{cm:CreateQuickLaunchIcon}"; GroupDescription: "{cm:AdditionalIcons}"; Flags: unchecked; OnlyBelowVersion: 6.1; Check: not IsAdminInstallMode' + SNewLine;
+        Icons := Icons + 'Name: "{userappdata}\Microsoft\Internet Explorer\Quick Launch\' + AppNameEdit.Text + '"; Filename: "{app}\' + AppExeName + '"; Tasks: quicklaunchicon' + SNewLine;
+      end;
+    end;
+
+    { AppDocs }
+    if AppLicenseFileEdit.Text <> '' then
+      Setup := Setup + 'LicenseFile=' + AppLicenseFileEdit.Text + SNewLine;
+    if AppInfoBeforeFileEdit.Text <> '' then
+      Setup := Setup + 'InfoBeforeFile=' + AppInfoBeforeFileEdit.Text + SNewLine;
+    if AppInfoAfterFileEdit.Text <> '' then
+      Setup := Setup + 'InfoAfterFile=' + AppInfoAfterFileEdit.Text + SNewLine;
+
+    { PrivilegesRequired }
+    if PrivilegesRequiredAdminRadioButton.Checked then
+      Setup := Setup + '; Uncomment the following line to run in non administrative install mode (install for current user only.)' + SNewLine + ';'
+    else
+      Setup := Setup + '; Remove the following line to run in administrative install mode (install for all users.)' + SNewLine;
+    Setup := Setup + 'PrivilegesRequired=lowest' + SNewLine; { Note how previous made sure this is outputted as comment if needed. }
+
+    { Languages }
+    if FLanguages.Count > 1 then begin
+      for I := 0 to LanguagesList.Items.Count-1 do begin
+        if LanguagesList.Checked[I] then begin
+          LanguageMessagesFile := FLanguages[Integer(LanguagesList.ItemObject[I])];
+          if LanguageMessagesFile <> LanguagesDefaultIsl then begin
+            LanguageName := LanguagesList.Items[I];
+            LanguageMessagesFile := 'Languages\' + LanguageMessagesFile;
+          end else
+            LanguageName := LanguagesDefaultIslDescription;
+          StringChange(LanguageName, ' ', '');
+          LanguageName := LowerCase(LanguageName);
+          Languages := Languages + 'Name: "' + LanguageName + '"; MessagesFile: "compiler:' + LanguageMessagesFile + '"' + SNewLine;
+        end;
+      end;
+    end;
+
+    { Compiler }
+    if OutputDirEdit.Text <> '' then
+      Setup := Setup + 'OutputDir=' + OutputDirEdit.Text + SNewLine;
+    if OutputBaseFileNameEdit.Text <> '' then
+      Setup := Setup + 'OutputBaseFilename=' + OutputBaseFileNameEdit.Text + SNewLine;
+    if SetupIconFileEdit.Text <> '' then
+      Setup := Setup + 'SetupIconFile=' + SetupIconFileEdit.Text + SNewLine;
+    if PasswordEdit.Text <> '' then begin
+      Setup := Setup + 'Password=' + PasswordEdit.Text + SNewLine;
+      if ISCryptInstalled and EncryptionCheck.Checked then
+        Setup := Setup + 'Encryption=yes' + SNewLine;
+    end;
+
+    { Other }
+    Setup := Setup + 'Compression=lzma' + SNewLine;
+    Setup := Setup + 'SolidCompression=yes' + SNewLine;
+
+    { Build script }
+    if ISPP <> '' then
+      Script := Script + ISPP + SNewLine;
+    Script := Script + Setup + SNewLine;
+    if Length(Languages) > Length('[Languages]')+2 then
+      Script := Script + Languages + SNewLine;
+    if Length(Tasks) > Length('[Tasks]')+2 then
+      Script := Script + Tasks + SNewLine;
+    if Length(Files) > Length('[Files]')+2 then
+      Script := Script + Files +
+        '; NOTE: Don''t use "Flags: ignoreversion" on any shared system files' +
+        SNewLine2;
+    if Length(INI) > Length('[INI]')+2 then
+      Script := Script + INI + SNewLine;
+    if Length(Icons) > Length('[Icons]')+2 then
+      Script := Script + Icons + SNewLine;
+    if Length(Run) > Length('[Run]')+2 then
+      Script := Script + Run + SNewLine;
+    if Length(UninstallDelete) > Length('[UninstallDelete]')+2 then
+      Script := Script + UninstallDelete + SNewLine;
+
+    FResult := wrComplete;
+  end else begin
+    Script := Script + Setup + SNewLine;
+    FResult := wrEmpty;
+  end;
+
+  FResultScript := FixLabel(SWizardScriptHeader) + SNewLine2 + Script;
+end;
+
+{ --- }
+
+end.