--- conflicted
+++ resolved
@@ -1,827 +1,823 @@
-object WizardForm: TWizardForm
-  Left = 191
-  Top = 139
-  BorderIcons = [biSystemMenu]
-  BorderStyle = bsDialog
-  Caption = 'WizardForm'
-  ClientHeight = 360
-  ClientWidth = 497
-  Color = clBtnFace
-  Font.Charset = DEFAULT_CHARSET
-  Font.Color = clWindowText
-  Font.Height = -11
-  Font.Name = 'MS Sans Serif'
-  Font.Style = []
-  OldCreateOrder = True
-  Scaled = False
-  OnClose = FormClose
-  OnResize = FormResize
-  DesignSize = (
-    497
-    360)
-  PixelsPerInch = 96
-  TextHeight = 13
-  object Bevel: TBevel
-    Left = 0
-    Top = 313
-    Width = 497
-    Height = 1
-    Anchors = [akLeft, akRight, akBottom]
-    Shape = bsTopLine
-  end
-  object CancelButton: TNewButton
-    Left = 464
-    Top = 327
-    Width = 17
-    Height = 23
-    Anchors = [akRight, akBottom]
-    Cancel = True
-    Caption = '*'
-    TabOrder = 4
-    OnClick = CancelButtonClick
-  end
-  object NextButton: TNewButton
-    Left = 440
-    Top = 327
-    Width = 17
-    Height = 23
-    Anchors = [akRight, akBottom]
-    Caption = '*'
-    Default = True
-    TabOrder = 3
-    OnClick = NextButtonClick
-  end
-  object BackButton: TNewButton
-    Left = 424
-    Top = 327
-    Width = 16
-    Height = 23
-    Anchors = [akRight, akBottom]
-    Caption = '*'
-    TabOrder = 2
-    OnClick = BackButtonClick
-  end
-  object OuterNotebook: TNewNotebook
-    Left = 0
-    Top = 0
-    Width = 497
-    Height = 313
-    ActivePage = InnerPage
-    Anchors = [akLeft, akTop, akRight, akBottom]
-    Color = clBtnFace
-    ParentColor = False
-    TabOrder = 0
-    object WelcomePage: TNewNotebookPage
-      Color = clWindow
-      ParentColor = False
-      DesignSize = (
-        497
-        313)
-      object WizardBitmapImage: TBitmapImage
-        Left = 0
-        Top = 0
-        Width = 164
-        Height = 314
-        Anchors = [akLeft, akTop, akBottom]
-        BackColor = clWindow
-      end
-      object WelcomeLabel2: TNewStaticText
-        Left = 176
-        Top = 76
-        Width = 301
-        Height = 234
-        Anchors = [akLeft, akTop, akRight]
-        AutoSize = False
-        Caption = '*'
-        ShowAccelChar = False
-        TabOrder = 1
-        WordWrap = True
-      end
-      object WelcomeLabel1: TNewStaticText
-        Left = 176
-        Top = 16
-        Width = 301
-        Height = 54
-        Anchors = [akLeft, akTop, akRight]
-        AutoSize = False
-        Caption = '*'
-        ShowAccelChar = False
-        TabOrder = 0
-        WordWrap = True
-      end
-    end
-    object InnerPage: TNewNotebookPage
-      DesignSize = (
-        497
-        313)
-      object Bevel1: TBevel
-        Left = 0
-        Top = 58
-        Width = 499
-        Height = 1
-        Anchors = [akLeft, akTop, akRight]
-        Shape = bsTopLine
-      end
-      object InnerNotebook: TNewNotebook
-        Left = 40
-        Top = 72
-        Width = 417
-        Height = 237
-        ActivePage = LicensePage
-        Anchors = [akLeft, akTop, akRight, akBottom]
-        TabOrder = 1
-        object LicensePage: TNewNotebookPage
-          DesignSize = (
-            417
-            237)
-          object LicenseNotAcceptedRadio: TNewRadioButton
-            Left = 0
-            Top = 216
-            Width = 417
-            Height = 17
-            Anchors = [akLeft, akRight, akBottom]
-            Caption = '*'
-            Checked = True
-            TabOrder = 3
-            TabStop = True
-            OnClick = LicenseNotAcceptedRadioClick
-          end
-          object LicenseAcceptedRadio: TNewRadioButton
-            Left = 0
-            Top = 196
-            Width = 417
-            Height = 17
-            Anchors = [akLeft, akRight, akBottom]
-            Caption = '*'
-            TabOrder = 2
-            OnClick = LicenseAcceptedRadioClick
-          end
-          object LicenseMemo: TRichEditViewer
-            Left = 0
-            Top = 24
-            Width = 417
-            Height = 161
-            Anchors = [akLeft, akTop, akRight, akBottom]
-            BevelKind = bkFlat
-            BorderStyle = bsNone
-            ReadOnly = True
-            ScrollBars = ssVertical
-            TabOrder = 1
-            WantReturns = False
-            UseRichEdit = False
-          end
-          object LicenseLabel1: TNewStaticText
-            Left = 0
-            Top = 0
-            Width = 417
-            Height = 14
-            Anchors = [akLeft, akTop, akRight]
-            AutoSize = False
-            Caption = '*'
-            ShowAccelChar = False
-            TabOrder = 0
-            WordWrap = True
-          end
-        end
-        object PasswordPage: TNewNotebookPage
-          DesignSize = (
-            417
-            237)
-          object PasswordEdit: TPasswordEdit
-            Left = 0
-            Top = 40
-            Width = 265
-            Height = 21
-            Anchors = [akLeft, akTop, akRight]
-            TabOrder = 2
-          end
-          object PasswordEditLabel: TNewStaticText
-            Left = 0
-            Top = 24
-            Width = 417
-            Height = 14
-            Anchors = [akLeft, akTop, akRight]
-            AutoSize = False
-            Caption = '*'
-            FocusControl = PasswordEdit
-            TabOrder = 1
-            WordWrap = True
-          end
-          object PasswordLabel: TNewStaticText
-            Left = 0
-            Top = 0
-            Width = 417
-            Height = 14
-            Anchors = [akLeft, akTop, akRight]
-            AutoSize = False
-            Caption = '*'
-            ShowAccelChar = False
-            TabOrder = 0
-            WordWrap = True
-          end
-        end
-        object InfoBeforePage: TNewNotebookPage
-          DesignSize = (
-            417
-            237)
-          object InfoBeforeMemo: TRichEditViewer
-            Left = 0
-            Top = 24
-            Width = 417
-            Height = 205
-            Anchors = [akLeft, akTop, akRight, akBottom]
-            BevelKind = bkFlat
-            BorderStyle = bsNone
-            ReadOnly = True
-            ScrollBars = ssVertical
-            TabOrder = 1
-            WantReturns = False
-            UseRichEdit = False
-          end
-          object InfoBeforeClickLabel: TNewStaticText
-            Left = 0
-            Top = 0
-            Width = 417
-            Height = 14
-            Anchors = [akLeft, akTop, akRight]
-            AutoSize = False
-            Caption = '*'
-            ShowAccelChar = False
-            TabOrder = 0
-            WordWrap = True
-          end
-        end
-        object UserInfoPage: TNewNotebookPage
-          DesignSize = (
-            417
-            237)
-          object UserInfoSerialEdit: TNewEdit
-            Left = 0
-            Top = 120
-            Width = 417
-            Height = 21
-            Anchors = [akLeft, akTop, akRight]
-            MaxLength = 255
-            TabOrder = 5
-            OnChange = UserInfoEditChange
-          end
-          object UserInfoSerialLabel: TNewStaticText
-            Left = 0
-            Top = 104
-            Width = 417
-            Height = 14
-            Anchors = [akLeft, akTop, akRight]
-            AutoSize = False
-            Caption = '*'
-            FocusControl = UserInfoSerialEdit
-            TabOrder = 4
-            WordWrap = True
-          end
-          object UserInfoOrgEdit: TNewEdit
-            Left = 0
-            Top = 68
-            Width = 417
-            Height = 21
-            Anchors = [akLeft, akTop, akRight]
-            MaxLength = 255
-            TabOrder = 3
-            OnChange = UserInfoEditChange
-          end
-          object UserInfoOrgLabel: TNewStaticText
-            Left = 0
-            Top = 52
-            Width = 417
-            Height = 14
-            Anchors = [akLeft, akTop, akRight]
-            AutoSize = False
-            Caption = '*'
-            FocusControl = UserInfoOrgEdit
-            TabOrder = 2
-            WordWrap = True
-          end
-          object UserInfoNameEdit: TNewEdit
-            Left = 0
-            Top = 16
-            Width = 417
-            Height = 21
-            Anchors = [akLeft, akTop, akRight]
-            MaxLength = 255
-            TabOrder = 1
-            OnChange = UserInfoEditChange
-          end
-          object UserInfoNameLabel: TNewStaticText
-            Left = 0
-            Top = 0
-            Width = 417
-            Height = 14
-            Anchors = [akLeft, akTop, akRight]
-            AutoSize = False
-            Caption = '*'
-            FocusControl = UserInfoNameEdit
-            TabOrder = 0
-            WordWrap = True
-          end
-        end
-        object SelectDirPage: TNewNotebookPage
-          DesignSize = (
-            417
-            237)
-          object SelectDirBitmapImage: TBitmapImage
-            Left = 0
-            Top = 0
-            Width = 32
-            Height = 32
-          end
-          object DiskSpaceLabel: TNewStaticText
-            Left = 0
-            Top = 216
-            Width = 417
-            Height = 14
-            Anchors = [akLeft, akRight, akBottom]
-            AutoSize = False
-            Caption = '*'
-            ShowAccelChar = False
-            TabOrder = 4
-            WordWrap = True
-          end
-          object DirBrowseButton: TNewButton
-            Left = 400
-            Top = 67
-            Width = 17
-            Height = 23
-            Anchors = [akTop, akRight]
-            Caption = '*'
-            TabOrder = 3
-            OnClick = DirBrowseButtonClick
-          end
-          object DirEdit: TEdit
-            Left = 0
-            Top = 68
-            Width = 397
-            Height = 21
-            Anchors = [akLeft, akTop, akRight]
-            TabOrder = 2
-            Text = 'DirEdit'
-          end
-          object SelectDirBrowseLabel: TNewStaticText
-            Left = 0
-            Top = 44
-            Width = 417
-            Height = 14
-            Anchors = [akLeft, akTop, akRight]
-            AutoSize = False
-            Caption = '*'
-            ShowAccelChar = False
-            TabOrder = 1
-            WordWrap = True
-          end
-          object SelectDirLabel: TNewStaticText
-            Left = 44
-            Top = 0
-            Width = 373
-            Height = 14
-            Anchors = [akLeft, akTop, akRight]
-            AutoSize = False
-            Caption = '*'
-            ShowAccelChar = False
-            TabOrder = 0
-            WordWrap = True
-          end
-        end
-        object SelectComponentsPage: TNewNotebookPage
-          DesignSize = (
-            417
-            237)
-          object ComponentsDiskSpaceLabel: TNewStaticText
-            Left = 0
-            Top = 216
-            Width = 417
-            Height = 14
-            Anchors = [akLeft, akRight, akBottom]
-            AutoSize = False
-            Caption = '*'
-            ShowAccelChar = False
-            TabOrder = 3
-          end
-          object ComponentsList: TNewCheckListBox
-            Left = 0
-            Top = 48
-            Width = 417
-            Height = 157
-            Anchors = [akLeft, akTop, akRight, akBottom]
-            Offset = 2
-            OnClickCheck = ComponentsListClickCheck
-            RequireRadioSelection = True
-            TabOrder = 2
-          end
-          object TypesCombo: TNewComboBox
-            Left = 0
-            Top = 24
-            Width = 417
-            Height = 21
-            Style = csDropDownList
-            Anchors = [akLeft, akTop, akRight]
-            TabOrder = 1
-            OnChange = TypesComboChange
-          end
-          object SelectComponentsLabel: TNewStaticText
-            Left = 0
-            Top = 0
-            Width = 417
-            Height = 14
-            Anchors = [akLeft, akTop, akRight]
-            AutoSize = False
-            Caption = '*'
-            ShowAccelChar = False
-            TabOrder = 0
-            WordWrap = True
-          end
-        end
-        object SelectProgramGroupPage: TNewNotebookPage
-          DesignSize = (
-            417
-            237)
-          object SelectGroupBitmapImage: TBitmapImage
-            Left = 0
-            Top = 0
-            Width = 32
-            Height = 32
-          end
-          object NoIconsCheck: TNewCheckBox
-            Left = 0
-            Top = 215
-            Width = 417
-            Height = 17
-            Anchors = [akLeft, akRight, akBottom]
-            Caption = '*'
-            TabOrder = 4
-            OnClick = NoIconsCheckClick
-          end
-          object GroupBrowseButton: TNewButton
-            Left = 400
-            Top = 67
-            Width = 17
-            Height = 23
-            Anchors = [akTop, akRight]
-            Caption = '*'
-            TabOrder = 3
-            OnClick = GroupBrowseButtonClick
-          end
-          object GroupEdit: TNewEdit
-            Left = 0
-            Top = 68
-            Width = 397
-            Height = 21
-            Anchors = [akLeft, akTop, akRight]
-            TabOrder = 2
-            Text = 'GroupEdit'
-          end
-          object SelectStartMenuFolderBrowseLabel: TNewStaticText
-            Left = 0
-            Top = 44
-            Width = 417
-            Height = 14
-            Anchors = [akLeft, akTop, akRight]
-            AutoSize = False
-            Caption = '*'
-            ShowAccelChar = False
-            TabOrder = 1
-            WordWrap = True
-          end
-          object SelectStartMenuFolderLabel: TNewStaticText
-            Left = 44
-            Top = 0
-            Width = 373
-            Height = 14
-            Anchors = [akLeft, akTop, akRight]
-            AutoSize = False
-            Caption = '*'
-            ShowAccelChar = False
-            TabOrder = 0
-            WordWrap = True
-          end
-        end
-        object SelectTasksPage: TNewNotebookPage
-          DesignSize = (
-            417
-            237)
-          object TasksList: TNewCheckListBox
-            Left = 0
-            Top = 24
-            Width = 417
-            Height = 205
-<<<<<<< HEAD
-            Anchors = [akLeft, akTop, akRight, akBottom]
-            Color = clBtnFace
-=======
-            ParentColor = True
->>>>>>> b0f1d7db
-            RequireRadioSelection = True
-            ShowLines = False
-            TabOrder = 1
-            WantTabs = True
-          end
-          object SelectTasksLabel: TNewStaticText
-            Left = 0
-            Top = 0
-            Width = 417
-            Height = 14
-            Anchors = [akLeft, akTop, akRight]
-            AutoSize = False
-            Caption = '*'
-            ShowAccelChar = False
-            TabOrder = 0
-            WordWrap = True
-          end
-        end
-        object ReadyPage: TNewNotebookPage
-          DesignSize = (
-            417
-            237)
-          object ReadyMemo: TNewMemo
-            Left = 0
-            Top = 24
-            Width = 417
-            Height = 205
-            Anchors = [akLeft, akTop, akRight, akBottom]
-            Color = clBtnFace
-            ReadOnly = True
-            ScrollBars = ssBoth
-            TabOrder = 1
-            WantReturns = False
-            WordWrap = False
-          end
-          object ReadyLabel: TNewStaticText
-            Left = 0
-            Top = 0
-            Width = 417
-            Height = 14
-            Anchors = [akLeft, akTop, akRight]
-            AutoSize = False
-            Caption = '*'
-            ShowAccelChar = False
-            TabOrder = 0
-            WordWrap = True
-          end
-        end
-        object PreparingPage: TNewNotebookPage
-          DesignSize = (
-            417
-            237)
-          object PreparingErrorBitmapImage: TBitmapImage
-            Left = 0
-            Top = 0
-            Width = 16
-            Height = 16
-            Visible = False
-          end
-          object PreparingLabel: TNewStaticText
-            Left = 24
-            Top = 0
-            Width = 393
-            Height = 14
-            Anchors = [akLeft, akTop, akRight]
-            AutoSize = False
-            Caption = '*'
-            ShowAccelChar = False
-            TabOrder = 0
-            Visible = False
-            WordWrap = True
-          end
-          object PreparingYesRadio: TNewRadioButton
-            Left = 24
-            Top = 28
-            Width = 393
-            Height = 17
-            Anchors = [akLeft, akTop, akRight]
-            Caption = '*'
-            Checked = True
-            TabOrder = 2
-            TabStop = True
-            Visible = False
-          end
-          object PreparingNoRadio: TNewRadioButton
-            Left = 24
-            Top = 56
-            Width = 393
-            Height = 17
-            Anchors = [akLeft, akTop, akRight]
-            Caption = '*'
-            TabOrder = 3
-            Visible = False
-          end
-          object PreparingMemo: TNewMemo
-            Left = 24
-            Top = 88
-            Width = 393
-            Height = 145
-            Anchors = [akLeft, akTop, akRight, akBottom]
-            Color = clBtnFace
-            Lines.Strings = (
-              'PreparingMemo')
-            ReadOnly = True
-            ScrollBars = ssBoth
-            TabOrder = 1
-            WantReturns = False
-            WordWrap = False
-          end
-        end
-        object InstallingPage: TNewNotebookPage
-          DesignSize = (
-            417
-            237)
-          object FilenameLabel: TNewStaticText
-            Left = 0
-            Top = 16
-            Width = 417
-            Height = 16
-            Anchors = [akLeft, akTop, akRight]
-            AutoSize = False
-            ForceLTRReading = True
-            ShowAccelChar = False
-            TabOrder = 1
-          end
-          object StatusLabel: TNewStaticText
-            Left = 0
-            Top = 0
-            Width = 417
-            Height = 16
-            Anchors = [akLeft, akTop, akRight]
-            AutoSize = False
-            ShowAccelChar = False
-            TabOrder = 0
-          end
-          object ProgressGauge: TNewProgressBar
-            Left = 0
-            Top = 42
-            Width = 417
-            Height = 21
-            Anchors = [akLeft, akTop, akRight]
-            Min = 0
-            Max = 100
-            Style = npbstNormal
-          end
-        end
-        object InfoAfterPage: TNewNotebookPage
-          DesignSize = (
-            417
-            237)
-          object InfoAfterMemo: TRichEditViewer
-            Left = 0
-            Top = 24
-            Width = 417
-            Height = 205
-            Anchors = [akLeft, akTop, akRight, akBottom]
-            BevelKind = bkFlat
-            BorderStyle = bsNone
-            ReadOnly = True
-            ScrollBars = ssVertical
-            TabOrder = 1
-            WantReturns = False
-            UseRichEdit = False
-          end
-          object InfoAfterClickLabel: TNewStaticText
-            Left = 0
-            Top = 0
-            Width = 417
-            Height = 14
-            Anchors = [akLeft, akTop, akRight]
-            AutoSize = False
-            Caption = '*'
-            ShowAccelChar = False
-            TabOrder = 0
-            WordWrap = True
-          end
-        end
-      end
-      object MainPanel: TPanel
-        Left = 0
-        Top = 0
-        Width = 497
-        Height = 58
-        Anchors = [akLeft, akTop, akRight]
-        BevelOuter = bvNone
-        Color = clWindow
-        TabOrder = 0
-        DesignSize = (
-          497
-          58)
-        object WizardSmallBitmapImage: TBitmapImage
-          Left = 440
-          Top = 0
-          Width = 55
-          Height = 58
-          Anchors = [akTop, akRight]
-          BackColor = clWindow
-        end
-        object PageDescriptionLabel: TNewStaticText
-          Left = 40
-          Top = 26
-          Width = 389
-          Height = 29
-          Anchors = [akLeft, akTop, akRight]
-          AutoSize = False
-          Caption = '*'
-          ShowAccelChar = False
-          TabOrder = 1
-          WordWrap = True
-        end
-        object PageNameLabel: TNewStaticText
-          Left = 24
-          Top = 10
-          Width = 405
-          Height = 14
-          Anchors = [akLeft, akTop, akRight]
-          AutoSize = False
-          Caption = '*'
-          ShowAccelChar = False
-          TabOrder = 0
-        end
-      end
-    end
-    object FinishedPage: TNewNotebookPage
-      Color = clWindow
-      ParentColor = False
-      DesignSize = (
-        497
-        313)
-      object WizardBitmapImage2: TBitmapImage
-        Left = 0
-        Top = 0
-        Width = 164
-        Height = 314
-        Anchors = [akLeft, akTop, akBottom]
-        BackColor = clWindow
-      end
-      object RunList: TNewCheckListBox
-        Left = 176
-        Top = 156
-        Width = 301
-        Height = 149
-        Anchors = [akLeft, akTop, akRight, akBottom]
-        BorderStyle = bsNone
-        ParentColor = True
-        TabOrder = 2
-        Visible = False
-        WantTabs = True
-      end
-      object NoRadio: TNewRadioButton
-        Left = 176
-        Top = 184
-        Width = 301
-        Height = 17
-        Anchors = [akLeft, akTop, akRight]
-        Caption = '*'
-        TabOrder = 4
-        Visible = False
-      end
-      object YesRadio: TNewRadioButton
-        Left = 176
-        Top = 156
-        Width = 301
-        Height = 17
-        Anchors = [akLeft, akTop, akRight]
-        Caption = '*'
-        Checked = True
-        TabOrder = 3
-        TabStop = True
-        Visible = False
-      end
-      object FinishedLabel: TNewStaticText
-        Left = 176
-        Top = 76
-        Width = 301
-        Height = 53
-        Anchors = [akLeft, akTop, akRight]
-        AutoSize = False
-        Caption = '*'
-        ShowAccelChar = False
-        TabOrder = 1
-        WordWrap = True
-      end
-      object FinishedHeadingLabel: TNewStaticText
-        Left = 176
-        Top = 16
-        Width = 301
-        Height = 54
-        Anchors = [akLeft, akTop, akRight]
-        AutoSize = False
-        Caption = '*'
-        ShowAccelChar = False
-        TabOrder = 0
-        WordWrap = True
-      end
-    end
-  end
-  object BeveledLabel: TNewStaticText
-    Left = 0
-    Top = 306
-    Width = 5
-    Height = 14
-    Anchors = [akLeft, akBottom]
-    Caption = '*'
-    Enabled = False
-    ShowAccelChar = False
-    TabOrder = 1
-  end
-end
+object WizardForm: TWizardForm
+  Left = 191
+  Top = 139
+  BorderIcons = [biSystemMenu]
+  BorderStyle = bsDialog
+  Caption = 'WizardForm'
+  ClientHeight = 360
+  ClientWidth = 497
+  Color = clBtnFace
+  Font.Charset = DEFAULT_CHARSET
+  Font.Color = clWindowText
+  Font.Height = -11
+  Font.Name = 'MS Sans Serif'
+  Font.Style = []
+  OldCreateOrder = True
+  Scaled = False
+  OnClose = FormClose
+  OnResize = FormResize
+  DesignSize = (
+    497
+    360)
+  PixelsPerInch = 96
+  TextHeight = 13
+  object Bevel: TBevel
+    Left = 0
+    Top = 313
+    Width = 497
+    Height = 1
+    Anchors = [akLeft, akRight, akBottom]
+    Shape = bsTopLine
+  end
+  object CancelButton: TNewButton
+    Left = 464
+    Top = 327
+    Width = 17
+    Height = 23
+    Anchors = [akRight, akBottom]
+    Cancel = True
+    Caption = '*'
+    TabOrder = 4
+    OnClick = CancelButtonClick
+  end
+  object NextButton: TNewButton
+    Left = 440
+    Top = 327
+    Width = 17
+    Height = 23
+    Anchors = [akRight, akBottom]
+    Caption = '*'
+    Default = True
+    TabOrder = 3
+    OnClick = NextButtonClick
+  end
+  object BackButton: TNewButton
+    Left = 424
+    Top = 327
+    Width = 16
+    Height = 23
+    Anchors = [akRight, akBottom]
+    Caption = '*'
+    TabOrder = 2
+    OnClick = BackButtonClick
+  end
+  object OuterNotebook: TNewNotebook
+    Left = 0
+    Top = 0
+    Width = 497
+    Height = 313
+    ActivePage = InnerPage
+    Anchors = [akLeft, akTop, akRight, akBottom]
+    Color = clBtnFace
+    ParentColor = False
+    TabOrder = 0
+    object WelcomePage: TNewNotebookPage
+      Color = clWindow
+      ParentColor = False
+      DesignSize = (
+        497
+        313)
+      object WizardBitmapImage: TBitmapImage
+        Left = 0
+        Top = 0
+        Width = 164
+        Height = 314
+        Anchors = [akLeft, akTop, akBottom]
+        BackColor = clWindow
+      end
+      object WelcomeLabel2: TNewStaticText
+        Left = 176
+        Top = 76
+        Width = 301
+        Height = 234
+        Anchors = [akLeft, akTop, akRight]
+        AutoSize = False
+        Caption = '*'
+        ShowAccelChar = False
+        TabOrder = 1
+        WordWrap = True
+      end
+      object WelcomeLabel1: TNewStaticText
+        Left = 176
+        Top = 16
+        Width = 301
+        Height = 54
+        Anchors = [akLeft, akTop, akRight]
+        AutoSize = False
+        Caption = '*'
+        ShowAccelChar = False
+        TabOrder = 0
+        WordWrap = True
+      end
+    end
+    object InnerPage: TNewNotebookPage
+      DesignSize = (
+        497
+        313)
+      object Bevel1: TBevel
+        Left = 0
+        Top = 58
+        Width = 499
+        Height = 1
+        Anchors = [akLeft, akTop, akRight]
+        Shape = bsTopLine
+      end
+      object InnerNotebook: TNewNotebook
+        Left = 40
+        Top = 72
+        Width = 417
+        Height = 237
+        ActivePage = LicensePage
+        Anchors = [akLeft, akTop, akRight, akBottom]
+        TabOrder = 1
+        object LicensePage: TNewNotebookPage
+          DesignSize = (
+            417
+            237)
+          object LicenseNotAcceptedRadio: TNewRadioButton
+            Left = 0
+            Top = 216
+            Width = 417
+            Height = 17
+            Anchors = [akLeft, akRight, akBottom]
+            Caption = '*'
+            Checked = True
+            TabOrder = 3
+            TabStop = True
+            OnClick = LicenseNotAcceptedRadioClick
+          end
+          object LicenseAcceptedRadio: TNewRadioButton
+            Left = 0
+            Top = 196
+            Width = 417
+            Height = 17
+            Anchors = [akLeft, akRight, akBottom]
+            Caption = '*'
+            TabOrder = 2
+            OnClick = LicenseAcceptedRadioClick
+          end
+          object LicenseMemo: TRichEditViewer
+            Left = 0
+            Top = 24
+            Width = 417
+            Height = 161
+            Anchors = [akLeft, akTop, akRight, akBottom]
+            BevelKind = bkFlat
+            BorderStyle = bsNone
+            ReadOnly = True
+            ScrollBars = ssVertical
+            TabOrder = 1
+            WantReturns = False
+            UseRichEdit = False
+          end
+          object LicenseLabel1: TNewStaticText
+            Left = 0
+            Top = 0
+            Width = 417
+            Height = 14
+            Anchors = [akLeft, akTop, akRight]
+            AutoSize = False
+            Caption = '*'
+            ShowAccelChar = False
+            TabOrder = 0
+            WordWrap = True
+          end
+        end
+        object PasswordPage: TNewNotebookPage
+          DesignSize = (
+            417
+            237)
+          object PasswordEdit: TPasswordEdit
+            Left = 0
+            Top = 40
+            Width = 265
+            Height = 21
+            Anchors = [akLeft, akTop, akRight]
+            TabOrder = 2
+          end
+          object PasswordEditLabel: TNewStaticText
+            Left = 0
+            Top = 24
+            Width = 417
+            Height = 14
+            Anchors = [akLeft, akTop, akRight]
+            AutoSize = False
+            Caption = '*'
+            FocusControl = PasswordEdit
+            TabOrder = 1
+            WordWrap = True
+          end
+          object PasswordLabel: TNewStaticText
+            Left = 0
+            Top = 0
+            Width = 417
+            Height = 14
+            Anchors = [akLeft, akTop, akRight]
+            AutoSize = False
+            Caption = '*'
+            ShowAccelChar = False
+            TabOrder = 0
+            WordWrap = True
+          end
+        end
+        object InfoBeforePage: TNewNotebookPage
+          DesignSize = (
+            417
+            237)
+          object InfoBeforeMemo: TRichEditViewer
+            Left = 0
+            Top = 24
+            Width = 417
+            Height = 205
+            Anchors = [akLeft, akTop, akRight, akBottom]
+            BevelKind = bkFlat
+            BorderStyle = bsNone
+            ReadOnly = True
+            ScrollBars = ssVertical
+            TabOrder = 1
+            WantReturns = False
+            UseRichEdit = False
+          end
+          object InfoBeforeClickLabel: TNewStaticText
+            Left = 0
+            Top = 0
+            Width = 417
+            Height = 14
+            Anchors = [akLeft, akTop, akRight]
+            AutoSize = False
+            Caption = '*'
+            ShowAccelChar = False
+            TabOrder = 0
+            WordWrap = True
+          end
+        end
+        object UserInfoPage: TNewNotebookPage
+          DesignSize = (
+            417
+            237)
+          object UserInfoSerialEdit: TNewEdit
+            Left = 0
+            Top = 120
+            Width = 417
+            Height = 21
+            Anchors = [akLeft, akTop, akRight]
+            MaxLength = 255
+            TabOrder = 5
+            OnChange = UserInfoEditChange
+          end
+          object UserInfoSerialLabel: TNewStaticText
+            Left = 0
+            Top = 104
+            Width = 417
+            Height = 14
+            Anchors = [akLeft, akTop, akRight]
+            AutoSize = False
+            Caption = '*'
+            FocusControl = UserInfoSerialEdit
+            TabOrder = 4
+            WordWrap = True
+          end
+          object UserInfoOrgEdit: TNewEdit
+            Left = 0
+            Top = 68
+            Width = 417
+            Height = 21
+            Anchors = [akLeft, akTop, akRight]
+            MaxLength = 255
+            TabOrder = 3
+            OnChange = UserInfoEditChange
+          end
+          object UserInfoOrgLabel: TNewStaticText
+            Left = 0
+            Top = 52
+            Width = 417
+            Height = 14
+            Anchors = [akLeft, akTop, akRight]
+            AutoSize = False
+            Caption = '*'
+            FocusControl = UserInfoOrgEdit
+            TabOrder = 2
+            WordWrap = True
+          end
+          object UserInfoNameEdit: TNewEdit
+            Left = 0
+            Top = 16
+            Width = 417
+            Height = 21
+            Anchors = [akLeft, akTop, akRight]
+            MaxLength = 255
+            TabOrder = 1
+            OnChange = UserInfoEditChange
+          end
+          object UserInfoNameLabel: TNewStaticText
+            Left = 0
+            Top = 0
+            Width = 417
+            Height = 14
+            Anchors = [akLeft, akTop, akRight]
+            AutoSize = False
+            Caption = '*'
+            FocusControl = UserInfoNameEdit
+            TabOrder = 0
+            WordWrap = True
+          end
+        end
+        object SelectDirPage: TNewNotebookPage
+          DesignSize = (
+            417
+            237)
+          object SelectDirBitmapImage: TBitmapImage
+            Left = 0
+            Top = 0
+            Width = 32
+            Height = 32
+          end
+          object DiskSpaceLabel: TNewStaticText
+            Left = 0
+            Top = 216
+            Width = 417
+            Height = 14
+            Anchors = [akLeft, akRight, akBottom]
+            AutoSize = False
+            Caption = '*'
+            ShowAccelChar = False
+            TabOrder = 4
+            WordWrap = True
+          end
+          object DirBrowseButton: TNewButton
+            Left = 400
+            Top = 67
+            Width = 17
+            Height = 23
+            Anchors = [akTop, akRight]
+            Caption = '*'
+            TabOrder = 3
+            OnClick = DirBrowseButtonClick
+          end
+          object DirEdit: TEdit
+            Left = 0
+            Top = 68
+            Width = 397
+            Height = 21
+            Anchors = [akLeft, akTop, akRight]
+            TabOrder = 2
+            Text = 'DirEdit'
+          end
+          object SelectDirBrowseLabel: TNewStaticText
+            Left = 0
+            Top = 44
+            Width = 417
+            Height = 14
+            Anchors = [akLeft, akTop, akRight]
+            AutoSize = False
+            Caption = '*'
+            ShowAccelChar = False
+            TabOrder = 1
+            WordWrap = True
+          end
+          object SelectDirLabel: TNewStaticText
+            Left = 44
+            Top = 0
+            Width = 373
+            Height = 14
+            Anchors = [akLeft, akTop, akRight]
+            AutoSize = False
+            Caption = '*'
+            ShowAccelChar = False
+            TabOrder = 0
+            WordWrap = True
+          end
+        end
+        object SelectComponentsPage: TNewNotebookPage
+          DesignSize = (
+            417
+            237)
+          object ComponentsDiskSpaceLabel: TNewStaticText
+            Left = 0
+            Top = 216
+            Width = 417
+            Height = 14
+            Anchors = [akLeft, akRight, akBottom]
+            AutoSize = False
+            Caption = '*'
+            ShowAccelChar = False
+            TabOrder = 3
+          end
+          object ComponentsList: TNewCheckListBox
+            Left = 0
+            Top = 48
+            Width = 417
+            Height = 157
+            Anchors = [akLeft, akTop, akRight, akBottom]
+            Offset = 2
+            OnClickCheck = ComponentsListClickCheck
+            RequireRadioSelection = True
+            TabOrder = 2
+          end
+          object TypesCombo: TNewComboBox
+            Left = 0
+            Top = 24
+            Width = 417
+            Height = 21
+            Style = csDropDownList
+            Anchors = [akLeft, akTop, akRight]
+            TabOrder = 1
+            OnChange = TypesComboChange
+          end
+          object SelectComponentsLabel: TNewStaticText
+            Left = 0
+            Top = 0
+            Width = 417
+            Height = 14
+            Anchors = [akLeft, akTop, akRight]
+            AutoSize = False
+            Caption = '*'
+            ShowAccelChar = False
+            TabOrder = 0
+            WordWrap = True
+          end
+        end
+        object SelectProgramGroupPage: TNewNotebookPage
+          DesignSize = (
+            417
+            237)
+          object SelectGroupBitmapImage: TBitmapImage
+            Left = 0
+            Top = 0
+            Width = 32
+            Height = 32
+          end
+          object NoIconsCheck: TNewCheckBox
+            Left = 0
+            Top = 215
+            Width = 417
+            Height = 17
+            Anchors = [akLeft, akRight, akBottom]
+            Caption = '*'
+            TabOrder = 4
+            OnClick = NoIconsCheckClick
+          end
+          object GroupBrowseButton: TNewButton
+            Left = 400
+            Top = 67
+            Width = 17
+            Height = 23
+            Anchors = [akTop, akRight]
+            Caption = '*'
+            TabOrder = 3
+            OnClick = GroupBrowseButtonClick
+          end
+          object GroupEdit: TNewEdit
+            Left = 0
+            Top = 68
+            Width = 397
+            Height = 21
+            Anchors = [akLeft, akTop, akRight]
+            TabOrder = 2
+            Text = 'GroupEdit'
+          end
+          object SelectStartMenuFolderBrowseLabel: TNewStaticText
+            Left = 0
+            Top = 44
+            Width = 417
+            Height = 14
+            Anchors = [akLeft, akTop, akRight]
+            AutoSize = False
+            Caption = '*'
+            ShowAccelChar = False
+            TabOrder = 1
+            WordWrap = True
+          end
+          object SelectStartMenuFolderLabel: TNewStaticText
+            Left = 44
+            Top = 0
+            Width = 373
+            Height = 14
+            Anchors = [akLeft, akTop, akRight]
+            AutoSize = False
+            Caption = '*'
+            ShowAccelChar = False
+            TabOrder = 0
+            WordWrap = True
+          end
+        end
+        object SelectTasksPage: TNewNotebookPage
+          DesignSize = (
+            417
+            237)
+          object TasksList: TNewCheckListBox
+            Left = 0
+            Top = 24
+            Width = 417
+            Height = 205
+            Anchors = [akLeft, akTop, akRight, akBottom]
+            ParentColor = True
+            RequireRadioSelection = True
+            ShowLines = False
+            TabOrder = 1
+            WantTabs = True
+          end
+          object SelectTasksLabel: TNewStaticText
+            Left = 0
+            Top = 0
+            Width = 417
+            Height = 14
+            Anchors = [akLeft, akTop, akRight]
+            AutoSize = False
+            Caption = '*'
+            ShowAccelChar = False
+            TabOrder = 0
+            WordWrap = True
+          end
+        end
+        object ReadyPage: TNewNotebookPage
+          DesignSize = (
+            417
+            237)
+          object ReadyMemo: TNewMemo
+            Left = 0
+            Top = 24
+            Width = 417
+            Height = 205
+            Anchors = [akLeft, akTop, akRight, akBottom]
+            Color = clBtnFace
+            ReadOnly = True
+            ScrollBars = ssBoth
+            TabOrder = 1
+            WantReturns = False
+            WordWrap = False
+          end
+          object ReadyLabel: TNewStaticText
+            Left = 0
+            Top = 0
+            Width = 417
+            Height = 14
+            Anchors = [akLeft, akTop, akRight]
+            AutoSize = False
+            Caption = '*'
+            ShowAccelChar = False
+            TabOrder = 0
+            WordWrap = True
+          end
+        end
+        object PreparingPage: TNewNotebookPage
+          DesignSize = (
+            417
+            237)
+          object PreparingErrorBitmapImage: TBitmapImage
+            Left = 0
+            Top = 0
+            Width = 16
+            Height = 16
+            Visible = False
+          end
+          object PreparingLabel: TNewStaticText
+            Left = 24
+            Top = 0
+            Width = 393
+            Height = 14
+            Anchors = [akLeft, akTop, akRight]
+            AutoSize = False
+            Caption = '*'
+            ShowAccelChar = False
+            TabOrder = 0
+            Visible = False
+            WordWrap = True
+          end
+          object PreparingYesRadio: TNewRadioButton
+            Left = 24
+            Top = 28
+            Width = 393
+            Height = 17
+            Anchors = [akLeft, akTop, akRight]
+            Caption = '*'
+            Checked = True
+            TabOrder = 2
+            TabStop = True
+            Visible = False
+          end
+          object PreparingNoRadio: TNewRadioButton
+            Left = 24
+            Top = 56
+            Width = 393
+            Height = 17
+            Anchors = [akLeft, akTop, akRight]
+            Caption = '*'
+            TabOrder = 3
+            Visible = False
+          end
+          object PreparingMemo: TNewMemo
+            Left = 24
+            Top = 88
+            Width = 393
+            Height = 145
+            Anchors = [akLeft, akTop, akRight, akBottom]
+            Color = clBtnFace
+            Lines.Strings = (
+              'PreparingMemo')
+            ReadOnly = True
+            ScrollBars = ssBoth
+            TabOrder = 1
+            WantReturns = False
+            WordWrap = False
+          end
+        end
+        object InstallingPage: TNewNotebookPage
+          DesignSize = (
+            417
+            237)
+          object FilenameLabel: TNewStaticText
+            Left = 0
+            Top = 16
+            Width = 417
+            Height = 16
+            Anchors = [akLeft, akTop, akRight]
+            AutoSize = False
+            ForceLTRReading = True
+            ShowAccelChar = False
+            TabOrder = 1
+          end
+          object StatusLabel: TNewStaticText
+            Left = 0
+            Top = 0
+            Width = 417
+            Height = 16
+            Anchors = [akLeft, akTop, akRight]
+            AutoSize = False
+            ShowAccelChar = False
+            TabOrder = 0
+          end
+          object ProgressGauge: TNewProgressBar
+            Left = 0
+            Top = 42
+            Width = 417
+            Height = 21
+            Anchors = [akLeft, akTop, akRight]
+            Min = 0
+            Max = 100
+            Style = npbstNormal
+          end
+        end
+        object InfoAfterPage: TNewNotebookPage
+          DesignSize = (
+            417
+            237)
+          object InfoAfterMemo: TRichEditViewer
+            Left = 0
+            Top = 24
+            Width = 417
+            Height = 205
+            Anchors = [akLeft, akTop, akRight, akBottom]
+            BevelKind = bkFlat
+            BorderStyle = bsNone
+            ReadOnly = True
+            ScrollBars = ssVertical
+            TabOrder = 1
+            WantReturns = False
+            UseRichEdit = False
+          end
+          object InfoAfterClickLabel: TNewStaticText
+            Left = 0
+            Top = 0
+            Width = 417
+            Height = 14
+            Anchors = [akLeft, akTop, akRight]
+            AutoSize = False
+            Caption = '*'
+            ShowAccelChar = False
+            TabOrder = 0
+            WordWrap = True
+          end
+        end
+      end
+      object MainPanel: TPanel
+        Left = 0
+        Top = 0
+        Width = 497
+        Height = 58
+        Anchors = [akLeft, akTop, akRight]
+        BevelOuter = bvNone
+        Color = clWindow
+        TabOrder = 0
+        DesignSize = (
+          497
+          58)
+        object WizardSmallBitmapImage: TBitmapImage
+          Left = 440
+          Top = 0
+          Width = 55
+          Height = 58
+          Anchors = [akTop, akRight]
+          BackColor = clWindow
+        end
+        object PageDescriptionLabel: TNewStaticText
+          Left = 40
+          Top = 26
+          Width = 389
+          Height = 29
+          Anchors = [akLeft, akTop, akRight]
+          AutoSize = False
+          Caption = '*'
+          ShowAccelChar = False
+          TabOrder = 1
+          WordWrap = True
+        end
+        object PageNameLabel: TNewStaticText
+          Left = 24
+          Top = 10
+          Width = 405
+          Height = 14
+          Anchors = [akLeft, akTop, akRight]
+          AutoSize = False
+          Caption = '*'
+          ShowAccelChar = False
+          TabOrder = 0
+        end
+      end
+    end
+    object FinishedPage: TNewNotebookPage
+      Color = clWindow
+      ParentColor = False
+      DesignSize = (
+        497
+        313)
+      object WizardBitmapImage2: TBitmapImage
+        Left = 0
+        Top = 0
+        Width = 164
+        Height = 314
+        Anchors = [akLeft, akTop, akBottom]
+        BackColor = clWindow
+      end
+      object RunList: TNewCheckListBox
+        Left = 176
+        Top = 156
+        Width = 301
+        Height = 149
+        Anchors = [akLeft, akTop, akRight, akBottom]
+        BorderStyle = bsNone
+        ParentColor = True
+        TabOrder = 2
+        Visible = False
+        WantTabs = True
+      end
+      object NoRadio: TNewRadioButton
+        Left = 176
+        Top = 184
+        Width = 301
+        Height = 17
+        Anchors = [akLeft, akTop, akRight]
+        Caption = '*'
+        TabOrder = 4
+        Visible = False
+      end
+      object YesRadio: TNewRadioButton
+        Left = 176
+        Top = 156
+        Width = 301
+        Height = 17
+        Anchors = [akLeft, akTop, akRight]
+        Caption = '*'
+        Checked = True
+        TabOrder = 3
+        TabStop = True
+        Visible = False
+      end
+      object FinishedLabel: TNewStaticText
+        Left = 176
+        Top = 76
+        Width = 301
+        Height = 53
+        Anchors = [akLeft, akTop, akRight]
+        AutoSize = False
+        Caption = '*'
+        ShowAccelChar = False
+        TabOrder = 1
+        WordWrap = True
+      end
+      object FinishedHeadingLabel: TNewStaticText
+        Left = 176
+        Top = 16
+        Width = 301
+        Height = 54
+        Anchors = [akLeft, akTop, akRight]
+        AutoSize = False
+        Caption = '*'
+        ShowAccelChar = False
+        TabOrder = 0
+        WordWrap = True
+      end
+    end
+  end
+  object BeveledLabel: TNewStaticText
+    Left = 0
+    Top = 306
+    Width = 5
+    Height = 14
+    Anchors = [akLeft, akBottom]
+    Caption = '*'
+    Enabled = False
+    ShowAccelChar = False
+    TabOrder = 1
+  end
+end