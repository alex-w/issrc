--- conflicted
+++ resolved
@@ -1,499 +1,491 @@
-unit CompScintEdit;
-
-{
-  Inno Setup
-  Copyright (C) 1997-2024 Jordan Russell
-  Portions by Martijn Laan
-  For conditions of distribution and use, see LICENSE.TXT.
-
-  Compiler IDE's TScintEdit
-}
-
-interface
-
-uses
-  Windows, Graphics, Classes, Generics.Collections, ScintInt, ScintEdit, ModernColors;
-
-const
-  { Memo marker numbers }
-  mmIconHasEntry = 0;        { grey dot }
-  mmIconEntryProcessed = 1;  { green dot }
-  mmIconBreakpoint = 2;      { stop sign }
-  mmIconBreakpointGood = 3;  { stop sign + check }
-  mmIconBreakpointBad = 4;   { stop sign + X }
-  mmLineError = 10;          { maroon line highlight }
-  mmLineBreakpointBad = 11;  { ugly olive line highlight }
-  mmLineStep = 12;           { blue line highlight }
-  mmIconStep = 13;           { blue arrow }
-  mmIconBreakpointStep = 14; { blue arrow on top of a stop sign + check }
-
-  { Memo indicator numbers - Note: inSquiggly and inPendingSquiggly are 0 and 1
-    in ScintStylerInnoSetup and must be first and second here. Also note: even
-    though inSquiggly and inPendingSquiggly are exclusive we still need 2 indicators
-    (instead of 1 indicator with 2 values) because inPendingSquiggly is always
-    hidden and in inSquiggly is not. }
-  inSquiggly = INDIC_CONTAINER;
-  inPendingSquiggly = INDIC_CONTAINER+1;
-  inWordAtCursorOccurrence = INDIC_CONTAINER+2;
-  inSelTextOccurrence = INDIC_CONTAINER+3;
-  inMax = inSelTextOccurrence;
-
-  { Just some invalid value used to indicate an unknown/uninitialized compiler FileIndex value }
-  UnknownCompilerFileIndex = -2;
-
-type
-  TLineState = (lnUnknown, lnHasEntry, lnEntryProcessed);
-  PLineStateArray = ^TLineStateArray;
-  TLineStateArray = array[0..0] of TLineState;
-  TSaveEncoding = (seAuto, seUTF8WithBOM, seUTF8WithoutBOM);
-  TCompScintIndicatorNumber = 0..inMax;
-
-  TCompScintEdit = class(TScintEdit)
-  private
-    FTheme: TTheme;
-    FOpeningFile: Boolean;
-    FUsed: Boolean; { The IDE only shows 1 memo at a time so can't use .Visible to check if a memo is used }
-    FIndicatorCount: array[TCompScintIndicatorNumber] of Integer;
-    FIndicatorHash: array[TCompScintIndicatorNumber] of String;
-  protected
-    procedure CreateWnd; override;
-  public
-    property Theme: TTheme read FTheme write FTheme;
-    property OpeningFile: Boolean read FOpeningFile write FOpeningFile;
-    property Used: Boolean read FUsed write FUsed;
-    procedure UpdateIndicators(const Ranges: TScintRangeList;
-      const IndicatorNumber: TCompScintIndicatorNumber);
-    procedure UpdateMemoMarkerColumnWidth(const AWidth: Integer);
-    procedure UpdateThemeColorsAndStyleAttributes;
-  end;
-
-  TCompScintFileEdit = class(TCompScintEdit)
-  private
-    FBreakPoints: TList<Integer>;
-    FCompilerFileIndex: Integer;
-    FFilename: String;
-    FFileLastWriteTime: TFileTime;
-    FSaveEncoding: TSaveEncoding;
-  public
-    ErrorLine, ErrorCaretPosition: Integer;
-    StepLine: Integer;
-    LineState: PLineStateArray;
-    LineStateCapacity, LineStateCount: Integer;
-    constructor Create(AOwner: TComponent); override;
-    destructor Destroy; override;
-    property BreakPoints: TList<Integer> read FBreakPoints;
-    property Filename: String read FFileName write FFilename;
-    property CompilerFileIndex: Integer read FCompilerFileIndex write FCompilerFileIndex;
-    property FileLastWriteTime: TFileTime read FFileLastWriteTime write FFileLastWriteTime;
-    property SaveEncoding: TSaveEncoding read FSaveEncoding write FSaveEncoding;
-  end;
-
-  TCompScintEditNavItem = record
-    Memo: TCompScintEdit;
-    Line, Column, VirtualSpace: Integer;
-    constructor Create(const AMemo: TCompScintEdit);
-    function EqualMemoAndLine(const ANavItem: TCompScintEditNavItem): Boolean;
-    procedure Invalidate;
-    function Valid: Boolean;
-  end;
-
-  { Not using TStack since it lacks a way the keep a maximum amount of items by discarding the oldest }
-  TCompScintEditNavStack = class(TList<TCompScintEditNavItem>)
-  public
-    function LinesDeleted(const AMemo: TCompScintEdit; const FirstLine, LineCount: Integer): Boolean;
-    procedure LinesInserted(const AMemo: TCompScintEdit; const FirstLine, LineCount: Integer);
-    procedure Optimize;
-    function RemoveMemo(const AMemo: TCompScintEdit): Boolean;
-    function RemoveMemoBadLines(const AMemo: TCompScintEdit): Boolean;
-  end;
-
-  TCompScintEditNavStacks = class
-  private
-    FBackNavStack: TCompScintEditNavStack;
-    FForwardNavStack: TCompScintEditNavStack;
-  public
-    constructor Create;
-    destructor Destroy; override;
-    function AddNewBackForJump(const OldNavItem, NewNavItem: TCompScintEditNavItem): Boolean;
-    procedure Clear;
-    procedure Limit;
-    function LinesDeleted(const AMemo: TCompScintEdit; const FirstLine, LineCount: Integer): Boolean;
-    procedure LinesInserted(const AMemo: TCompScintEdit; const FirstLine, LineCount: Integer);
-    function RemoveMemo(const AMemo: TCompScintEdit): Boolean;
-    function RemoveMemoBadLines(const AMemo: TCompScintEdit): Boolean;
-    property Back: TCompScintEditNavStack read FBackNavStack;
-    property Forward: TCompScintEditNavStack read FForwardNavStack;
-  end;
-
-implementation
-
-uses
-  MD5;
-  
-{ TCompScintEdit }
-
-procedure TCompScintEdit.CreateWnd;
-const
-  SC_MARK_BACKFORE = 3030;  { new marker type added in Inno Setup's Scintilla build }
-begin
-  inherited;
-
-  { Some notes about future Scintilla versions:
-    -At some point the documentation will say:
-     "The selection can be simplified down to just the main selection by
-     SCI_CANCEL which is normally mapped to the Esc key."
-     Once it does our own VK_ESCAPE handling in TCompileForm.FormKeyDown should be
-     reviewed. Note that our handling does a two phase simplification like VSCode and
-     not a one phase simplification like Notepad++.
-    -At some point the documentation will say:
-     "The INDICATOR_* values used for dividing up indicators were previously
-      INDIC_CONTAINER, INDIC_IME, INDIC_IME_MAX, and INDIC_MAX"
-     Once it does replace our use of these INDIC_* with INDICATOR_*.
-    -3.5.3: Investigate: "When the mouse is on the line between margin and text
-            changed to treat as within text." Does this mean isscint's
-            Editor::GetMarginCursor patch is not needed anymore?
-    -3.5.7: Use SCI_MULTIPLESELECTADDEACH to implement Ctrl+Shift+L (Select All
-            Occurrences) and SCI_MULTIPLESELECTADDNEXT to implement Ctrl+D (Select
-            Next Occurrence). If the selection is empty Scintilla will use word
-            searching so call SCI_SETSEARCHFLAGS first to turn on case match and
-            whole word in that case, and turn it off otherwise. This way it
-            behaves same as TCompileForm.UpdateOccurrenceIndicators. Also requires
-            calling SCI_TARGETWHOLEDOCUMENT.
-            !!! Note https://github.com/notepad-plus-plus/notepad-plus-plus/pull/14330
-    -3.6.6: Investigate SCFIND_CXX11REGEX: C++ 11 <regex> support built by default.
-            Can be disabled by defining NO_CXX11_REGEX. Good (?) overview at:
-            https://cplusplus.com/reference/regex/ECMAScript/
-    -3.6.7: Use SCVS_NOWRAPLINESTART in TCompileForm.SyncEditorOptions if
-            CursorPastEOL is on and remove our own VK_LEFT handling i
-            TCompileForm.MemoKeyDown.
-    -3.7.1: Test if SCN_MARGINRIGHTCLICK works and if so: use it to display a
-            set/clear breakpoint popup?
-    -3.7.5: This is the final release of SciTE 3.x.
-    -4.0.0: Investigate: "The default encoding in Scintilla is UTF-8."
-    -5.0.1: Review using SCI_INDICSETSTROKEWIDTH for high DPI support on INDIC_SQUIGGLE }
-
-  Call(SCI_SETCARETWIDTH, 2, 0);
-  Call(SCI_AUTOCSETAUTOHIDE, 0, 0);
-  Call(SCI_AUTOCSETCANCELATSTART, 0, 0);
-  Call(SCI_AUTOCSETDROPRESTOFWORD, 1, 0);
-  Call(SCI_AUTOCSETIGNORECASE, 1, 0);
-  Call(SCI_AUTOCSETMAXHEIGHT, 12, 0);
-  Call(SCI_AUTOCSETMULTI, SC_MULTIAUTOC_EACH, 0);
-
-  Call(SCI_SETMULTIPLESELECTION, 1, 0);
-  Call(SCI_SETADDITIONALSELECTIONTYPING, 1, 0);
-  Call(SCI_SETMULTIPASTE, SC_MULTIPASTE_EACH, 0);
-
-  Call(SCI_ASSIGNCMDKEY, Ord('Z') or ((SCMOD_SHIFT or SCMOD_CTRL) shl 16), SCI_REDO);
-  Call(SCI_ASSIGNCMDKEY, SCK_UP or (SCMOD_ALT shl 16), SCI_MOVESELECTEDLINESUP);
-  Call(SCI_ASSIGNCMDKEY, SCK_DOWN or (SCMOD_ALT shl 16), SCI_MOVESELECTEDLINESDOWN);
-
-  Call(SCI_SETSCROLLWIDTH, 1024 * CallStr(SCI_TEXTWIDTH, 0, 'X'), 0);
-
-  Call(SCI_INDICSETSTYLE, inSquiggly, INDIC_SQUIGGLE); { Overwritten by TCompForm.SyncEditorOptions }
-  Call(SCI_INDICSETFORE, inSquiggly, clRed); { May be overwritten by UpdateThemeColorsAndStyleAttributes }
-  Call(SCI_INDICSETSTYLE, inPendingSquiggly, INDIC_HIDDEN);
-
-  Call(SCI_INDICSETSTYLE, inWordAtCursorOccurrence, INDIC_STRAIGHTBOX);
-  Call(SCI_INDICSETFORE, inWordAtCursorOccurrence, clSilver); { May be overwritten by UpdateThemeColorsAndStyleAttributes }
-<<<<<<< HEAD
-  Call(SCI_INDICSETALPHA, inWordAtCursorOccurrence, 255);
-  Call(SCI_INDICSETOUTLINEALPHA, inWordAtCursorOccurrence, 255);
-=======
-  Call(SCI_INDICSETALPHA, inWordAtCursorOccurrence, SC_ALPHA_OPAQUE);
->>>>>>> 2d1f7e3c
-  Call(SCI_INDICSETUNDER, inWordAtCursorOccurrence, 1);
-
-  Call(SCI_INDICSETSTYLE, inSelTextOccurrence, INDIC_STRAIGHTBOX);
-  Call(SCI_INDICSETFORE, inSelTextOccurrence, clSilver); { May be overwritten by UpdateThemeColorsAndStyleAttributes }
-<<<<<<< HEAD
-  Call(SCI_INDICSETALPHA, inSelTextOccurrence, 255);
-  Call(SCI_INDICSETOUTLINEALPHA, inSelTextOccurrence, 255);
-=======
-  Call(SCI_INDICSETALPHA, inSelTextOccurrence, SC_ALPHA_OPAQUE);
->>>>>>> 2d1f7e3c
-  Call(SCI_INDICSETUNDER, inSelTextOccurrence, 1);
-
-  { Set up the gutter column with line numbers - avoid Scintilla's 'reverse arrow'
-    cursor which is not a standard Windows cursor so is just confusing, especially
-    because the line numbers are clickable to select lines. This cursor will also
-    be used at the small extra margin after the final column which also selects
-    lines so setting the normal cursor also avoids a flashing cursor when moving
-    between the editor and the breakpoint column. Note: width of the column is set
-    up by TScintEdit.UpdateLineNumbersWidth. }
-  Call(SCI_SETMARGINCURSORN, 0, SC_CURSORARROW);
-
-  { Set up the gutter column with breakpoint etc symbols - note: column 0 is the
-    line numbers column and its width is set up by TScintEdit.UpdateLineNumbersWidth }
-  Call(SCI_SETMARGINTYPEN, 1, SC_MARGIN_SYMBOL);
-  Call(SCI_SETMARGINSENSITIVEN, 1, 1); { Makes it react to mouse clicks }
-  Call(SCI_SETMARGINCURSORN, 1, SC_CURSORARROW);
-
-  { Set 2 pixel margin between gutter and the main text - note: the first
-    parameter is unused so the value '0' doesn't mean anything below }
-  Call(SCI_SETMARGINLEFT, 0, 2);
-
-  Call(SCI_MARKERDEFINE, mmLineError, SC_MARK_BACKFORE);
-  Call(SCI_MARKERSETFORE, mmLineError, clWhite);
-  Call(SCI_MARKERSETBACK, mmLineError, clMaroon);
-  Call(SCI_MARKERDEFINE, mmLineBreakpointBad, SC_MARK_BACKFORE);
-  Call(SCI_MARKERSETFORE, mmLineBreakpointBad, clLime);
-  Call(SCI_MARKERSETBACK, mmLineBreakpointBad, clOlive);
-  Call(SCI_MARKERDEFINE, mmLineStep, SC_MARK_BACKFORE);
-  Call(SCI_MARKERSETFORE, mmLineStep, clWhite);
-  Call(SCI_MARKERSETBACK, mmLineStep, clBlue); { May be overwritten by UpdateThemeColorsAndStyleAttributes }
-end;
-
-procedure TCompScintEdit.UpdateIndicators(const Ranges: TScintRangeList;
-  const IndicatorNumber: TCompScintIndicatorNumber);
-
-  function HashRanges(const Ranges: TScintRangeList): String;
-  begin
-    if Ranges.Count > 0 then begin
-      var Context: TMD5Context;
-      MD5Init(Context);
-      for var Range in Ranges do
-        MD5Update(Context, Range, SizeOf(Range));
-      Result := MD5DigestToString(MD5Final(Context));
-    end else
-      Result := '';
-  end;
-
-begin
-  var NewCount := Ranges.Count;
-  var NewHash: String;
-  var GotNewHash := False;
-
-  var Update := NewCount <> FIndicatorCount[IndicatorNumber];
-  if not Update and (NewCount <> 0) then begin
-    NewHash := HashRanges(Ranges);
-    GotNewHash := True;
-    Update := NewHash <> FIndicatorHash[IndicatorNumber];
-  end;
-
-  if Update then begin
-    Self.ClearIndicators(IndicatorNumber);
-    for var Range in Ranges do
-      Self.SetIndicators(Range.StartPos, Range.EndPos, IndicatorNumber, True);
-
-    if not GotNewHash then
-      NewHash := HashRanges(Ranges);
-
-    FIndicatorCount[IndicatorNumber] := NewCount;
-    FIndicatorHash[IndicatorNumber] := NewHash;
-  end;
-end;
-
-procedure TCompScintEdit.UpdateMemoMarkerColumnWidth(const AWidth: Integer);
-begin
-  Call(SCI_SETMARGINWIDTHN, 1, AWidth);
-end;
-
-procedure TCompScintEdit.UpdateThemeColorsAndStyleAttributes;
-begin
-  if FTheme <> nil then begin
-    Font.Color := FTheme.Colors[tcFore];
-    Color := FTheme.Colors[tcBack];
-    Call(SCI_SETSELBACK, 1, FTheme.Colors[tcSelBack]);
-    Call(SCI_INDICSETFORE, inSquiggly, FTheme.Colors[tcRed]);
-    Call(SCI_INDICSETFORE, inWordAtCursorOccurrence, FTheme.Colors[tcWordAtCursorOccurrenceBack]);
-    Call(SCI_INDICSETFORE, inSelTextOccurrence, FTheme.Colors[tcSelTextOccurrenceBack]);
-    Call(SCI_MARKERSETBACK, mmLineStep, FTheme.Colors[tcBlue]);
-  end;
-  UpdateStyleAttributes;
-end;
-
-{ TCompScintFileEdit }
-
-constructor TCompScintFileEdit.Create;
-begin
-  inherited;
-  FBreakPoints := TList<Integer>.Create;
-end;
-
-destructor TCompScintFileEdit.Destroy;
-begin
-  FBreakPoints.Free;
-  inherited;
-end;
-
-{ TCompScintEditNavItem }
-
-constructor TCompScintEditNavItem.Create(const AMemo: TCompScintEdit);
-begin
-  Memo := AMemo;
-  Line := AMemo.CaretLine;
-  Column := AMemo.CaretColumn;
-  VirtualSpace := AMemo.CaretVirtualSpace;
-end;
-
-function TCompScintEditNavItem.EqualMemoAndLine(
-  const ANavItem: TCompScintEditNavItem): Boolean;
-begin
-  Result := (Memo = ANavItem.Memo) and (Line = ANavItem.Line);
-end;
-
-procedure TCompScintEditNavItem.Invalidate;
-begin
-  Memo := nil;
-end;
-
-function TCompScintEditNavItem.Valid: Boolean;
-begin
-  Result := (Memo <> nil) and (Line < Memo.Lines.Count); { Line check: see MemoLinesDeleted and RemoveMemoBadLinesFromNav }
-end;
-
-{ TCompScintEditNavStack }
-
-function TCompScintEditNavStack.LinesDeleted(const AMemo: TCompScintEdit;
-  const FirstLine, LineCount: Integer): Boolean;
-begin
-  Result := False;
-  for var I := Count-1 downto 0 do begin
-    var NavItem := Items[I];
-    if NavItem.Memo = AMemo then begin
-      var Line := NavItem.Line;
-      if Line >= FirstLine then begin
-        if Line < FirstLine + LineCount then begin
-          Delete(I);
-          Result := True;
-        end else begin
-          NavItem.Line := Line - LineCount;
-          Items[I] := NavItem;
-        end;
-      end;
-    end;
-  end;
-  if Result then
-    Optimize;
-end;
-
-procedure TCompScintEditNavStack.LinesInserted(const AMemo: TCompScintEdit;
-  const FirstLine, LineCount: Integer);
-begin
-  for var I := 0 to Count-1 do begin
-    var NavItem := Items[I];
-    if NavItem.Memo = AMemo then begin
-      var Line := NavItem.Line;
-      if Line >= FirstLine then begin
-        NavItem.Line := Line + LineCount;
-        Items[I] := NavItem;
-      end;
-    end;
-  end;
-end;
-
-procedure TCompScintEditNavStack.Optimize;
-begin
-  { Turn two entries for the same memo and line which are next to each other
-    into one entry, ignoring column differences (like Visual Studio 2022)
-    Note: doesn't yet look at CompForm's FCurrentNavItem to see if a stack's top
-    item is the same so it doesnt optimize that situation atm }
-  for var I := Count-1 downto 1 do
-    if Items[I].EqualMemoAndLine(Items[I-1]) then
-      Delete(I);
-end;
-
-function TCompScintEditNavStack.RemoveMemo(
-  const AMemo: TCompScintEdit): Boolean;
-begin
-  Result := False;
-  for var I := Count-1 downto 0 do begin
-    if Items[I].Memo = AMemo then begin
-      Delete(I);
-      Result := True;
-    end;
-  end;
-  if Result then
-    Optimize;
-end;
-
-function TCompScintEditNavStack.RemoveMemoBadLines(
-  const AMemo: TCompScintEdit): Boolean;
-begin
-  Result := False;
-  var LastGoodLine := AMemo.Lines.Count-1;
-  for var I := Count-1 downto 0 do begin
-    if (Items[I].Memo = AMemo) and (Items[I].Line > LastGoodLine) then begin
-      Delete(I);
-      Result := True;
-    end;
-  end;
-  if Result then
-    Optimize;
-end;
-
-{ TCompScintEditNavStacks }
-
-constructor TCompScintEditNavStacks.Create;
-begin
-  inherited;
-  FBackNavStack := TCompScintEditNavStack.Create;
-  FForwardNavStack := TCompScintEditNavStack.Create;
-end;
-
-destructor TCompScintEditNavStacks.Destroy;
-begin
-  FForwardNavStack.Free;
-  FBackNavStack.Free;
-  inherited;
-end;
-
-function TCompScintEditNavStacks.AddNewBackForJump(const OldNavItem,
-  NewNavItem: TCompScintEditNavItem): Boolean;
-begin
-  { Want a new item when changing tabs or moving at least 11 lines at once,
-    similar to Visual Studio 2022, see:
-    https://learn.microsoft.com/en-us/archive/blogs/zainnab/navigate-backward-and-navigate-forward
-    Note: not doing the other stuff listed in the article atm }
-  Result := (OldNavItem.Memo <> NewNavItem.Memo) or
-            (Abs(OldNavItem.Line - NewNavItem.Line) >= 11);
-  if Result then begin
-    FBackNavStack.Add(OldNavItem);
-    Limit;
-  end;
-end;
-
-procedure TCompScintEditNavStacks.Clear;
-begin
-  FBackNavStack.Clear;
-  FForwardNavStack.Clear;
-end;
-
-procedure TCompScintEditNavStacks.Limit;
-begin
-  { The dropdown showing both stacks + the current nav item should show at most
-    16 items just like Visual Studio 2022 }
-  if FBackNavStack.Count + FForwardNavStack.Count >= 15 then
-    FBackNavStack.Delete(0);
-end;
-
-function TCompScintEditNavStacks.LinesDeleted(const AMemo: TCompScintEdit;
-  const FirstLine, LineCount: Integer): Boolean;
-begin
-  Result := FBackNavStack.LinesDeleted(AMemo, FirstLine, LineCount);
-  Result := FForwardNavStack.LinesDeleted(AMemo, FirstLine, LineCount) or Result;
-end;
-
-procedure TCompScintEditNavStacks.LinesInserted(const AMemo: TCompScintEdit;
-  const FirstLine, LineCount: Integer);
-begin
-  FBackNavStack.LinesInserted(AMemo, FirstLine, LineCount);
-  FForwardNavStack.LinesInserted(AMemo, FirstLine, LineCount);
-end;
-
-function TCompScintEditNavStacks.RemoveMemo(
-  const AMemo: TCompScintEdit): Boolean;
-begin
-  Result := FBackNavStack.RemoveMemo(AMemo);
-  Result := FForwardNavStack.RemoveMemo(AMemo) or Result;
-end;
-
-function TCompScintEditNavStacks.RemoveMemoBadLines(
-  const AMemo: TCompScintEdit): Boolean;
-begin
-  Result := FBackNavStack.RemoveMemoBadLines(AMemo);
-  Result := FForwardNavStack.RemoveMemoBadLines(AMemo) or Result;
-end;
-
+unit CompScintEdit;
+
+{
+  Inno Setup
+  Copyright (C) 1997-2024 Jordan Russell
+  Portions by Martijn Laan
+  For conditions of distribution and use, see LICENSE.TXT.
+
+  Compiler IDE's TScintEdit
+}
+
+interface
+
+uses
+  Windows, Graphics, Classes, Generics.Collections, ScintInt, ScintEdit, ModernColors;
+
+const
+  { Memo marker numbers }
+  mmIconHasEntry = 0;        { grey dot }
+  mmIconEntryProcessed = 1;  { green dot }
+  mmIconBreakpoint = 2;      { stop sign }
+  mmIconBreakpointGood = 3;  { stop sign + check }
+  mmIconBreakpointBad = 4;   { stop sign + X }
+  mmLineError = 10;          { maroon line highlight }
+  mmLineBreakpointBad = 11;  { ugly olive line highlight }
+  mmLineStep = 12;           { blue line highlight }
+  mmIconStep = 13;           { blue arrow }
+  mmIconBreakpointStep = 14; { blue arrow on top of a stop sign + check }
+
+  { Memo indicator numbers - Note: inSquiggly and inPendingSquiggly are 0 and 1
+    in ScintStylerInnoSetup and must be first and second here. Also note: even
+    though inSquiggly and inPendingSquiggly are exclusive we still need 2 indicators
+    (instead of 1 indicator with 2 values) because inPendingSquiggly is always
+    hidden and in inSquiggly is not. }
+  inSquiggly = INDIC_CONTAINER;
+  inPendingSquiggly = INDIC_CONTAINER+1;
+  inWordAtCursorOccurrence = INDIC_CONTAINER+2;
+  inSelTextOccurrence = INDIC_CONTAINER+3;
+  inMax = inSelTextOccurrence;
+
+  { Just some invalid value used to indicate an unknown/uninitialized compiler FileIndex value }
+  UnknownCompilerFileIndex = -2;
+
+type
+  TLineState = (lnUnknown, lnHasEntry, lnEntryProcessed);
+  PLineStateArray = ^TLineStateArray;
+  TLineStateArray = array[0..0] of TLineState;
+  TSaveEncoding = (seAuto, seUTF8WithBOM, seUTF8WithoutBOM);
+  TCompScintIndicatorNumber = 0..inMax;
+
+  TCompScintEdit = class(TScintEdit)
+  private
+    FTheme: TTheme;
+    FOpeningFile: Boolean;
+    FUsed: Boolean; { The IDE only shows 1 memo at a time so can't use .Visible to check if a memo is used }
+    FIndicatorCount: array[TCompScintIndicatorNumber] of Integer;
+    FIndicatorHash: array[TCompScintIndicatorNumber] of String;
+  protected
+    procedure CreateWnd; override;
+  public
+    property Theme: TTheme read FTheme write FTheme;
+    property OpeningFile: Boolean read FOpeningFile write FOpeningFile;
+    property Used: Boolean read FUsed write FUsed;
+    procedure UpdateIndicators(const Ranges: TScintRangeList;
+      const IndicatorNumber: TCompScintIndicatorNumber);
+    procedure UpdateMemoMarkerColumnWidth(const AWidth: Integer);
+    procedure UpdateThemeColorsAndStyleAttributes;
+  end;
+
+  TCompScintFileEdit = class(TCompScintEdit)
+  private
+    FBreakPoints: TList<Integer>;
+    FCompilerFileIndex: Integer;
+    FFilename: String;
+    FFileLastWriteTime: TFileTime;
+    FSaveEncoding: TSaveEncoding;
+  public
+    ErrorLine, ErrorCaretPosition: Integer;
+    StepLine: Integer;
+    LineState: PLineStateArray;
+    LineStateCapacity, LineStateCount: Integer;
+    constructor Create(AOwner: TComponent); override;
+    destructor Destroy; override;
+    property BreakPoints: TList<Integer> read FBreakPoints;
+    property Filename: String read FFileName write FFilename;
+    property CompilerFileIndex: Integer read FCompilerFileIndex write FCompilerFileIndex;
+    property FileLastWriteTime: TFileTime read FFileLastWriteTime write FFileLastWriteTime;
+    property SaveEncoding: TSaveEncoding read FSaveEncoding write FSaveEncoding;
+  end;
+
+  TCompScintEditNavItem = record
+    Memo: TCompScintEdit;
+    Line, Column, VirtualSpace: Integer;
+    constructor Create(const AMemo: TCompScintEdit);
+    function EqualMemoAndLine(const ANavItem: TCompScintEditNavItem): Boolean;
+    procedure Invalidate;
+    function Valid: Boolean;
+  end;
+
+  { Not using TStack since it lacks a way the keep a maximum amount of items by discarding the oldest }
+  TCompScintEditNavStack = class(TList<TCompScintEditNavItem>)
+  public
+    function LinesDeleted(const AMemo: TCompScintEdit; const FirstLine, LineCount: Integer): Boolean;
+    procedure LinesInserted(const AMemo: TCompScintEdit; const FirstLine, LineCount: Integer);
+    procedure Optimize;
+    function RemoveMemo(const AMemo: TCompScintEdit): Boolean;
+    function RemoveMemoBadLines(const AMemo: TCompScintEdit): Boolean;
+  end;
+
+  TCompScintEditNavStacks = class
+  private
+    FBackNavStack: TCompScintEditNavStack;
+    FForwardNavStack: TCompScintEditNavStack;
+  public
+    constructor Create;
+    destructor Destroy; override;
+    function AddNewBackForJump(const OldNavItem, NewNavItem: TCompScintEditNavItem): Boolean;
+    procedure Clear;
+    procedure Limit;
+    function LinesDeleted(const AMemo: TCompScintEdit; const FirstLine, LineCount: Integer): Boolean;
+    procedure LinesInserted(const AMemo: TCompScintEdit; const FirstLine, LineCount: Integer);
+    function RemoveMemo(const AMemo: TCompScintEdit): Boolean;
+    function RemoveMemoBadLines(const AMemo: TCompScintEdit): Boolean;
+    property Back: TCompScintEditNavStack read FBackNavStack;
+    property Forward: TCompScintEditNavStack read FForwardNavStack;
+  end;
+
+implementation
+
+uses
+  MD5;
+  
+{ TCompScintEdit }
+
+procedure TCompScintEdit.CreateWnd;
+const
+  SC_MARK_BACKFORE = 3030;  { new marker type added in Inno Setup's Scintilla build }
+begin
+  inherited;
+
+  { Some notes about future Scintilla versions:
+    -At some point the documentation will say:
+     "The selection can be simplified down to just the main selection by
+     SCI_CANCEL which is normally mapped to the Esc key."
+     Once it does our own VK_ESCAPE handling in TCompileForm.FormKeyDown should be
+     reviewed. Note that our handling does a two phase simplification like VSCode and
+     not a one phase simplification like Notepad++.
+    -At some point the documentation will say:
+     "The INDICATOR_* values used for dividing up indicators were previously
+      INDIC_CONTAINER, INDIC_IME, INDIC_IME_MAX, and INDIC_MAX"
+     Once it does replace our use of these INDIC_* with INDICATOR_*.
+    -3.5.3: Investigate: "When the mouse is on the line between margin and text
+            changed to treat as within text." Does this mean isscint's
+            Editor::GetMarginCursor patch is not needed anymore?
+    -3.5.7: Use SCI_MULTIPLESELECTADDEACH to implement Ctrl+Shift+L (Select All
+            Occurrences) and SCI_MULTIPLESELECTADDNEXT to implement Ctrl+D (Select
+            Next Occurrence). If the selection is empty Scintilla will use word
+            searching so call SCI_SETSEARCHFLAGS first to turn on case match and
+            whole word in that case, and turn it off otherwise. This way it
+            behaves same as TCompileForm.UpdateOccurrenceIndicators. Also requires
+            calling SCI_TARGETWHOLEDOCUMENT.
+            !!! Note https://github.com/notepad-plus-plus/notepad-plus-plus/pull/14330
+    -3.6.6: Investigate SCFIND_CXX11REGEX: C++ 11 <regex> support built by default.
+            Can be disabled by defining NO_CXX11_REGEX. Good (?) overview at:
+            https://cplusplus.com/reference/regex/ECMAScript/
+    -3.6.7: Use SCVS_NOWRAPLINESTART in TCompileForm.SyncEditorOptions if
+            CursorPastEOL is on and remove our own VK_LEFT handling i
+            TCompileForm.MemoKeyDown.
+    -3.7.1: Test if SCN_MARGINRIGHTCLICK works and if so: use it to display a
+            set/clear breakpoint popup?
+    -3.7.5: This is the final release of SciTE 3.x.
+    -4.0.0: Investigate: "The default encoding in Scintilla is UTF-8."
+    -5.0.1: Review using SCI_INDICSETSTROKEWIDTH for high DPI support on INDIC_SQUIGGLE }
+
+  Call(SCI_SETCARETWIDTH, 2, 0);
+  Call(SCI_AUTOCSETAUTOHIDE, 0, 0);
+  Call(SCI_AUTOCSETCANCELATSTART, 0, 0);
+  Call(SCI_AUTOCSETDROPRESTOFWORD, 1, 0);
+  Call(SCI_AUTOCSETIGNORECASE, 1, 0);
+  Call(SCI_AUTOCSETMAXHEIGHT, 12, 0);
+  Call(SCI_AUTOCSETMULTI, SC_MULTIAUTOC_EACH, 0);
+
+  Call(SCI_SETMULTIPLESELECTION, 1, 0);
+  Call(SCI_SETADDITIONALSELECTIONTYPING, 1, 0);
+  Call(SCI_SETMULTIPASTE, SC_MULTIPASTE_EACH, 0);
+
+  Call(SCI_ASSIGNCMDKEY, Ord('Z') or ((SCMOD_SHIFT or SCMOD_CTRL) shl 16), SCI_REDO);
+  Call(SCI_ASSIGNCMDKEY, SCK_UP or (SCMOD_ALT shl 16), SCI_MOVESELECTEDLINESUP);
+  Call(SCI_ASSIGNCMDKEY, SCK_DOWN or (SCMOD_ALT shl 16), SCI_MOVESELECTEDLINESDOWN);
+
+  Call(SCI_SETSCROLLWIDTH, 1024 * CallStr(SCI_TEXTWIDTH, 0, 'X'), 0);
+
+  Call(SCI_INDICSETSTYLE, inSquiggly, INDIC_SQUIGGLE); { Overwritten by TCompForm.SyncEditorOptions }
+  Call(SCI_INDICSETFORE, inSquiggly, clRed); { May be overwritten by UpdateThemeColorsAndStyleAttributes }
+  Call(SCI_INDICSETSTYLE, inPendingSquiggly, INDIC_HIDDEN);
+
+  Call(SCI_INDICSETSTYLE, inWordAtCursorOccurrence, INDIC_STRAIGHTBOX);
+  Call(SCI_INDICSETFORE, inWordAtCursorOccurrence, clSilver); { May be overwritten by UpdateThemeColorsAndStyleAttributes }
+  Call(SCI_INDICSETALPHA, inWordAtCursorOccurrence, SC_ALPHA_OPAQUE);
+  Call(SCI_INDICSETOUTLINEALPHA, inWordAtCursorOccurrence, SC_ALPHA_OPAQUE);
+  Call(SCI_INDICSETUNDER, inWordAtCursorOccurrence, 1);
+
+  Call(SCI_INDICSETSTYLE, inSelTextOccurrence, INDIC_STRAIGHTBOX);
+  Call(SCI_INDICSETFORE, inSelTextOccurrence, clSilver); { May be overwritten by UpdateThemeColorsAndStyleAttributes }
+  Call(SCI_INDICSETALPHA, inSelTextOccurrence, SC_ALPHA_OPAQUE);
+  Call(SCI_INDICSETOUTLINEALPHA, inSelTextOccurrence, SC_ALPHA_OPAQUE);
+  Call(SCI_INDICSETUNDER, inSelTextOccurrence, 1);
+
+  { Set up the gutter column with line numbers - avoid Scintilla's 'reverse arrow'
+    cursor which is not a standard Windows cursor so is just confusing, especially
+    because the line numbers are clickable to select lines. This cursor will also
+    be used at the small extra margin after the final column which also selects
+    lines so setting the normal cursor also avoids a flashing cursor when moving
+    between the editor and the breakpoint column. Note: width of the column is set
+    up by TScintEdit.UpdateLineNumbersWidth. }
+  Call(SCI_SETMARGINCURSORN, 0, SC_CURSORARROW);
+
+  { Set up the gutter column with breakpoint etc symbols - note: column 0 is the
+    line numbers column and its width is set up by TScintEdit.UpdateLineNumbersWidth }
+  Call(SCI_SETMARGINTYPEN, 1, SC_MARGIN_SYMBOL);
+  Call(SCI_SETMARGINSENSITIVEN, 1, 1); { Makes it react to mouse clicks }
+  Call(SCI_SETMARGINCURSORN, 1, SC_CURSORARROW);
+
+  { Set 2 pixel margin between gutter and the main text - note: the first
+    parameter is unused so the value '0' doesn't mean anything below }
+  Call(SCI_SETMARGINLEFT, 0, 2);
+
+  Call(SCI_MARKERDEFINE, mmLineError, SC_MARK_BACKFORE);
+  Call(SCI_MARKERSETFORE, mmLineError, clWhite);
+  Call(SCI_MARKERSETBACK, mmLineError, clMaroon);
+  Call(SCI_MARKERDEFINE, mmLineBreakpointBad, SC_MARK_BACKFORE);
+  Call(SCI_MARKERSETFORE, mmLineBreakpointBad, clLime);
+  Call(SCI_MARKERSETBACK, mmLineBreakpointBad, clOlive);
+  Call(SCI_MARKERDEFINE, mmLineStep, SC_MARK_BACKFORE);
+  Call(SCI_MARKERSETFORE, mmLineStep, clWhite);
+  Call(SCI_MARKERSETBACK, mmLineStep, clBlue); { May be overwritten by UpdateThemeColorsAndStyleAttributes }
+end;
+
+procedure TCompScintEdit.UpdateIndicators(const Ranges: TScintRangeList;
+  const IndicatorNumber: TCompScintIndicatorNumber);
+
+  function HashRanges(const Ranges: TScintRangeList): String;
+  begin
+    if Ranges.Count > 0 then begin
+      var Context: TMD5Context;
+      MD5Init(Context);
+      for var Range in Ranges do
+        MD5Update(Context, Range, SizeOf(Range));
+      Result := MD5DigestToString(MD5Final(Context));
+    end else
+      Result := '';
+  end;
+
+begin
+  var NewCount := Ranges.Count;
+  var NewHash: String;
+  var GotNewHash := False;
+
+  var Update := NewCount <> FIndicatorCount[IndicatorNumber];
+  if not Update and (NewCount <> 0) then begin
+    NewHash := HashRanges(Ranges);
+    GotNewHash := True;
+    Update := NewHash <> FIndicatorHash[IndicatorNumber];
+  end;
+
+  if Update then begin
+    Self.ClearIndicators(IndicatorNumber);
+    for var Range in Ranges do
+      Self.SetIndicators(Range.StartPos, Range.EndPos, IndicatorNumber, True);
+
+    if not GotNewHash then
+      NewHash := HashRanges(Ranges);
+
+    FIndicatorCount[IndicatorNumber] := NewCount;
+    FIndicatorHash[IndicatorNumber] := NewHash;
+  end;
+end;
+
+procedure TCompScintEdit.UpdateMemoMarkerColumnWidth(const AWidth: Integer);
+begin
+  Call(SCI_SETMARGINWIDTHN, 1, AWidth);
+end;
+
+procedure TCompScintEdit.UpdateThemeColorsAndStyleAttributes;
+begin
+  if FTheme <> nil then begin
+    Font.Color := FTheme.Colors[tcFore];
+    Color := FTheme.Colors[tcBack];
+    Call(SCI_SETSELBACK, 1, FTheme.Colors[tcSelBack]);
+    Call(SCI_INDICSETFORE, inSquiggly, FTheme.Colors[tcRed]);
+    Call(SCI_INDICSETFORE, inWordAtCursorOccurrence, FTheme.Colors[tcWordAtCursorOccurrenceBack]);
+    Call(SCI_INDICSETFORE, inSelTextOccurrence, FTheme.Colors[tcSelTextOccurrenceBack]);
+    Call(SCI_MARKERSETBACK, mmLineStep, FTheme.Colors[tcBlue]);
+  end;
+  UpdateStyleAttributes;
+end;
+
+{ TCompScintFileEdit }
+
+constructor TCompScintFileEdit.Create;
+begin
+  inherited;
+  FBreakPoints := TList<Integer>.Create;
+end;
+
+destructor TCompScintFileEdit.Destroy;
+begin
+  FBreakPoints.Free;
+  inherited;
+end;
+
+{ TCompScintEditNavItem }
+
+constructor TCompScintEditNavItem.Create(const AMemo: TCompScintEdit);
+begin
+  Memo := AMemo;
+  Line := AMemo.CaretLine;
+  Column := AMemo.CaretColumn;
+  VirtualSpace := AMemo.CaretVirtualSpace;
+end;
+
+function TCompScintEditNavItem.EqualMemoAndLine(
+  const ANavItem: TCompScintEditNavItem): Boolean;
+begin
+  Result := (Memo = ANavItem.Memo) and (Line = ANavItem.Line);
+end;
+
+procedure TCompScintEditNavItem.Invalidate;
+begin
+  Memo := nil;
+end;
+
+function TCompScintEditNavItem.Valid: Boolean;
+begin
+  Result := (Memo <> nil) and (Line < Memo.Lines.Count); { Line check: see MemoLinesDeleted and RemoveMemoBadLinesFromNav }
+end;
+
+{ TCompScintEditNavStack }
+
+function TCompScintEditNavStack.LinesDeleted(const AMemo: TCompScintEdit;
+  const FirstLine, LineCount: Integer): Boolean;
+begin
+  Result := False;
+  for var I := Count-1 downto 0 do begin
+    var NavItem := Items[I];
+    if NavItem.Memo = AMemo then begin
+      var Line := NavItem.Line;
+      if Line >= FirstLine then begin
+        if Line < FirstLine + LineCount then begin
+          Delete(I);
+          Result := True;
+        end else begin
+          NavItem.Line := Line - LineCount;
+          Items[I] := NavItem;
+        end;
+      end;
+    end;
+  end;
+  if Result then
+    Optimize;
+end;
+
+procedure TCompScintEditNavStack.LinesInserted(const AMemo: TCompScintEdit;
+  const FirstLine, LineCount: Integer);
+begin
+  for var I := 0 to Count-1 do begin
+    var NavItem := Items[I];
+    if NavItem.Memo = AMemo then begin
+      var Line := NavItem.Line;
+      if Line >= FirstLine then begin
+        NavItem.Line := Line + LineCount;
+        Items[I] := NavItem;
+      end;
+    end;
+  end;
+end;
+
+procedure TCompScintEditNavStack.Optimize;
+begin
+  { Turn two entries for the same memo and line which are next to each other
+    into one entry, ignoring column differences (like Visual Studio 2022)
+    Note: doesn't yet look at CompForm's FCurrentNavItem to see if a stack's top
+    item is the same so it doesnt optimize that situation atm }
+  for var I := Count-1 downto 1 do
+    if Items[I].EqualMemoAndLine(Items[I-1]) then
+      Delete(I);
+end;
+
+function TCompScintEditNavStack.RemoveMemo(
+  const AMemo: TCompScintEdit): Boolean;
+begin
+  Result := False;
+  for var I := Count-1 downto 0 do begin
+    if Items[I].Memo = AMemo then begin
+      Delete(I);
+      Result := True;
+    end;
+  end;
+  if Result then
+    Optimize;
+end;
+
+function TCompScintEditNavStack.RemoveMemoBadLines(
+  const AMemo: TCompScintEdit): Boolean;
+begin
+  Result := False;
+  var LastGoodLine := AMemo.Lines.Count-1;
+  for var I := Count-1 downto 0 do begin
+    if (Items[I].Memo = AMemo) and (Items[I].Line > LastGoodLine) then begin
+      Delete(I);
+      Result := True;
+    end;
+  end;
+  if Result then
+    Optimize;
+end;
+
+{ TCompScintEditNavStacks }
+
+constructor TCompScintEditNavStacks.Create;
+begin
+  inherited;
+  FBackNavStack := TCompScintEditNavStack.Create;
+  FForwardNavStack := TCompScintEditNavStack.Create;
+end;
+
+destructor TCompScintEditNavStacks.Destroy;
+begin
+  FForwardNavStack.Free;
+  FBackNavStack.Free;
+  inherited;
+end;
+
+function TCompScintEditNavStacks.AddNewBackForJump(const OldNavItem,
+  NewNavItem: TCompScintEditNavItem): Boolean;
+begin
+  { Want a new item when changing tabs or moving at least 11 lines at once,
+    similar to Visual Studio 2022, see:
+    https://learn.microsoft.com/en-us/archive/blogs/zainnab/navigate-backward-and-navigate-forward
+    Note: not doing the other stuff listed in the article atm }
+  Result := (OldNavItem.Memo <> NewNavItem.Memo) or
+            (Abs(OldNavItem.Line - NewNavItem.Line) >= 11);
+  if Result then begin
+    FBackNavStack.Add(OldNavItem);
+    Limit;
+  end;
+end;
+
+procedure TCompScintEditNavStacks.Clear;
+begin
+  FBackNavStack.Clear;
+  FForwardNavStack.Clear;
+end;
+
+procedure TCompScintEditNavStacks.Limit;
+begin
+  { The dropdown showing both stacks + the current nav item should show at most
+    16 items just like Visual Studio 2022 }
+  if FBackNavStack.Count + FForwardNavStack.Count >= 15 then
+    FBackNavStack.Delete(0);
+end;
+
+function TCompScintEditNavStacks.LinesDeleted(const AMemo: TCompScintEdit;
+  const FirstLine, LineCount: Integer): Boolean;
+begin
+  Result := FBackNavStack.LinesDeleted(AMemo, FirstLine, LineCount);
+  Result := FForwardNavStack.LinesDeleted(AMemo, FirstLine, LineCount) or Result;
+end;
+
+procedure TCompScintEditNavStacks.LinesInserted(const AMemo: TCompScintEdit;
+  const FirstLine, LineCount: Integer);
+begin
+  FBackNavStack.LinesInserted(AMemo, FirstLine, LineCount);
+  FForwardNavStack.LinesInserted(AMemo, FirstLine, LineCount);
+end;
+
+function TCompScintEditNavStacks.RemoveMemo(
+  const AMemo: TCompScintEdit): Boolean;
+begin
+  Result := FBackNavStack.RemoveMemo(AMemo);
+  Result := FForwardNavStack.RemoveMemo(AMemo) or Result;
+end;
+
+function TCompScintEditNavStacks.RemoveMemoBadLines(
+  const AMemo: TCompScintEdit): Boolean;
+begin
+  Result := FBackNavStack.RemoveMemoBadLines(AMemo);
+  Result := FForwardNavStack.RemoveMemoBadLines(AMemo) or Result;
+end;
+
 end.