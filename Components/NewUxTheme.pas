--- conflicted
+++ resolved
@@ -1,1240 +1,1237 @@
-{******************************************************************************}
-{                                                                              }
-{ Visual Styles (Themes) API interface Unit for Object Pascal                  }
-{                                                                              }
-{ Portions created by Microsoft are Copyright (C) 1995-2001 Microsoft          }
-{ Corporation. All Rights Reserved.                                            }
-{                                                                              }
-{ The original file is: uxtheme.h, released June 2001. The original Pascal     }
-{ code is: UxTheme.pas, released July 2001. The initial developer of the       }
-{ Pascal code is Marcel van Brakel (brakelm@chello.nl).                        }
-{                                                                              }
-{ Portions created by Marcel van Brakel are Copyright (C) 1999-2001            }
-{ Marcel van Brakel. All Rights Reserved.                                      }
-{                                                                              }
-{ Portions created by Mike Lischke are Copyright (C) 1999-2002                 }
-{ Mike Lischke. All Rights Reserved.                                           }
-{                                                                              }
-{ Obtained through: Joint Endeavour of Delphi Innovators (Project JEDI)        }
-{                                                                              }
-{ You may retrieve the latest version of this file at the Project JEDI home    }
-{ page, located at http://delphi-jedi.org or my personal homepage located at   }
-{ http://members.chello.nl/m.vanbrakel2                                        }
-{                                                                              }
-{ The contents of this file are used with permission, subject to the Mozilla   }
-{ Public License Version 1.1 (the "License"); you may not use this file except }
-{ in compliance with the License. You may obtain a copy of the License at      }
-{ http://www.mozilla.org/MPL/MPL-1.1.html                                      }
-{                                                                              }
-{ Software distributed under the License is distributed on an "AS IS" basis,   }
-{ WITHOUT WARRANTY OF ANY KIND, either express or implied. See the License for }
-{ the specific language governing rights and limitations under the License.    }
-{                                                                              }
-{ Alternatively, the contents of this file may be used under the terms of the  }
-{ GNU Lesser General Public License (the  "LGPL License"), in which case the   }
-{ provisions of the LGPL License are applicable instead of those above.        }
-{ If you wish to allow use of your version of this file only under the terms   }
-{ of the LGPL License and not to allow others to use your version of this file }
-{ under the MPL, indicate your decision by deleting  the provisions above and  }
-{ replace  them with the notice and other provisions required by the LGPL      }
-{ License.  If you do not delete the provisions above, a recipient may use     }
-{ your version of this file under either the MPL or the LGPL License.          }
-{                                                                              }
-{ For more information about the LGPL: http://www.gnu.org/copyleft/lesser.html }
-{                                                                              }
-{******************************************************************************}
-
-{ Simplified by Martijn Laan for Inno Setup
-
-  Cannot be replaced by Delphi's built in Winapi.UxTheme.pas even though it has
-  the same functions: see the comment at the bottom of this file. For this
-  reason this unit has been renamed to NewUxTheme.
-
-  Additionally this unit includes SetPreferredAppMode and FlushMenuThemes. }
-
-unit NewUxTheme;
-
-<<<<<<< HEAD
-=======
-{$ALIGN ON}
->>>>>>> 1b715695
-{$MINENUMSIZE 4}
-
-interface
-
-uses
-  Windows;
-
-procedure FreeThemeLibrary;
-function InitThemeLibrary: Boolean;
-function UseThemes: Boolean;
-
-const
-  WM_THEMECHANGED = $031A;
-  
-type
-  HIMAGELIST = THANDLE; // TODO TEMPORARY
-  HTHEME = THANDLE;     // handle to a section of theme data for class
-
-//----------------------------------------------------------------------------------------------------------------------
-// NOTE: PartId's and StateId's used in the theme API are defined in the
-//       hdr file <tmschema.h> using the TM_PART and TM_STATE macros.  For
-//       example, "TM_PART(BP, PUSHBUTTON)" defines the PartId "BP_PUSHBUTTON".
-//----------------------------------------------------------------------------------------------------------------------
-//  OpenThemeData()     - Open the theme data for the specified HWND and
-//                        semi-colon separated list of class names.
-//
-//                        OpenThemeData() will try each class name, one at
-//                        a time, and use the first matching theme info
-//                        found.  If a match is found, a theme handle
-//                        to the data is returned.  If no match is found,
-//                        a "NULL" handle is returned.
-//
-//                        When the window is destroyed or a WM_THEMECHANGED
-//                        msg is received, "CloseThemeData()" should be
-//                        called to close the theme handle.
-//
-//  hwnd                - window handle of the control/window to be themed
-//
-//  pszClassList        - class name (or list of names) to match to theme data
-//                        section.  if the list contains more than one name,
-//                        the names are tested one at a time for a match.
-//                        If a match is found, OpenThemeData() returns a
-//                        theme handle associated with the matching class.
-//                        This param is a list (instead of just a single
-//                        class name) to provide the class an opportunity
-//                        to get the "best" match between the class and
-//                        the current theme.  For example, a button might
-//                        pass L"OkButton, Button" if its ID=ID_OK.  If
-//                        the current theme has an entry for OkButton,
-//                        that will be used.  Otherwise, we fall back on
-//                        the normal Button entry.
-//----------------------------------------------------------------------------------------------------------------------
-
-var
-  OpenThemeData: function(hwnd: HWND; pszClassList: LPCWSTR): HTHEME; stdcall;
-
-//----------------------------------------------------------------------------------------------------------------------
-//  CloseTHemeData()    - closes the theme data handle.  This should be done
-//                        when the window being themed is destroyed or
-//                        whenever a WM_THEMECHANGED msg is received
-//                        (followed by an attempt to create a new Theme data
-//                        handle).
-//
-//  hTheme              - open theme data handle (returned from prior call
-//                        to OpenThemeData() API).
-//----------------------------------------------------------------------------------------------------------------------
-
-var
-  CloseThemeData: function(hTheme: HTHEME): HRESULT; stdcall;
-
-//----------------------------------------------------------------------------------------------------------------------
-//    functions for basic drawing support
-//----------------------------------------------------------------------------------------------------------------------
-// The following methods are the theme-aware drawing services.
-// Controls/Windows are defined in drawable "parts" by their author: a
-// parent part and 0 or more child parts.  Each of the parts can be
-// described in "states" (ex: disabled, hot, pressed).
-//----------------------------------------------------------------------------------------------------------------------
-// For the list of all themed classes and the definition of all
-// parts and states, see the file "tmschmea.h".
-//----------------------------------------------------------------------------------------------------------------------
-// Each of the below methods takes a "iPartId" param to specify the
-// part and a "iStateId" to specify the state of the part.
-// "iStateId=0" refers to the root part.  "iPartId" = "0" refers to
-// the root class.
-//----------------------------------------------------------------------------------------------------------------------
-// Note: draw operations are always scaled to fit (and not to exceed)
-// the specified "Rect".
-//----------------------------------------------------------------------------------------------------------------------
-
-//----------------------------------------------------------------------------------------------------------------------
-//  DrawThemeBackground()
-//                      - draws the theme-specified border and fill for
-//                        the "iPartId" and "iStateId".  This could be
-//                        based on a bitmap file, a border and fill, or
-//                        other image description.
-//
-//  hTheme              - theme data handle
-//  hdc                 - HDC to draw into
-//  iPartId             - part number to draw
-//  iStateId            - state number (of the part) to draw
-//  pRect               - defines the size/location of the part
-//  pClipRect           - optional clipping rect (don't draw outside it)
-//----------------------------------------------------------------------------------------------------------------------
-
-var
-  DrawThemeBackground: function(hTheme: HTHEME; hdc: HDC; iPartId, iStateId: Integer; const pRect: TRect;
-    pClipRect: PRECT): HRESULT; stdcall;
-
-//----------------------------------------------------------------------------------------------------------------------
-//----- DrawThemeText() flags ----
-
-const
-  DTT_GRAYED = $1;         // draw a grayed-out string
-
-//----------------------------------------------------------------------------------------------------------------------
-//  DrawThemeText()     - draws the text using the theme-specified
-//                        color and font for the "iPartId" and
-//                        "iStateId".
-//
-//  hTheme              - theme data handle
-//  hdc                 - HDC to draw into
-//  iPartId             - part number to draw
-//  iStateId            - state number (of the part) to draw
-//  pszText             - actual text to draw
-//  dwCharCount         - number of chars to draw (-1 for all)
-//  dwTextFlags         - same as DrawText() "uFormat" param
-//  dwTextFlags2        - additional drawing options
-//  pRect               - defines the size/location of the part
-//----------------------------------------------------------------------------------------------------------------------
-
-var
-  DrawThemeText: function(hTheme: HTHEME; hdc: HDC; iPartId, iStateId: Integer; pszText: LPCWSTR; iCharCount: Integer;
-    dwTextFlags, dwTextFlags2: DWORD; const pRect: TRect): HRESULT; stdcall;
-
-//----------------------------------------------------------------------------------------------------------------------
-//  GetThemeBackgroundContentRect()
-//                      - gets the size of the content for the theme-defined
-//                        background.  This is usually the area inside
-//                        the borders or Margins.
-//
-//      hTheme          - theme data handle
-//      hdc             - (optional) device content to be used for drawing
-//      iPartId         - part number to draw
-//      iStateId        - state number (of the part) to draw
-//      pBoundingRect   - the outer RECT of the part being drawn
-//      pContentRect    - RECT to receive the content area
-//----------------------------------------------------------------------------------------------------------------------
-
-var
-  GetThemeBackgroundContentRect: function(hTheme: HTHEME; hdc: HDC; iPartId, iStateId: Integer;
-    const pBoundingRect: TRect; pContentRect: PRECT): HRESULT; stdcall;
-
-//----------------------------------------------------------------------------------------------------------------------
-//  GetThemeBackgroundExtent() - calculates the size/location of the theme-
-//                               specified background based on the
-//                               "pContentRect".
-//
-//      hTheme          - theme data handle
-//      hdc             - (optional) device content to be used for drawing
-//      iPartId         - part number to draw
-//      iStateId        - state number (of the part) to draw
-//      pContentRect    - RECT that defines the content area
-//      pBoundingRect   - RECT to receive the overall size/location of part
-//----------------------------------------------------------------------------------------------------------------------
-
-var
-  GetThemeBackgroundExtent: function(hTheme: HTHEME; hdc: HDC; iPartId, iStateId: Integer; const pContentRect: TRect;
-    var pExtentRect: TRect): HRESULT; stdcall;
-
-//----------------------------------------------------------------------------------------------------------------------
-
-type
-  THEMESIZE = (
-    TS_MIN,             // minimum size
-    TS_TRUE,            // size without stretching
-    TS_DRAW             // size that theme mgr will use to draw part
-  );
-  TThemeSize = THEMESIZE;
-
-//----------------------------------------------------------------------------------------------------------------------
-//  GetThemePartSize() - returns the specified size of the theme part
-//
-//  hTheme              - theme data handle
-//  hdc                 - HDC to select font into & measure against
-//  iPartId             - part number to retrieve size for
-//  iStateId            - state number (of the part)
-//  prc                 - (optional) rect for part drawing destination
-//  eSize               - the type of size to be retreived
-//  psz                 - receives the specified size of the part
-//----------------------------------------------------------------------------------------------------------------------
-
-var
-  GetThemePartSize: function(hTheme: HTHEME; hdc: HDC; iPartId, iStateId: Integer; prc: PRECT; eSize: THEMESIZE;
-    var psz: TSize): HRESULT; stdcall;
-
-//----------------------------------------------------------------------------------------------------------------------
-//  GetThemeTextExtent() - calculates the size/location of the specified
-//                         text when rendered in the Theme Font.
-//
-//  hTheme              - theme data handle
-//  hdc                 - HDC to select font & measure into
-//  iPartId             - part number to draw
-//  iStateId            - state number (of the part)
-//  pszText             - the text to be measured
-//  dwCharCount         - number of chars to draw (-1 for all)
-//  dwTextFlags         - same as DrawText() "uFormat" param
-//  pszBoundingRect     - optional: to control layout of text
-//  pszExtentRect       - receives the RECT for text size/location
-//----------------------------------------------------------------------------------------------------------------------
-
-var
-  GetThemeTextExtent: function(hTheme: HTHEME; hdc: HDC; iPartId, iStateId: Integer; pszText: LPCWSTR;
-    iCharCount: Integer; dwTextFlags: DWORD; pBoundingRect: PRECT; var pExtentRect: TRect): HRESULT; stdcall;
-
-//----------------------------------------------------------------------------------------------------------------------
-//  GetThemeTextMetrics()
-//                      - returns info about the theme-specified font
-//                        for the part/state passed in.
-//
-//  hTheme              - theme data handle
-//  hdc                 - optional: HDC for screen context
-//  iPartId             - part number to draw
-//  iStateId            - state number (of the part)
-//  ptm                 - receives the font info
-//----------------------------------------------------------------------------------------------------------------------
-
-var
-  GetThemeTextMetrics: function(hTheme: HTHEME; hdc: HDC; iPartId, iStateId: Integer;
-    var ptm: TTEXTMETRIC): HRESULT; stdcall;
-
-//----------------------------------------------------------------------------------------------------------------------
-//  GetThemeBackgroundRegion()
-//                      - computes the region for a regular or partially
-//                        transparent theme-specified background that is
-//                        bound by the specified "pRect".
-//                        If the rectangle is empty, sets the HRGN to NULL
-//                        and return S_FALSE.
-//
-//  hTheme              - theme data handle
-//  hdc                 - optional HDC to draw into (DPI scaling)
-//  iPartId             - part number to draw
-//  iStateId            - state number (of the part)
-//  pRect               - the RECT used to draw the part
-//  pRegion             - receives handle to calculated region
-//----------------------------------------------------------------------------------------------------------------------
-
-var
-  GetThemeBackgroundRegion: function(hTheme: HTHEME; hdc: HDC; iPartId, iStateId: Integer; const pRect: TRect;
-    var pRegion: HRGN): HRESULT; stdcall;
-
-//----------------------------------------------------------------------------------------------------------------------
-//----- HitTestThemeBackground, HitTestThemeBackgroundRegion flags ----
-
-//  Theme background segment hit test flag (default). possible return values are:
-//  HTCLIENT: hit test succeeded in the middle background segment
-//  HTTOP, HTLEFT, HTTOPLEFT, etc:  // hit test succeeded in the the respective theme background segment.
-
-const
-  HTTB_BACKGROUNDSEG         = $0000;
-
-//  Fixed border hit test option.  possible return values are:
-//  HTCLIENT: hit test succeeded in the middle background segment
-//  HTBORDER: hit test succeeded in any other background segment
-
-  HTTB_FIXEDBORDER           = $0002;  // Return code may be either HTCLIENT or HTBORDER.
-
-//  Caption hit test option.  Possible return values are:
-//  HTCAPTION: hit test succeeded in the top, top left, or top right background segments
-//  HTNOWHERE or another return code, depending on absence or presence of accompanying flags, resp.
-
-  HTTB_CAPTION               = $0004;
-
-//  Resizing border hit test flags.  Possible return values are:
-//  HTCLIENT: hit test succeeded in middle background segment
-//  HTTOP, HTTOPLEFT, HTLEFT, HTRIGHT, etc:    hit test succeeded in the respective system resizing zone
-//  HTBORDER: hit test failed in middle segment and resizing zones, but succeeded in a background border segment
-
-  HTTB_RESIZINGBORDER_LEFT   = $0010; // Hit test left resizing border,
-  HTTB_RESIZINGBORDER_TOP    = $0020; // Hit test top resizing border
-  HTTB_RESIZINGBORDER_RIGHT  = $0040; // Hit test right resizing border
-  HTTB_RESIZINGBORDER_BOTTOM = $0080; // Hit test bottom resizing border
-
-  HTTB_RESIZINGBORDER        = (HTTB_RESIZINGBORDER_LEFT or HTTB_RESIZINGBORDER_TOP or
-                                HTTB_RESIZINGBORDER_RIGHT or HTTB_RESIZINGBORDER_BOTTOM);
-
-// Resizing border is specified as a template, not just window edges.
-// This option is mutually exclusive with HTTB_SYSTEMSIZINGWIDTH; HTTB_SIZINGTEMPLATE takes precedence
-
-  HTTB_SIZINGTEMPLATE        = $0100;
-
-// Use system resizing border width rather than theme content margins.
-// This option is mutually exclusive with HTTB_SIZINGTEMPLATE, which takes precedence.
-
-  HTTB_SYSTEMSIZINGMARGINS   = $0200;
-
-//----------------------------------------------------------------------------------------------------------------------
-//  HitTestThemeBackground()
-//                      - returns a HitTestCode (a subset of the values
-//                        returned by WM_NCHITTEST) for the point "ptTest"
-//                        within the theme-specified background
-//                        (bound by pRect).  "pRect" and "ptTest" should
-//                        both be in the same coordinate system
-//                        (client, screen, etc).
-//
-//      hTheme          - theme data handle
-//      hdc             - HDC to draw into
-//      iPartId         - part number to test against
-//      iStateId        - state number (of the part)
-//      pRect           - the RECT used to draw the part
-//      hrgn            - optional region to use; must be in same coordinates as
-//                      -    pRect and pTest.
-//      ptTest          - the hit point to be tested
-//      dwOptions       - HTTB_xxx constants
-//      pwHitTestCode   - receives the returned hit test code - one of:
-//
-//                        HTNOWHERE, HTLEFT, HTTOPLEFT, HTBOTTOMLEFT,
-//                        HTRIGHT, HTTOPRIGHT, HTBOTTOMRIGHT,
-//                        HTTOP, HTBOTTOM, HTCLIENT
-//----------------------------------------------------------------------------------------------------------------------
-
-var
-  HitTestThemeBackground: function(hTheme: HTHEME; hdc: HDC; iPartId, iStateId: Integer; dwOptions: DWORD;
-    const pRect: TRect; hrgn: HRGN; ptTest: TPoint; var pwHitTestCode: WORD): HRESULT; stdcall;
-
-//----------------------------------------------------------------------------------------------------------------------
-//  DrawThemeEdge()     - Similar to the DrawEdge() API, but uses part colors
-//                        and is high-DPI aware
-//  hTheme              - theme data handle
-//  hdc                 - HDC to draw into
-//  iPartId             - part number to draw
-//  iStateId            - state number of part
-//  pDestRect           - the RECT used to draw the line(s)
-//  uEdge               - Same as DrawEdge() API
-//  uFlags              - Same as DrawEdge() API
-//  pContentRect        - Receives the interior rect if (uFlags & BF_ADJUST)
-//----------------------------------------------------------------------------------------------------------------------
-
-var
-  DrawThemeEdge: function(hTheme: HTHEME; hdc: HDC; iPartId, iStateId: Integer; const pDestRect: TRect; uEdge,
-    uFlags: UINT; pContentRect: PRECT): HRESULT; stdcall;
-
-//----------------------------------------------------------------------------------------------------------------------
-//  DrawThemeIcon()     - draws an image within an imagelist based on
-//                        a (possible) theme-defined effect.
-//
-//  hTheme              - theme data handle
-//  hdc                 - HDC to draw into
-//  iPartId             - part number to draw
-//  iStateId            - state number of part
-//  pRect               - the RECT to draw the image within
-//  himl                - handle to IMAGELIST
-//  iImageIndex         - index into IMAGELIST (which icon to draw)
-//----------------------------------------------------------------------------------------------------------------------
-
-var
-  DrawThemeIcon: function(hTheme: HTHEME; hdc: HDC; iPartId, iStateId: Integer; const pRect: TRect; himl: HIMAGELIST;
-    iImageIndex: Integer): HRESULT; stdcall;
-
-//----------------------------------------------------------------------------------------------------------------------
-//  IsThemePartDefined() - returns TRUE if the theme has defined parameters
-//                         for the specified "iPartId" and "iStateId".
-//
-//  hTheme              - theme data handle
-//  iPartId             - part number to find definition for
-//  iStateId            - state number of part
-//----------------------------------------------------------------------------------------------------------------------
-
-var
-  IsThemePartDefined: function(hTheme: HTHEME; iPartId, iStateId: Integer): BOOL; stdcall;
-
-//----------------------------------------------------------------------------------------------------------------------
-//  IsThemeBackgroundPartiallyTransparent()
-//                      - returns TRUE if the theme specified background for
-//                        the part/state has transparent pieces or
-//                        alpha-blended pieces.
-//
-//  hTheme              - theme data handle
-//  iPartId             - part number
-//  iStateId            - state number of part
-//----------------------------------------------------------------------------------------------------------------------
-
-var
-  IsThemeBackgroundPartiallyTransparent: function(hTheme: HTHEME; iPartId, iStateId: Integer): BOOL; stdcall;
-
-//----------------------------------------------------------------------------------------------------------------------
-//    lower-level theme information services
-//----------------------------------------------------------------------------------------------------------------------
-// The following methods are getter routines for each of the Theme Data types.
-// Controls/Windows are defined in drawable "parts" by their author: a
-// parent part and 0 or more child parts.  Each of the parts can be
-// described in "states" (ex: disabled, hot, pressed).
-//----------------------------------------------------------------------------------------------------------------------
-// Each of the below methods takes a "iPartId" param to specify the
-// part and a "iStateId" to specify the state of the part.
-// "iStateId=0" refers to the root part.  "iPartId" = "0" refers to
-// the root class.
-//----------------------------------------------------------------------------------------------------------------------
-// Each method also take a "iPropId" param because multiple instances of
-// the same primitive type can be defined in the theme schema.
-//----------------------------------------------------------------------------------------------------------------------
-
-
-//----------------------------------------------------------------------------------------------------------------------
-//  GetThemeColor()     - Get the value for the specified COLOR property
-//
-//  hTheme              - theme data handle
-//  iPartId             - part number
-//  iStateId            - state number of part
-//  iPropId             - the property number to get the value for
-//  pColor              - receives the value of the property
-//----------------------------------------------------------------------------------------------------------------------
-
-var
-  GetThemeColor: function(hTheme: HTHEME; iPartId, iStateId, iPropId: Integer; var pColor: COLORREF): HRESULT; stdcall;
-
-//----------------------------------------------------------------------------------------------------------------------
-//  GetThemeMetric()    - Get the value for the specified metric/size
-//                        property
-//
-//  hTheme              - theme data handle
-//  hdc                 - (optional) hdc to be drawn into (DPI scaling)
-//  iPartId             - part number
-//  iStateId            - state number of part
-//  iPropId             - the property number to get the value for
-//  piVal               - receives the value of the property
-//----------------------------------------------------------------------------------------------------------------------
-
-var
-  GetThemeMetric: function(hTheme: HTHEME; hdc: HDC; iPartId, iStateId, iPropId: Integer;
-    var piVal: Integer): HRESULT; stdcall;
-
-//----------------------------------------------------------------------------------------------------------------------
-//  GetThemeString()    - Get the value for the specified string property
-//
-//  hTheme              - theme data handle
-//  iPartId             - part number
-//  iStateId            - state number of part
-//  iPropId             - the property number to get the value for
-//  pszBuff             - receives the string property value
-//  cchMaxBuffChars     - max. number of chars allowed in pszBuff
-//----------------------------------------------------------------------------------------------------------------------
-
-var
-  GetThemeString: function(hTheme: HTHEME; iPartId, iStateId, iPropId: Integer; pszBuff: LPWSTR;
-    cchMaxBuffChars: Integer): HRESULT; stdcall;
-
-//----------------------------------------------------------------------------------------------------------------------
-//  GetThemeBool()      - Get the value for the specified BOOL property
-//
-//  hTheme              - theme data handle
-//  iPartId             - part number
-//  iStateId            - state number of part
-//  iPropId             - the property number to get the value for
-//  pfVal               - receives the value of the property
-//----------------------------------------------------------------------------------------------------------------------
-
-var
-  GetThemeBool: function(hTheme: HTHEME; iPartId, iStateId, iPropId: Integer; var pfVal: BOOL): HRESULT; stdcall;
-
-//----------------------------------------------------------------------------------------------------------------------
-//  GetThemeInt()       - Get the value for the specified int property
-//
-//  hTheme              - theme data handle
-//  iPartId             - part number
-//  iStateId            - state number of part
-//  iPropId             - the property number to get the value for
-//  piVal               - receives the value of the property
-//----------------------------------------------------------------------------------------------------------------------
-
-var
-  GetThemeInt: function(hTheme: HTHEME; iPartId, iStateId, iPropId: Integer; var piVal: Integer): HRESULT; stdcall;
-
-//----------------------------------------------------------------------------------------------------------------------
-//  GetThemeEnumValue() - Get the value for the specified ENUM property
-//
-//  hTheme              - theme data handle
-//  iPartId             - part number
-//  iStateId            - state number of part
-//  iPropId             - the property number to get the value for
-//  piVal               - receives the value of the enum (cast to int*)
-//----------------------------------------------------------------------------------------------------------------------
-
-var
-  GetThemeEnumValue: function(hTheme: HTHEME; iPartId, iStateId, iPropId: Integer; var piVal: Integer): HRESULT; stdcall;
-
-//----------------------------------------------------------------------------------------------------------------------
-//  GetThemePosition()  - Get the value for the specified position
-//                        property
-//
-//  hTheme              - theme data handle
-//  iPartId             - part number
-//  iStateId            - state number of part
-//  iPropId             - the property number to get the value for
-//  pPoint              - receives the value of the position property
-//----------------------------------------------------------------------------------------------------------------------
-
-var
-  GetThemePosition: function(hTheme: HTHEME; iPartId, iStateId, iPropId: Integer;var pPoint: TPoint): HRESULT; stdcall;
-
-//----------------------------------------------------------------------------------------------------------------------
-//  GetThemeFont()      - Get the value for the specified font property
-//
-//  hTheme              - theme data handle
-//  hdc                 - (optional) hdc to be drawn to (DPI scaling)
-//  iPartId             - part number
-//  iStateId            - state number of part
-//  iPropId             - the property number to get the value for
-//  pFont               - receives the value of the LOGFONT property
-//                        (scaled for the current logical screen dpi)
-//----------------------------------------------------------------------------------------------------------------------
-
-var
-  GetThemeFont: function(hTheme: HTHEME; hdc: HDC; iPartId, iStateId, iPropId: Integer;
-    var pFont: TLOGFONT): HRESULT; stdcall;
-
-//----------------------------------------------------------------------------------------------------------------------
-//  GetThemeRect()      - Get the value for the specified RECT property
-//
-//  hTheme              - theme data handle
-//  iPartId             - part number
-//  iStateId            - state number of part
-//  iPropId             - the property number to get the value for
-//  pRect               - receives the value of the RECT property
-//----------------------------------------------------------------------------------------------------------------------
-
-var
-  GetThemeRect: function(hTheme: HTHEME; iPartId, iStateId, iPropId: Integer; var pRect: TRect): HRESULT; stdcall;
-
-//----------------------------------------------------------------------------------------------------------------------
-
-type
-  _MARGINS = record
-    cxLeftWidth: Integer;      // width of left border that retains its size
-    cxRightWidth: Integer;     // width of right border that retains its size
-    cyTopHeight: Integer;      // height of top border that retains its size
-    cyBottomHeight: Integer;   // height of bottom border that retains its size
-  end;
-  MARGINS = _MARGINS;
-  PMARGINS = ^MARGINS;
-  TMargins = MARGINS;
-
-//----------------------------------------------------------------------------------------------------------------------
-//  GetThemeMargins()   - Get the value for the specified MARGINS property
-//
-//      hTheme          - theme data handle
-//      hdc             - (optional) hdc to be used for drawing
-//      iPartId         - part number
-//      iStateId        - state number of part
-//      iPropId         - the property number to get the value for
-//      prc             - RECT for area to be drawn into
-//      pMargins        - receives the value of the MARGINS property
-//----------------------------------------------------------------------------------------------------------------------
-
-var
-  GetThemeMargins: function(hTheme: HTHEME; hdc: HDC; iPartId, iStateId, iPropId: Integer; prc: PRECT;
-    var pMargins: MARGINS): HRESULT; stdcall;
-
-//----------------------------------------------------------------------------------------------------------------------
-
-const
-  MAX_INTLIST_COUNT = 10;
-
-type
-  _INTLIST = record
-    iValueCount: Integer;      // number of values in iValues
-    iValues: array [0..MAX_INTLIST_COUNT - 1] of Integer;
-  end;
-  INTLIST = _INTLIST;
-  PINTLIST = ^INTLIST;
-  TIntList = INTLIST;
-
-//----------------------------------------------------------------------------------------------------------------------
-//  GetThemeIntList()   - Get the value for the specified INTLIST struct
-//
-//      hTheme          - theme data handle
-//      iPartId         - part number
-//      iStateId        - state number of part
-//      iPropId         - the property number to get the value for
-//      pIntList        - receives the value of the INTLIST property
-//----------------------------------------------------------------------------------------------------------------------
-
-var
-  GetThemeIntList: function(hTheme: HTHEME; iPartId, iStateId, iPropId: Integer; var pIntList: INTLIST): HRESULT; stdcall;
-
-//----------------------------------------------------------------------------------------------------------------------
-
-type
-  PROPERTYORIGIN = (
-    PO_STATE,           // property was found in the state section
-    PO_PART,            // property was found in the part section
-    PO_CLASS,           // property was found in the class section
-    PO_GLOBAL,          // property was found in [globals] section
-    PO_NOTFOUND);       // property was not found
-  TPropertyOrigin = PROPERTYORIGIN;
-
-//----------------------------------------------------------------------------------------------------------------------
-//  GetThemePropertyOrigin()
-//                      - searches for the specified theme property
-//                        and sets "pOrigin" to indicate where it was
-//                        found (or not found)
-//
-//  hTheme              - theme data handle
-//  iPartId             - part number
-//  iStateId            - state number of part
-//  iPropId             - the property number to search for
-//  pOrigin             - receives the value of the property origin
-//----------------------------------------------------------------------------------------------------------------------
-
-var
-  GetThemePropertyOrigin: function(hTheme: HTHEME; iPartId, iStateId, iPropId: Integer;
-    var pOrigin: PROPERTYORIGIN): HRESULT; stdcall;
-
-//----------------------------------------------------------------------------------------------------------------------
-//  SetWindowTheme()
-//                      - redirects an existing Window to use a different
-//                        section of the current theme information than its
-//                        class normally asks for.
-//
-//  hwnd                - the handle of the window (cannot be NULL)
-//
-//  pszSubAppName       - app (group) name to use in place of the calling
-//                        app's name.  If NULL, the actual calling app
-//                        name will be used.
-//
-//  pszSubIdList        - semicolon separated list of class Id names to
-//                        use in place of actual list passed by the
-//                        window's class.  if NULL, the id list from the
-//                        calling class is used.
-//----------------------------------------------------------------------------------------------------------------------
-// The Theme Manager will remember the "pszSubAppName" and the
-// "pszSubIdList" associations thru the lifetime of the window (even
-// if themes are subsequently changed).  The window is sent a
-// "WM_THEMECHANGED" msg at the end of this call, so that the new
-// theme can be found and applied.
-//----------------------------------------------------------------------------------------------------------------------
-// When "pszSubAppName" or "pszSubIdList" are NULL, the Theme Manager
-// removes the previously remember association.  To turn off theme-ing for
-// the specified window, you can pass an empty string (L"") so it
-// won't match any section entries.
-//----------------------------------------------------------------------------------------------------------------------
-
-var
-  SetWindowTheme: function(hwnd: HWND; pszSubAppName: LPCWSTR; pszSubIdList: LPCWSTR): HRESULT; stdcall;
-
-//----------------------------------------------------------------------------------------------------------------------
-//  GetThemeFilename()  - Get the value for the specified FILENAME property.
-//
-//  hTheme              - theme data handle
-//  iPartId             - part number
-//  iStateId            - state number of part
-//  iPropId             - the property number to search for
-//  pszThemeFileName    - output buffer to receive the filename
-//  cchMaxBuffChars     - the size of the return buffer, in chars
-//----------------------------------------------------------------------------------------------------------------------
-
-var
-  GetThemeFilename: function(hTheme: HTHEME; iPartId, iStateId, iPropId: Integer; pszThemeFileName: LPWSTR;
-    cchMaxBuffChars: Integer): HRESULT; stdcall;
-
-//----------------------------------------------------------------------------------------------------------------------
-//  GetThemeSysColor()  - Get the value of the specified System color.
-//
-//  hTheme              - the theme data handle.  if non-NULL, will return
-//                        color from [SysMetrics] section of theme.
-//                        if NULL, will return the global system color.
-//
-//  iColorId            - the system color index defined in winuser.h
-//----------------------------------------------------------------------------------------------------------------------
-
-var
-  GetThemeSysColor: function(hTheme: HTHEME; iColorId: Integer): COLORREF; stdcall;
-
-//----------------------------------------------------------------------------------------------------------------------
-//  GetThemeSysColorBrush()
-//                      - Get the brush for the specified System color.
-//
-//  hTheme              - the theme data handle.  if non-NULL, will return
-//                        brush matching color from [SysMetrics] section of
-//                        theme.  if NULL, will return the brush matching
-//                        global system color.
-//
-//  iColorId            - the system color index defined in winuser.h
-//----------------------------------------------------------------------------------------------------------------------
-
-var
-  GetThemeSysColorBrush: function(hTheme: HTHEME; iColorId: Integer): HBRUSH; stdcall;
-
-//----------------------------------------------------------------------------------------------------------------------
-//  GetThemeSysBool()   - Get the boolean value of specified System metric.
-//
-//  hTheme              - the theme data handle.  if non-NULL, will return
-//                        BOOL from [SysMetrics] section of theme.
-//                        if NULL, will return the specified system boolean.
-//
-//  iBoolId             - the TMT_XXX BOOL number (first BOOL
-//                        is TMT_FLATMENUS)
-//----------------------------------------------------------------------------------------------------------------------
-
-var
-  GetThemeSysBool: function(hTheme: HTHEME; iBoolId: Integer): BOOL; stdcall;
-
-//----------------------------------------------------------------------------------------------------------------------
-//  GetThemeSysSize()   - Get the value of the specified System size metric.
-//                        (scaled for the current logical screen dpi)
-//
-//  hTheme              - the theme data handle.  if non-NULL, will return
-//                        size from [SysMetrics] section of theme.
-//                        if NULL, will return the global system metric.
-//
-//  iSizeId             - the following values are supported when
-//                        hTheme is non-NULL:
-//
-//                          SM_CXBORDER   (border width)
-//                          SM_CXVSCROLL  (scrollbar width)
-//                          SM_CYHSCROLL  (scrollbar height)
-//                          SM_CXSIZE     (caption width)
-//                          SM_CYSIZE     (caption height)
-//                          SM_CXSMSIZE   (small caption width)
-//                          SM_CYSMSIZE   (small caption height)
-//                          SM_CXMENUSIZE (menubar width)
-//                          SM_CYMENUSIZE (menubar height)
-//
-//                        when hTheme is NULL, iSizeId is passed directly
-//                        to the GetSystemMetrics() function
-//----------------------------------------------------------------------------------------------------------------------
-
-var
-  GetThemeSysSize: function(hTheme: HTHEME; iSizeId: Integer): Integer; stdcall;
-
-//----------------------------------------------------------------------------------------------------------------------
-//  GetThemeSysFont()   - Get the LOGFONT for the specified System font.
-//
-//  hTheme              - the theme data handle.  if non-NULL, will return
-//                        font from [SysMetrics] section of theme.
-//                        if NULL, will return the specified system font.
-//
-//  iFontId             - the TMT_XXX font number (first font
-//                        is TMT_CAPTIONFONT)
-//
-//  plf                 - ptr to LOGFONT to receive the font value.
-//                        (scaled for the current logical screen dpi)
-//----------------------------------------------------------------------------------------------------------------------
-
-var
-  GetThemeSysFont: function(hTheme: HTHEME; iFontId: Integer; var plf: TLOGFONT): HRESULT; stdcall;
-
-//----------------------------------------------------------------------------------------------------------------------
-//  GetThemeSysString() - Get the value of specified System string metric.
-//
-//  hTheme              - the theme data handle (required)
-//
-//  iStringId           - must be one of the following values:
-//
-//                          TMT_CSSNAME
-//                          TMT_XMLNAME
-//
-//  pszStringBuff       - the buffer to receive the string value
-//
-//  cchMaxStringChars   - max. number of chars that pszStringBuff can hold
-//----------------------------------------------------------------------------------------------------------------------
-
-var
-  GetThemeSysString: function(hTheme: HTHEME; iStringId: Integer; pszStringBuff: LPWSTR;
-    cchMaxStringChars: Integer): HRESULT; stdcall;
-
-//----------------------------------------------------------------------------------------------------------------------
-//  GetThemeSysInt() - Get the value of specified System int.
-//
-//  hTheme              - the theme data handle (required)
-//
-//  iIntId              - must be one of the following values:
-//
-//                          TMT_DPIX
-//                          TMT_DPIY
-//                          TMT_MINCOLORDEPTH
-//
-//  piValue             - ptr to int to receive value
-//----------------------------------------------------------------------------------------------------------------------
-
-var
-  GetThemeSysInt: function(hTheme: HTHEME; iIntId: Integer; var piValue: Integer): HRESULT; stdcall;
-
-//----------------------------------------------------------------------------------------------------------------------
-//  IsThemeActive()     - can be used to test if a system theme is active
-//                        for the current user session.
-//
-//                        use the API "IsAppThemed()" to test if a theme is
-//                        active for the calling process.
-//----------------------------------------------------------------------------------------------------------------------
-
-var
-  IsThemeActive: function: BOOL; stdcall;
-
-//----------------------------------------------------------------------------------------------------------------------
-//  IsAppThemed()       - returns TRUE if a theme is active and available to
-//                        the current process
-//----------------------------------------------------------------------------------------------------------------------
-
-var
-  IsAppThemed: function: BOOL; stdcall;
-
-//----------------------------------------------------------------------------------------------------------------------
-//  GetWindowTheme()    - if window is themed, returns its most recent
-//                        HTHEME from OpenThemeData() - otherwise, returns
-//                        NULL.
-//
-//      hwnd            - the window to get the HTHEME of
-//----------------------------------------------------------------------------------------------------------------------
-
-var
-  GetWindowTheme: function(hwnd: HWND): HTHEME; stdcall;
-
-//----------------------------------------------------------------------------------------------------------------------
-//  EnableThemeDialogTexture()
-//
-//  - Enables/disables dialog background theme.  This method can be used to
-//    tailor dialog compatibility with child windows and controls that
-//    may or may not coordinate the rendering of their client area backgrounds
-//    with that of their parent dialog in a manner that supports seamless
-//    background texturing.
-//
-//      hdlg         - the window handle of the target dialog
-//      dwFlags      - ETDT_ENABLE to enable the theme-defined dialog background texturing,
-//                     ETDT_DISABLE to disable background texturing,
-//                     ETDT_ENABLETAB to enable the theme-defined background
-//                          texturing using the Tab texture
-//----------------------------------------------------------------------------------------------------------------------
-
-const
-  ETDT_DISABLE       = $00000001;
-  ETDT_ENABLE        = $00000002;
-  ETDT_USETABTEXTURE = $00000004;
-  ETDT_ENABLETAB     = (ETDT_ENABLE or ETDT_USETABTEXTURE);
-
-var
-  EnableThemeDialogTexture: function(hwnd: HWND; dwFlags: DWORD): HRESULT; stdcall;
-
-//----------------------------------------------------------------------------------------------------------------------
-//  IsThemeDialogTextureEnabled()
-//
-//  - Reports whether the dialog supports background texturing.
-//
-//      hdlg         - the window handle of the target dialog
-//----------------------------------------------------------------------------------------------------------------------
-
-var
-  IsThemeDialogTextureEnabled: function(hwnd: HWND): BOOL; stdcall;
-
-//----------------------------------------------------------------------------------------------------------------------
-//---- flags to control theming within an app ----
-
-const
-  STAP_ALLOW_NONCLIENT   = (1 shl 0);
-  STAP_ALLOW_CONTROLS    = (1 shl 1);
-  STAP_ALLOW_WEBCONTENT  = (1 shl 2);
-
-//----------------------------------------------------------------------------------------------------------------------
-//  GetThemeAppProperties()
-//                      - returns the app property flags that control theming
-//----------------------------------------------------------------------------------------------------------------------
-
-var
-  GetThemeAppProperties: function: DWORD; stdcall;
-
-//----------------------------------------------------------------------------------------------------------------------
-//  SetThemeAppProperties()
-//                      - sets the flags that control theming within the app
-//
-//      dwFlags         - the flag values to be set
-//----------------------------------------------------------------------------------------------------------------------
-
-var
-  SetThemeAppProperties: procedure(dwFlags: DWORD); stdcall;
-
-//----------------------------------------------------------------------------------------------------------------------
-//  GetCurrentThemeName()
-//                      - Get the name of the current theme in-use.
-//                        Optionally, return the ColorScheme name and the
-//                        Size name of the theme.
-//
-//  pszThemeFileName    - receives the theme path & filename
-//  cchMaxNameChars     - max chars allowed in pszNameBuff
-//
-//  pszColorBuff        - (optional) receives the canonical color scheme name
-//                        (not the display name)
-//  cchMaxColorChars    - max chars allowed in pszColorBuff
-//
-//  pszSizeBuff         - (optional) receives the canonical size name
-//                        (not the display name)
-//  cchMaxSizeChars     - max chars allowed in pszSizeBuff
-//----------------------------------------------------------------------------------------------------------------------
-
-var
-  GetCurrentThemeName: function(pszThemeFileName: LPWSTR; cchMaxNameChars: Integer; pszColorBuff: LPWSTR;
-    cchMaxColorChars: Integer; pszSizeBuff: LPWSTR; cchMaxSizeChars: Integer): HRESULT; stdcall;
-
-//----------------------------------------------------------------------------------------------------------------------
-//  GetThemeDocumentationProperty()
-//                      - Get the value for the specified property name from
-//                        the [documentation] section of the themes.ini file
-//                        for the specified theme.  If the property has been
-//                        localized in the theme files string table, the
-//                        localized version of the property value is returned.
-//
-//  pszThemeFileName    - filename of the theme file to query
-//  pszPropertyName     - name of the string property to retreive a value for
-//  pszValueBuff        - receives the property string value
-//  cchMaxValChars      - max chars allowed in pszValueBuff
-//----------------------------------------------------------------------------------------------------------------------
-
-const
-  SZ_THDOCPROP_DISPLAYNAME               = 'DisplayName';
-  SZ_THDOCPROP_CANONICALNAME             = 'ThemeName';
-  SZ_THDOCPROP_TOOLTIP                   = 'ToolTip';
-  SZ_THDOCPROP_AUTHOR                    = 'author';
-
-var
-  GetThemeDocumentationProperty: function(pszThemeName, pszPropertyName: LPCWSTR; pszValueBuff: LPWSTR;
-    cchMaxValChars: Integer): HRESULT; stdcall;
-
-//----------------------------------------------------------------------------------------------------------------------
-//  Theme API Error Handling
-//
-//      All functions in the Theme API not returning an HRESULT (THEMEAPI_)
-//      use the WIN32 function "SetLastError()" to record any call failures.
-//
-//      To retreive the error code of the last failure on the
-//      current thread for these type of API's, use the WIN32 function
-//      "GetLastError()".
-//
-//      All Theme API error codes (HRESULT's and GetLastError() values)
-//      should be normal win32 errors which can be formatted into
-//      strings using the Win32 API FormatMessage().
-//----------------------------------------------------------------------------------------------------------------------
-
-//----------------------------------------------------------------------------------------------------------------------
-// DrawThemeParentBackground()
-//                      - used by partially-transparent or alpha-blended
-//                        child controls to draw the part of their parent
-//                        that they appear in front of.
-//
-//  hwnd                - handle of the child control
-//  hdc                 - hdc of the child control
-//  prc                 - (optional) rect that defines the area to be
-//                        drawn (CHILD coordinates)
-//----------------------------------------------------------------------------------------------------------------------
-
-var
-  DrawThemeParentBackground: function(hwnd: HWND; hdc: HDC; prc: PRECT): HRESULT; stdcall;
-
-//----------------------------------------------------------------------------------------------------------------------
-//  EnableTheming()     - enables or disables themeing for the current user
-//                        in the current and future sessions.
-//
-//  fEnable             - if FALSE, disable theming & turn themes off.
-//                      - if TRUE, enable themeing and, if user previously
-//                        had a theme active, make it active now.
-//----------------------------------------------------------------------------------------------------------------------
-
-var
-  EnableTheming: function(fEnable: BOOL): HRESULT; stdcall;
-  
-//----------------------------------------------------------------------------------------------------------------------
-
-type
-  PREFERREDAPPMODE = (
-    PAM_DEFAULT,
-    PAM_ALLOWDARK,
-    PAM_FORCEDARK,
-    PAM_FORCELIGHT,
-    PAM_MAX
-  );
-  TPreferredAppMode = PREFERREDAPPMODE;
-
-var
-  SetPreferredAppMode: function(appMode: TPreferredAppMode): TPreferredAppMode; stdcall;
-  FlushMenuThemes: procedure; stdcall;
-
-implementation
-
-//----------------------------------------------------------------------------------------------------------------------
-
-uses
-  SysUtils, PathFunc;
-
-const
-  themelib = 'uxtheme.dll';
-
-var
-  ThemeLibrary: THandle;
-  ReferenceCount: Integer;  // We have to keep track of several load/unload calls.
-
-procedure FreeThemeLibrary;
-
-begin
-  if ReferenceCount > 0 then
-    Dec(ReferenceCount);
-
-  if (ThemeLibrary <> 0) and (ReferenceCount = 0) then
-  begin
-    FreeLibrary(ThemeLibrary);
-    ThemeLibrary := 0;
-
-    OpenThemeData := nil;
-    CloseThemeData := nil;
-    DrawThemeBackground := nil;
-    DrawThemeText := nil;
-    GetThemeBackgroundContentRect := nil;
-    GetThemeBackgroundExtent := nil;
-    GetThemePartSize := nil;
-    GetThemeTextExtent := nil;
-    GetThemeTextMetrics := nil;
-    GetThemeBackgroundRegion := nil;
-    HitTestThemeBackground := nil;
-    DrawThemeEdge := nil;
-    DrawThemeIcon := nil;
-    IsThemePartDefined := nil;
-    IsThemeBackgroundPartiallyTransparent := nil;
-    GetThemeColor := nil;
-    GetThemeMetric := nil;
-    GetThemeString := nil;
-    GetThemeBool := nil;
-    GetThemeInt := nil;
-    GetThemeEnumValue := nil;
-    GetThemePosition := nil;
-    GetThemeFont := nil;
-    GetThemeRect := nil;
-    GetThemeMargins := nil;
-    GetThemeIntList := nil;
-    GetThemePropertyOrigin := nil;
-    SetWindowTheme := nil;
-    GetThemeFilename := nil;
-    GetThemeSysColor := nil;
-    GetThemeSysColorBrush := nil;
-    GetThemeSysBool := nil;
-    GetThemeSysSize := nil;
-    GetThemeSysFont := nil;
-    GetThemeSysString := nil;
-    GetThemeSysInt := nil;
-    IsThemeActive := nil;
-    IsAppThemed := nil;
-    GetWindowTheme := nil;
-    EnableThemeDialogTexture := nil;
-    IsThemeDialogTextureEnabled := nil;
-    GetThemeAppProperties := nil;
-    SetThemeAppProperties := nil;
-    GetCurrentThemeName := nil;
-    GetThemeDocumentationProperty := nil;
-    DrawThemeParentBackground := nil;
-    EnableTheming := nil;
-    SetPreferredAppMode := nil;
-    FlushMenuThemes := nil;
-  end;
-end;
-
-//----------------------------------------------------------------------------------------------------------------------
-
-var
-  WindowsVersion: Cardinal;
-
-function InitThemeLibrary: Boolean;
-
-  function GetSystemDir: String;
-  var
-    Buf: array[0..MAX_PATH-1] of Char;
-  begin
-    GetSystemDirectory(Buf, SizeOf(Buf) div SizeOf(Buf[0]));
-    Result := StrPas(Buf);
-  end;
-
-  function WindowsVersionAtLeast(const AMajor, AMinor: Byte; const ABuild: Word): Boolean;
-  begin
-    Result := WindowsVersion >= Cardinal((AMajor shl 24) or (AMinor shl 16) or ABuild);
-  end;
-
-  function WindowsVersionAtMost(const AMajor, AMinor: Byte; const ABuild: Word): Boolean;
-  begin
-    Result := WindowsVersion <= Cardinal((AMajor shl 24) or (AMinor shl 16) or ABuild);
-  end;
-
-begin
-  Inc(ReferenceCount);
-
-  if ThemeLibrary = 0 then begin
-    ThemeLibrary := LoadLibrary(PChar(AddBackslash(GetSystemDir) + themelib));
-    if ThemeLibrary <> 0 then begin
-      OpenThemeData := GetProcAddress(ThemeLibrary, 'OpenThemeData');
-      CloseThemeData := GetProcAddress(ThemeLibrary, 'CloseThemeData');
-      DrawThemeBackground := GetProcAddress(ThemeLibrary, 'DrawThemeBackground');
-      DrawThemeText := GetProcAddress(ThemeLibrary, 'DrawThemeText');
-      GetThemeBackgroundContentRect := GetProcAddress(ThemeLibrary, 'GetThemeBackgroundContentRect');
-      GetThemeBackgroundExtent := GetProcAddress(ThemeLibrary, 'GetThemeBackgroundContentRect');
-      GetThemePartSize := GetProcAddress(ThemeLibrary, 'GetThemePartSize');
-      GetThemeTextExtent := GetProcAddress(ThemeLibrary, 'GetThemeTextExtent');
-      GetThemeTextMetrics := GetProcAddress(ThemeLibrary, 'GetThemeTextMetrics');
-      GetThemeBackgroundRegion := GetProcAddress(ThemeLibrary, 'GetThemeBackgroundRegion');
-      HitTestThemeBackground := GetProcAddress(ThemeLibrary, 'HitTestThemeBackground');
-      DrawThemeEdge := GetProcAddress(ThemeLibrary, 'DrawThemeEdge');
-      DrawThemeIcon := GetProcAddress(ThemeLibrary, 'DrawThemeIcon');
-      IsThemePartDefined := GetProcAddress(ThemeLibrary, 'IsThemePartDefined');
-      IsThemeBackgroundPartiallyTransparent := GetProcAddress(ThemeLibrary, 'IsThemeBackgroundPartiallyTransparent');
-      GetThemeColor := GetProcAddress(ThemeLibrary, 'GetThemeColor');
-      GetThemeMetric := GetProcAddress(ThemeLibrary, 'GetThemeMetric');
-      GetThemeString := GetProcAddress(ThemeLibrary, 'GetThemeString');
-      GetThemeBool := GetProcAddress(ThemeLibrary, 'GetThemeBool');
-      GetThemeInt := GetProcAddress(ThemeLibrary, 'GetThemeInt');
-      GetThemeEnumValue := GetProcAddress(ThemeLibrary, 'GetThemeEnumValue');
-      GetThemePosition := GetProcAddress(ThemeLibrary, 'GetThemePosition');
-      GetThemeFont := GetProcAddress(ThemeLibrary, 'GetThemeFont');
-      GetThemeRect := GetProcAddress(ThemeLibrary, 'GetThemeRect');
-      GetThemeMargins := GetProcAddress(ThemeLibrary, 'GetThemeMargins');
-      GetThemeIntList := GetProcAddress(ThemeLibrary, 'GetThemeIntList');
-      GetThemePropertyOrigin := GetProcAddress(ThemeLibrary, 'GetThemePropertyOrigin');
-      SetWindowTheme := GetProcAddress(ThemeLibrary, 'SetWindowTheme');
-      GetThemeFilename := GetProcAddress(ThemeLibrary, 'GetThemeFilename');
-      GetThemeSysColor := GetProcAddress(ThemeLibrary, 'GetThemeSysColor');
-      GetThemeSysColorBrush := GetProcAddress(ThemeLibrary, 'GetThemeSysColorBrush');
-      GetThemeSysBool := GetProcAddress(ThemeLibrary, 'GetThemeSysBool');
-      GetThemeSysSize := GetProcAddress(ThemeLibrary, 'GetThemeSysSize');
-      GetThemeSysFont := GetProcAddress(ThemeLibrary, 'GetThemeSysFont');
-      GetThemeSysString := GetProcAddress(ThemeLibrary, 'GetThemeSysString');
-      GetThemeSysInt := GetProcAddress(ThemeLibrary, 'GetThemeSysInt');
-      IsThemeActive := GetProcAddress(ThemeLibrary, 'IsThemeActive');
-      IsAppThemed := GetProcAddress(ThemeLibrary, 'IsAppThemed');
-      GetWindowTheme := GetProcAddress(ThemeLibrary, 'GetWindowTheme');
-      EnableThemeDialogTexture := GetProcAddress(ThemeLibrary, 'EnableThemeDialogTexture');
-      IsThemeDialogTextureEnabled := GetProcAddress(ThemeLibrary, 'IsThemeDialogTextureEnabled');
-      GetThemeAppProperties := GetProcAddress(ThemeLibrary, 'GetThemeAppProperties');
-      SetThemeAppProperties := GetProcAddress(ThemeLibrary, 'SetThemeAppProperties');
-      GetCurrentThemeName := GetProcAddress(ThemeLibrary, 'GetCurrentThemeName');
-      GetThemeDocumentationProperty := GetProcAddress(ThemeLibrary, 'GetThemeDocumentationProperty');
-      DrawThemeParentBackground := GetProcAddress(ThemeLibrary, 'DrawThemeParentBackground');
-      EnableTheming := GetProcAddress(ThemeLibrary, 'EnableTheming');
-      if WindowsVersionAtLeast(10, 0, 18362) and { Windows 10 Version 1903 (May 2019 Update) }
-         WindowsVersionAtMost(10, 0, 22631) then begin { Windows 11 Version 23H2 (2023 Update) }
-        SetPreferredAppMode := GetProcAddress(ThemeLibrary, MakeIntResource(135));
-        FlushMenuThemes := GetProcAddress(ThemeLibrary, MakeIntResource(136));
-      end else begin
-        SetPreferredAppMode := nil;
-        FlushMenuThemes := nil;
-      end;
-    end;
-  end;
-  Result := ThemeLibrary <> 0;
-end;
-
-//----------------------------------------------------------------------------------------------------------------------
-
-function UseThemes: Boolean;
-
-begin
-  Result := ThemeLibrary <> 0;
-  if Result then
-    Result := IsAppThemed and IsThemeActive;
-end;
-
-//----------------------------------------------------------------------------------------------------------------------
-
-
-initialization
-  var OSVersionInfo: TOSVersionInfo;
-  OSVersionInfo.dwOSVersionInfoSize := SizeOf(OSVersionInfo);
-  GetVersionEx(OSVersionInfo);
-  WindowsVersion := (Byte(OSVersionInfo.dwMajorVersion) shl 24) or (Byte(OSVersionInfo.dwMinorVersion) shl 16) or Word(OSVersionInfo.dwBuildNumber);
-
-{ Following commented out by JR. Depending on unit deinitialization order, the
-  FreeThemeLibrary call below could be made while other units are still using
-  the theme library. This happens with NewCheckListBox when Application.Run
-  isn't called; this unit gets deinitialized before WizardForm and its
-  TNewCheckListBoxes are destroyed. This resulted in an AV before because
-  TNewCheckListBox.Destroy calls theme functions.
-  And there's really no point in freeing a DLL during shutdown anyway; the
-  system will do so automatically. }
-(*
-finalization
-  while ReferenceCount > 0 do
-    FreeThemeLibrary;
-*)
-end.
+{******************************************************************************}
+{                                                                              }
+{ Visual Styles (Themes) API interface Unit for Object Pascal                  }
+{                                                                              }
+{ Portions created by Microsoft are Copyright (C) 1995-2001 Microsoft          }
+{ Corporation. All Rights Reserved.                                            }
+{                                                                              }
+{ The original file is: uxtheme.h, released June 2001. The original Pascal     }
+{ code is: UxTheme.pas, released July 2001. The initial developer of the       }
+{ Pascal code is Marcel van Brakel (brakelm@chello.nl).                        }
+{                                                                              }
+{ Portions created by Marcel van Brakel are Copyright (C) 1999-2001            }
+{ Marcel van Brakel. All Rights Reserved.                                      }
+{                                                                              }
+{ Portions created by Mike Lischke are Copyright (C) 1999-2002                 }
+{ Mike Lischke. All Rights Reserved.                                           }
+{                                                                              }
+{ Obtained through: Joint Endeavour of Delphi Innovators (Project JEDI)        }
+{                                                                              }
+{ You may retrieve the latest version of this file at the Project JEDI home    }
+{ page, located at http://delphi-jedi.org or my personal homepage located at   }
+{ http://members.chello.nl/m.vanbrakel2                                        }
+{                                                                              }
+{ The contents of this file are used with permission, subject to the Mozilla   }
+{ Public License Version 1.1 (the "License"); you may not use this file except }
+{ in compliance with the License. You may obtain a copy of the License at      }
+{ http://www.mozilla.org/MPL/MPL-1.1.html                                      }
+{                                                                              }
+{ Software distributed under the License is distributed on an "AS IS" basis,   }
+{ WITHOUT WARRANTY OF ANY KIND, either express or implied. See the License for }
+{ the specific language governing rights and limitations under the License.    }
+{                                                                              }
+{ Alternatively, the contents of this file may be used under the terms of the  }
+{ GNU Lesser General Public License (the  "LGPL License"), in which case the   }
+{ provisions of the LGPL License are applicable instead of those above.        }
+{ If you wish to allow use of your version of this file only under the terms   }
+{ of the LGPL License and not to allow others to use your version of this file }
+{ under the MPL, indicate your decision by deleting  the provisions above and  }
+{ replace  them with the notice and other provisions required by the LGPL      }
+{ License.  If you do not delete the provisions above, a recipient may use     }
+{ your version of this file under either the MPL or the LGPL License.          }
+{                                                                              }
+{ For more information about the LGPL: http://www.gnu.org/copyleft/lesser.html }
+{                                                                              }
+{******************************************************************************}
+
+{ Simplified by Martijn Laan for Inno Setup
+
+  Cannot be replaced by Delphi's built in Winapi.UxTheme.pas even though it has
+  the same functions: see the comment at the bottom of this file. For this
+  reason this unit has been renamed to NewUxTheme.
+
+  Additionally this unit includes SetPreferredAppMode and FlushMenuThemes. }
+
+unit NewUxTheme;
+
+{$ALIGN ON}
+{$MINENUMSIZE 4}
+
+interface
+
+uses
+  Windows;
+
+procedure FreeThemeLibrary;
+function InitThemeLibrary: Boolean;
+function UseThemes: Boolean;
+
+const
+  WM_THEMECHANGED = $031A;
+  
+type
+  HIMAGELIST = THANDLE; // TODO TEMPORARY
+  HTHEME = THANDLE;     // handle to a section of theme data for class
+
+//----------------------------------------------------------------------------------------------------------------------
+// NOTE: PartId's and StateId's used in the theme API are defined in the
+//       hdr file <tmschema.h> using the TM_PART and TM_STATE macros.  For
+//       example, "TM_PART(BP, PUSHBUTTON)" defines the PartId "BP_PUSHBUTTON".
+//----------------------------------------------------------------------------------------------------------------------
+//  OpenThemeData()     - Open the theme data for the specified HWND and
+//                        semi-colon separated list of class names.
+//
+//                        OpenThemeData() will try each class name, one at
+//                        a time, and use the first matching theme info
+//                        found.  If a match is found, a theme handle
+//                        to the data is returned.  If no match is found,
+//                        a "NULL" handle is returned.
+//
+//                        When the window is destroyed or a WM_THEMECHANGED
+//                        msg is received, "CloseThemeData()" should be
+//                        called to close the theme handle.
+//
+//  hwnd                - window handle of the control/window to be themed
+//
+//  pszClassList        - class name (or list of names) to match to theme data
+//                        section.  if the list contains more than one name,
+//                        the names are tested one at a time for a match.
+//                        If a match is found, OpenThemeData() returns a
+//                        theme handle associated with the matching class.
+//                        This param is a list (instead of just a single
+//                        class name) to provide the class an opportunity
+//                        to get the "best" match between the class and
+//                        the current theme.  For example, a button might
+//                        pass L"OkButton, Button" if its ID=ID_OK.  If
+//                        the current theme has an entry for OkButton,
+//                        that will be used.  Otherwise, we fall back on
+//                        the normal Button entry.
+//----------------------------------------------------------------------------------------------------------------------
+
+var
+  OpenThemeData: function(hwnd: HWND; pszClassList: LPCWSTR): HTHEME; stdcall;
+
+//----------------------------------------------------------------------------------------------------------------------
+//  CloseTHemeData()    - closes the theme data handle.  This should be done
+//                        when the window being themed is destroyed or
+//                        whenever a WM_THEMECHANGED msg is received
+//                        (followed by an attempt to create a new Theme data
+//                        handle).
+//
+//  hTheme              - open theme data handle (returned from prior call
+//                        to OpenThemeData() API).
+//----------------------------------------------------------------------------------------------------------------------
+
+var
+  CloseThemeData: function(hTheme: HTHEME): HRESULT; stdcall;
+
+//----------------------------------------------------------------------------------------------------------------------
+//    functions for basic drawing support
+//----------------------------------------------------------------------------------------------------------------------
+// The following methods are the theme-aware drawing services.
+// Controls/Windows are defined in drawable "parts" by their author: a
+// parent part and 0 or more child parts.  Each of the parts can be
+// described in "states" (ex: disabled, hot, pressed).
+//----------------------------------------------------------------------------------------------------------------------
+// For the list of all themed classes and the definition of all
+// parts and states, see the file "tmschmea.h".
+//----------------------------------------------------------------------------------------------------------------------
+// Each of the below methods takes a "iPartId" param to specify the
+// part and a "iStateId" to specify the state of the part.
+// "iStateId=0" refers to the root part.  "iPartId" = "0" refers to
+// the root class.
+//----------------------------------------------------------------------------------------------------------------------
+// Note: draw operations are always scaled to fit (and not to exceed)
+// the specified "Rect".
+//----------------------------------------------------------------------------------------------------------------------
+
+//----------------------------------------------------------------------------------------------------------------------
+//  DrawThemeBackground()
+//                      - draws the theme-specified border and fill for
+//                        the "iPartId" and "iStateId".  This could be
+//                        based on a bitmap file, a border and fill, or
+//                        other image description.
+//
+//  hTheme              - theme data handle
+//  hdc                 - HDC to draw into
+//  iPartId             - part number to draw
+//  iStateId            - state number (of the part) to draw
+//  pRect               - defines the size/location of the part
+//  pClipRect           - optional clipping rect (don't draw outside it)
+//----------------------------------------------------------------------------------------------------------------------
+
+var
+  DrawThemeBackground: function(hTheme: HTHEME; hdc: HDC; iPartId, iStateId: Integer; const pRect: TRect;
+    pClipRect: PRECT): HRESULT; stdcall;
+
+//----------------------------------------------------------------------------------------------------------------------
+//----- DrawThemeText() flags ----
+
+const
+  DTT_GRAYED = $1;         // draw a grayed-out string
+
+//----------------------------------------------------------------------------------------------------------------------
+//  DrawThemeText()     - draws the text using the theme-specified
+//                        color and font for the "iPartId" and
+//                        "iStateId".
+//
+//  hTheme              - theme data handle
+//  hdc                 - HDC to draw into
+//  iPartId             - part number to draw
+//  iStateId            - state number (of the part) to draw
+//  pszText             - actual text to draw
+//  dwCharCount         - number of chars to draw (-1 for all)
+//  dwTextFlags         - same as DrawText() "uFormat" param
+//  dwTextFlags2        - additional drawing options
+//  pRect               - defines the size/location of the part
+//----------------------------------------------------------------------------------------------------------------------
+
+var
+  DrawThemeText: function(hTheme: HTHEME; hdc: HDC; iPartId, iStateId: Integer; pszText: LPCWSTR; iCharCount: Integer;
+    dwTextFlags, dwTextFlags2: DWORD; const pRect: TRect): HRESULT; stdcall;
+
+//----------------------------------------------------------------------------------------------------------------------
+//  GetThemeBackgroundContentRect()
+//                      - gets the size of the content for the theme-defined
+//                        background.  This is usually the area inside
+//                        the borders or Margins.
+//
+//      hTheme          - theme data handle
+//      hdc             - (optional) device content to be used for drawing
+//      iPartId         - part number to draw
+//      iStateId        - state number (of the part) to draw
+//      pBoundingRect   - the outer RECT of the part being drawn
+//      pContentRect    - RECT to receive the content area
+//----------------------------------------------------------------------------------------------------------------------
+
+var
+  GetThemeBackgroundContentRect: function(hTheme: HTHEME; hdc: HDC; iPartId, iStateId: Integer;
+    const pBoundingRect: TRect; pContentRect: PRECT): HRESULT; stdcall;
+
+//----------------------------------------------------------------------------------------------------------------------
+//  GetThemeBackgroundExtent() - calculates the size/location of the theme-
+//                               specified background based on the
+//                               "pContentRect".
+//
+//      hTheme          - theme data handle
+//      hdc             - (optional) device content to be used for drawing
+//      iPartId         - part number to draw
+//      iStateId        - state number (of the part) to draw
+//      pContentRect    - RECT that defines the content area
+//      pBoundingRect   - RECT to receive the overall size/location of part
+//----------------------------------------------------------------------------------------------------------------------
+
+var
+  GetThemeBackgroundExtent: function(hTheme: HTHEME; hdc: HDC; iPartId, iStateId: Integer; const pContentRect: TRect;
+    var pExtentRect: TRect): HRESULT; stdcall;
+
+//----------------------------------------------------------------------------------------------------------------------
+
+type
+  THEMESIZE = (
+    TS_MIN,             // minimum size
+    TS_TRUE,            // size without stretching
+    TS_DRAW             // size that theme mgr will use to draw part
+  );
+  TThemeSize = THEMESIZE;
+
+//----------------------------------------------------------------------------------------------------------------------
+//  GetThemePartSize() - returns the specified size of the theme part
+//
+//  hTheme              - theme data handle
+//  hdc                 - HDC to select font into & measure against
+//  iPartId             - part number to retrieve size for
+//  iStateId            - state number (of the part)
+//  prc                 - (optional) rect for part drawing destination
+//  eSize               - the type of size to be retreived
+//  psz                 - receives the specified size of the part
+//----------------------------------------------------------------------------------------------------------------------
+
+var
+  GetThemePartSize: function(hTheme: HTHEME; hdc: HDC; iPartId, iStateId: Integer; prc: PRECT; eSize: THEMESIZE;
+    var psz: TSize): HRESULT; stdcall;
+
+//----------------------------------------------------------------------------------------------------------------------
+//  GetThemeTextExtent() - calculates the size/location of the specified
+//                         text when rendered in the Theme Font.
+//
+//  hTheme              - theme data handle
+//  hdc                 - HDC to select font & measure into
+//  iPartId             - part number to draw
+//  iStateId            - state number (of the part)
+//  pszText             - the text to be measured
+//  dwCharCount         - number of chars to draw (-1 for all)
+//  dwTextFlags         - same as DrawText() "uFormat" param
+//  pszBoundingRect     - optional: to control layout of text
+//  pszExtentRect       - receives the RECT for text size/location
+//----------------------------------------------------------------------------------------------------------------------
+
+var
+  GetThemeTextExtent: function(hTheme: HTHEME; hdc: HDC; iPartId, iStateId: Integer; pszText: LPCWSTR;
+    iCharCount: Integer; dwTextFlags: DWORD; pBoundingRect: PRECT; var pExtentRect: TRect): HRESULT; stdcall;
+
+//----------------------------------------------------------------------------------------------------------------------
+//  GetThemeTextMetrics()
+//                      - returns info about the theme-specified font
+//                        for the part/state passed in.
+//
+//  hTheme              - theme data handle
+//  hdc                 - optional: HDC for screen context
+//  iPartId             - part number to draw
+//  iStateId            - state number (of the part)
+//  ptm                 - receives the font info
+//----------------------------------------------------------------------------------------------------------------------
+
+var
+  GetThemeTextMetrics: function(hTheme: HTHEME; hdc: HDC; iPartId, iStateId: Integer;
+    var ptm: TTEXTMETRIC): HRESULT; stdcall;
+
+//----------------------------------------------------------------------------------------------------------------------
+//  GetThemeBackgroundRegion()
+//                      - computes the region for a regular or partially
+//                        transparent theme-specified background that is
+//                        bound by the specified "pRect".
+//                        If the rectangle is empty, sets the HRGN to NULL
+//                        and return S_FALSE.
+//
+//  hTheme              - theme data handle
+//  hdc                 - optional HDC to draw into (DPI scaling)
+//  iPartId             - part number to draw
+//  iStateId            - state number (of the part)
+//  pRect               - the RECT used to draw the part
+//  pRegion             - receives handle to calculated region
+//----------------------------------------------------------------------------------------------------------------------
+
+var
+  GetThemeBackgroundRegion: function(hTheme: HTHEME; hdc: HDC; iPartId, iStateId: Integer; const pRect: TRect;
+    var pRegion: HRGN): HRESULT; stdcall;
+
+//----------------------------------------------------------------------------------------------------------------------
+//----- HitTestThemeBackground, HitTestThemeBackgroundRegion flags ----
+
+//  Theme background segment hit test flag (default). possible return values are:
+//  HTCLIENT: hit test succeeded in the middle background segment
+//  HTTOP, HTLEFT, HTTOPLEFT, etc:  // hit test succeeded in the the respective theme background segment.
+
+const
+  HTTB_BACKGROUNDSEG         = $0000;
+
+//  Fixed border hit test option.  possible return values are:
+//  HTCLIENT: hit test succeeded in the middle background segment
+//  HTBORDER: hit test succeeded in any other background segment
+
+  HTTB_FIXEDBORDER           = $0002;  // Return code may be either HTCLIENT or HTBORDER.
+
+//  Caption hit test option.  Possible return values are:
+//  HTCAPTION: hit test succeeded in the top, top left, or top right background segments
+//  HTNOWHERE or another return code, depending on absence or presence of accompanying flags, resp.
+
+  HTTB_CAPTION               = $0004;
+
+//  Resizing border hit test flags.  Possible return values are:
+//  HTCLIENT: hit test succeeded in middle background segment
+//  HTTOP, HTTOPLEFT, HTLEFT, HTRIGHT, etc:    hit test succeeded in the respective system resizing zone
+//  HTBORDER: hit test failed in middle segment and resizing zones, but succeeded in a background border segment
+
+  HTTB_RESIZINGBORDER_LEFT   = $0010; // Hit test left resizing border,
+  HTTB_RESIZINGBORDER_TOP    = $0020; // Hit test top resizing border
+  HTTB_RESIZINGBORDER_RIGHT  = $0040; // Hit test right resizing border
+  HTTB_RESIZINGBORDER_BOTTOM = $0080; // Hit test bottom resizing border
+
+  HTTB_RESIZINGBORDER        = (HTTB_RESIZINGBORDER_LEFT or HTTB_RESIZINGBORDER_TOP or
+                                HTTB_RESIZINGBORDER_RIGHT or HTTB_RESIZINGBORDER_BOTTOM);
+
+// Resizing border is specified as a template, not just window edges.
+// This option is mutually exclusive with HTTB_SYSTEMSIZINGWIDTH; HTTB_SIZINGTEMPLATE takes precedence
+
+  HTTB_SIZINGTEMPLATE        = $0100;
+
+// Use system resizing border width rather than theme content margins.
+// This option is mutually exclusive with HTTB_SIZINGTEMPLATE, which takes precedence.
+
+  HTTB_SYSTEMSIZINGMARGINS   = $0200;
+
+//----------------------------------------------------------------------------------------------------------------------
+//  HitTestThemeBackground()
+//                      - returns a HitTestCode (a subset of the values
+//                        returned by WM_NCHITTEST) for the point "ptTest"
+//                        within the theme-specified background
+//                        (bound by pRect).  "pRect" and "ptTest" should
+//                        both be in the same coordinate system
+//                        (client, screen, etc).
+//
+//      hTheme          - theme data handle
+//      hdc             - HDC to draw into
+//      iPartId         - part number to test against
+//      iStateId        - state number (of the part)
+//      pRect           - the RECT used to draw the part
+//      hrgn            - optional region to use; must be in same coordinates as
+//                      -    pRect and pTest.
+//      ptTest          - the hit point to be tested
+//      dwOptions       - HTTB_xxx constants
+//      pwHitTestCode   - receives the returned hit test code - one of:
+//
+//                        HTNOWHERE, HTLEFT, HTTOPLEFT, HTBOTTOMLEFT,
+//                        HTRIGHT, HTTOPRIGHT, HTBOTTOMRIGHT,
+//                        HTTOP, HTBOTTOM, HTCLIENT
+//----------------------------------------------------------------------------------------------------------------------
+
+var
+  HitTestThemeBackground: function(hTheme: HTHEME; hdc: HDC; iPartId, iStateId: Integer; dwOptions: DWORD;
+    const pRect: TRect; hrgn: HRGN; ptTest: TPoint; var pwHitTestCode: WORD): HRESULT; stdcall;
+
+//----------------------------------------------------------------------------------------------------------------------
+//  DrawThemeEdge()     - Similar to the DrawEdge() API, but uses part colors
+//                        and is high-DPI aware
+//  hTheme              - theme data handle
+//  hdc                 - HDC to draw into
+//  iPartId             - part number to draw
+//  iStateId            - state number of part
+//  pDestRect           - the RECT used to draw the line(s)
+//  uEdge               - Same as DrawEdge() API
+//  uFlags              - Same as DrawEdge() API
+//  pContentRect        - Receives the interior rect if (uFlags & BF_ADJUST)
+//----------------------------------------------------------------------------------------------------------------------
+
+var
+  DrawThemeEdge: function(hTheme: HTHEME; hdc: HDC; iPartId, iStateId: Integer; const pDestRect: TRect; uEdge,
+    uFlags: UINT; pContentRect: PRECT): HRESULT; stdcall;
+
+//----------------------------------------------------------------------------------------------------------------------
+//  DrawThemeIcon()     - draws an image within an imagelist based on
+//                        a (possible) theme-defined effect.
+//
+//  hTheme              - theme data handle
+//  hdc                 - HDC to draw into
+//  iPartId             - part number to draw
+//  iStateId            - state number of part
+//  pRect               - the RECT to draw the image within
+//  himl                - handle to IMAGELIST
+//  iImageIndex         - index into IMAGELIST (which icon to draw)
+//----------------------------------------------------------------------------------------------------------------------
+
+var
+  DrawThemeIcon: function(hTheme: HTHEME; hdc: HDC; iPartId, iStateId: Integer; const pRect: TRect; himl: HIMAGELIST;
+    iImageIndex: Integer): HRESULT; stdcall;
+
+//----------------------------------------------------------------------------------------------------------------------
+//  IsThemePartDefined() - returns TRUE if the theme has defined parameters
+//                         for the specified "iPartId" and "iStateId".
+//
+//  hTheme              - theme data handle
+//  iPartId             - part number to find definition for
+//  iStateId            - state number of part
+//----------------------------------------------------------------------------------------------------------------------
+
+var
+  IsThemePartDefined: function(hTheme: HTHEME; iPartId, iStateId: Integer): BOOL; stdcall;
+
+//----------------------------------------------------------------------------------------------------------------------
+//  IsThemeBackgroundPartiallyTransparent()
+//                      - returns TRUE if the theme specified background for
+//                        the part/state has transparent pieces or
+//                        alpha-blended pieces.
+//
+//  hTheme              - theme data handle
+//  iPartId             - part number
+//  iStateId            - state number of part
+//----------------------------------------------------------------------------------------------------------------------
+
+var
+  IsThemeBackgroundPartiallyTransparent: function(hTheme: HTHEME; iPartId, iStateId: Integer): BOOL; stdcall;
+
+//----------------------------------------------------------------------------------------------------------------------
+//    lower-level theme information services
+//----------------------------------------------------------------------------------------------------------------------
+// The following methods are getter routines for each of the Theme Data types.
+// Controls/Windows are defined in drawable "parts" by their author: a
+// parent part and 0 or more child parts.  Each of the parts can be
+// described in "states" (ex: disabled, hot, pressed).
+//----------------------------------------------------------------------------------------------------------------------
+// Each of the below methods takes a "iPartId" param to specify the
+// part and a "iStateId" to specify the state of the part.
+// "iStateId=0" refers to the root part.  "iPartId" = "0" refers to
+// the root class.
+//----------------------------------------------------------------------------------------------------------------------
+// Each method also take a "iPropId" param because multiple instances of
+// the same primitive type can be defined in the theme schema.
+//----------------------------------------------------------------------------------------------------------------------
+
+
+//----------------------------------------------------------------------------------------------------------------------
+//  GetThemeColor()     - Get the value for the specified COLOR property
+//
+//  hTheme              - theme data handle
+//  iPartId             - part number
+//  iStateId            - state number of part
+//  iPropId             - the property number to get the value for
+//  pColor              - receives the value of the property
+//----------------------------------------------------------------------------------------------------------------------
+
+var
+  GetThemeColor: function(hTheme: HTHEME; iPartId, iStateId, iPropId: Integer; var pColor: COLORREF): HRESULT; stdcall;
+
+//----------------------------------------------------------------------------------------------------------------------
+//  GetThemeMetric()    - Get the value for the specified metric/size
+//                        property
+//
+//  hTheme              - theme data handle
+//  hdc                 - (optional) hdc to be drawn into (DPI scaling)
+//  iPartId             - part number
+//  iStateId            - state number of part
+//  iPropId             - the property number to get the value for
+//  piVal               - receives the value of the property
+//----------------------------------------------------------------------------------------------------------------------
+
+var
+  GetThemeMetric: function(hTheme: HTHEME; hdc: HDC; iPartId, iStateId, iPropId: Integer;
+    var piVal: Integer): HRESULT; stdcall;
+
+//----------------------------------------------------------------------------------------------------------------------
+//  GetThemeString()    - Get the value for the specified string property
+//
+//  hTheme              - theme data handle
+//  iPartId             - part number
+//  iStateId            - state number of part
+//  iPropId             - the property number to get the value for
+//  pszBuff             - receives the string property value
+//  cchMaxBuffChars     - max. number of chars allowed in pszBuff
+//----------------------------------------------------------------------------------------------------------------------
+
+var
+  GetThemeString: function(hTheme: HTHEME; iPartId, iStateId, iPropId: Integer; pszBuff: LPWSTR;
+    cchMaxBuffChars: Integer): HRESULT; stdcall;
+
+//----------------------------------------------------------------------------------------------------------------------
+//  GetThemeBool()      - Get the value for the specified BOOL property
+//
+//  hTheme              - theme data handle
+//  iPartId             - part number
+//  iStateId            - state number of part
+//  iPropId             - the property number to get the value for
+//  pfVal               - receives the value of the property
+//----------------------------------------------------------------------------------------------------------------------
+
+var
+  GetThemeBool: function(hTheme: HTHEME; iPartId, iStateId, iPropId: Integer; var pfVal: BOOL): HRESULT; stdcall;
+
+//----------------------------------------------------------------------------------------------------------------------
+//  GetThemeInt()       - Get the value for the specified int property
+//
+//  hTheme              - theme data handle
+//  iPartId             - part number
+//  iStateId            - state number of part
+//  iPropId             - the property number to get the value for
+//  piVal               - receives the value of the property
+//----------------------------------------------------------------------------------------------------------------------
+
+var
+  GetThemeInt: function(hTheme: HTHEME; iPartId, iStateId, iPropId: Integer; var piVal: Integer): HRESULT; stdcall;
+
+//----------------------------------------------------------------------------------------------------------------------
+//  GetThemeEnumValue() - Get the value for the specified ENUM property
+//
+//  hTheme              - theme data handle
+//  iPartId             - part number
+//  iStateId            - state number of part
+//  iPropId             - the property number to get the value for
+//  piVal               - receives the value of the enum (cast to int*)
+//----------------------------------------------------------------------------------------------------------------------
+
+var
+  GetThemeEnumValue: function(hTheme: HTHEME; iPartId, iStateId, iPropId: Integer; var piVal: Integer): HRESULT; stdcall;
+
+//----------------------------------------------------------------------------------------------------------------------
+//  GetThemePosition()  - Get the value for the specified position
+//                        property
+//
+//  hTheme              - theme data handle
+//  iPartId             - part number
+//  iStateId            - state number of part
+//  iPropId             - the property number to get the value for
+//  pPoint              - receives the value of the position property
+//----------------------------------------------------------------------------------------------------------------------
+
+var
+  GetThemePosition: function(hTheme: HTHEME; iPartId, iStateId, iPropId: Integer;var pPoint: TPoint): HRESULT; stdcall;
+
+//----------------------------------------------------------------------------------------------------------------------
+//  GetThemeFont()      - Get the value for the specified font property
+//
+//  hTheme              - theme data handle
+//  hdc                 - (optional) hdc to be drawn to (DPI scaling)
+//  iPartId             - part number
+//  iStateId            - state number of part
+//  iPropId             - the property number to get the value for
+//  pFont               - receives the value of the LOGFONT property
+//                        (scaled for the current logical screen dpi)
+//----------------------------------------------------------------------------------------------------------------------
+
+var
+  GetThemeFont: function(hTheme: HTHEME; hdc: HDC; iPartId, iStateId, iPropId: Integer;
+    var pFont: TLOGFONT): HRESULT; stdcall;
+
+//----------------------------------------------------------------------------------------------------------------------
+//  GetThemeRect()      - Get the value for the specified RECT property
+//
+//  hTheme              - theme data handle
+//  iPartId             - part number
+//  iStateId            - state number of part
+//  iPropId             - the property number to get the value for
+//  pRect               - receives the value of the RECT property
+//----------------------------------------------------------------------------------------------------------------------
+
+var
+  GetThemeRect: function(hTheme: HTHEME; iPartId, iStateId, iPropId: Integer; var pRect: TRect): HRESULT; stdcall;
+
+//----------------------------------------------------------------------------------------------------------------------
+
+type
+  _MARGINS = record
+    cxLeftWidth: Integer;      // width of left border that retains its size
+    cxRightWidth: Integer;     // width of right border that retains its size
+    cyTopHeight: Integer;      // height of top border that retains its size
+    cyBottomHeight: Integer;   // height of bottom border that retains its size
+  end;
+  MARGINS = _MARGINS;
+  PMARGINS = ^MARGINS;
+  TMargins = MARGINS;
+
+//----------------------------------------------------------------------------------------------------------------------
+//  GetThemeMargins()   - Get the value for the specified MARGINS property
+//
+//      hTheme          - theme data handle
+//      hdc             - (optional) hdc to be used for drawing
+//      iPartId         - part number
+//      iStateId        - state number of part
+//      iPropId         - the property number to get the value for
+//      prc             - RECT for area to be drawn into
+//      pMargins        - receives the value of the MARGINS property
+//----------------------------------------------------------------------------------------------------------------------
+
+var
+  GetThemeMargins: function(hTheme: HTHEME; hdc: HDC; iPartId, iStateId, iPropId: Integer; prc: PRECT;
+    var pMargins: MARGINS): HRESULT; stdcall;
+
+//----------------------------------------------------------------------------------------------------------------------
+
+const
+  MAX_INTLIST_COUNT = 10;
+
+type
+  _INTLIST = record
+    iValueCount: Integer;      // number of values in iValues
+    iValues: array [0..MAX_INTLIST_COUNT - 1] of Integer;
+  end;
+  INTLIST = _INTLIST;
+  PINTLIST = ^INTLIST;
+  TIntList = INTLIST;
+
+//----------------------------------------------------------------------------------------------------------------------
+//  GetThemeIntList()   - Get the value for the specified INTLIST struct
+//
+//      hTheme          - theme data handle
+//      iPartId         - part number
+//      iStateId        - state number of part
+//      iPropId         - the property number to get the value for
+//      pIntList        - receives the value of the INTLIST property
+//----------------------------------------------------------------------------------------------------------------------
+
+var
+  GetThemeIntList: function(hTheme: HTHEME; iPartId, iStateId, iPropId: Integer; var pIntList: INTLIST): HRESULT; stdcall;
+
+//----------------------------------------------------------------------------------------------------------------------
+
+type
+  PROPERTYORIGIN = (
+    PO_STATE,           // property was found in the state section
+    PO_PART,            // property was found in the part section
+    PO_CLASS,           // property was found in the class section
+    PO_GLOBAL,          // property was found in [globals] section
+    PO_NOTFOUND);       // property was not found
+  TPropertyOrigin = PROPERTYORIGIN;
+
+//----------------------------------------------------------------------------------------------------------------------
+//  GetThemePropertyOrigin()
+//                      - searches for the specified theme property
+//                        and sets "pOrigin" to indicate where it was
+//                        found (or not found)
+//
+//  hTheme              - theme data handle
+//  iPartId             - part number
+//  iStateId            - state number of part
+//  iPropId             - the property number to search for
+//  pOrigin             - receives the value of the property origin
+//----------------------------------------------------------------------------------------------------------------------
+
+var
+  GetThemePropertyOrigin: function(hTheme: HTHEME; iPartId, iStateId, iPropId: Integer;
+    var pOrigin: PROPERTYORIGIN): HRESULT; stdcall;
+
+//----------------------------------------------------------------------------------------------------------------------
+//  SetWindowTheme()
+//                      - redirects an existing Window to use a different
+//                        section of the current theme information than its
+//                        class normally asks for.
+//
+//  hwnd                - the handle of the window (cannot be NULL)
+//
+//  pszSubAppName       - app (group) name to use in place of the calling
+//                        app's name.  If NULL, the actual calling app
+//                        name will be used.
+//
+//  pszSubIdList        - semicolon separated list of class Id names to
+//                        use in place of actual list passed by the
+//                        window's class.  if NULL, the id list from the
+//                        calling class is used.
+//----------------------------------------------------------------------------------------------------------------------
+// The Theme Manager will remember the "pszSubAppName" and the
+// "pszSubIdList" associations thru the lifetime of the window (even
+// if themes are subsequently changed).  The window is sent a
+// "WM_THEMECHANGED" msg at the end of this call, so that the new
+// theme can be found and applied.
+//----------------------------------------------------------------------------------------------------------------------
+// When "pszSubAppName" or "pszSubIdList" are NULL, the Theme Manager
+// removes the previously remember association.  To turn off theme-ing for
+// the specified window, you can pass an empty string (L"") so it
+// won't match any section entries.
+//----------------------------------------------------------------------------------------------------------------------
+
+var
+  SetWindowTheme: function(hwnd: HWND; pszSubAppName: LPCWSTR; pszSubIdList: LPCWSTR): HRESULT; stdcall;
+
+//----------------------------------------------------------------------------------------------------------------------
+//  GetThemeFilename()  - Get the value for the specified FILENAME property.
+//
+//  hTheme              - theme data handle
+//  iPartId             - part number
+//  iStateId            - state number of part
+//  iPropId             - the property number to search for
+//  pszThemeFileName    - output buffer to receive the filename
+//  cchMaxBuffChars     - the size of the return buffer, in chars
+//----------------------------------------------------------------------------------------------------------------------
+
+var
+  GetThemeFilename: function(hTheme: HTHEME; iPartId, iStateId, iPropId: Integer; pszThemeFileName: LPWSTR;
+    cchMaxBuffChars: Integer): HRESULT; stdcall;
+
+//----------------------------------------------------------------------------------------------------------------------
+//  GetThemeSysColor()  - Get the value of the specified System color.
+//
+//  hTheme              - the theme data handle.  if non-NULL, will return
+//                        color from [SysMetrics] section of theme.
+//                        if NULL, will return the global system color.
+//
+//  iColorId            - the system color index defined in winuser.h
+//----------------------------------------------------------------------------------------------------------------------
+
+var
+  GetThemeSysColor: function(hTheme: HTHEME; iColorId: Integer): COLORREF; stdcall;
+
+//----------------------------------------------------------------------------------------------------------------------
+//  GetThemeSysColorBrush()
+//                      - Get the brush for the specified System color.
+//
+//  hTheme              - the theme data handle.  if non-NULL, will return
+//                        brush matching color from [SysMetrics] section of
+//                        theme.  if NULL, will return the brush matching
+//                        global system color.
+//
+//  iColorId            - the system color index defined in winuser.h
+//----------------------------------------------------------------------------------------------------------------------
+
+var
+  GetThemeSysColorBrush: function(hTheme: HTHEME; iColorId: Integer): HBRUSH; stdcall;
+
+//----------------------------------------------------------------------------------------------------------------------
+//  GetThemeSysBool()   - Get the boolean value of specified System metric.
+//
+//  hTheme              - the theme data handle.  if non-NULL, will return
+//                        BOOL from [SysMetrics] section of theme.
+//                        if NULL, will return the specified system boolean.
+//
+//  iBoolId             - the TMT_XXX BOOL number (first BOOL
+//                        is TMT_FLATMENUS)
+//----------------------------------------------------------------------------------------------------------------------
+
+var
+  GetThemeSysBool: function(hTheme: HTHEME; iBoolId: Integer): BOOL; stdcall;
+
+//----------------------------------------------------------------------------------------------------------------------
+//  GetThemeSysSize()   - Get the value of the specified System size metric.
+//                        (scaled for the current logical screen dpi)
+//
+//  hTheme              - the theme data handle.  if non-NULL, will return
+//                        size from [SysMetrics] section of theme.
+//                        if NULL, will return the global system metric.
+//
+//  iSizeId             - the following values are supported when
+//                        hTheme is non-NULL:
+//
+//                          SM_CXBORDER   (border width)
+//                          SM_CXVSCROLL  (scrollbar width)
+//                          SM_CYHSCROLL  (scrollbar height)
+//                          SM_CXSIZE     (caption width)
+//                          SM_CYSIZE     (caption height)
+//                          SM_CXSMSIZE   (small caption width)
+//                          SM_CYSMSIZE   (small caption height)
+//                          SM_CXMENUSIZE (menubar width)
+//                          SM_CYMENUSIZE (menubar height)
+//
+//                        when hTheme is NULL, iSizeId is passed directly
+//                        to the GetSystemMetrics() function
+//----------------------------------------------------------------------------------------------------------------------
+
+var
+  GetThemeSysSize: function(hTheme: HTHEME; iSizeId: Integer): Integer; stdcall;
+
+//----------------------------------------------------------------------------------------------------------------------
+//  GetThemeSysFont()   - Get the LOGFONT for the specified System font.
+//
+//  hTheme              - the theme data handle.  if non-NULL, will return
+//                        font from [SysMetrics] section of theme.
+//                        if NULL, will return the specified system font.
+//
+//  iFontId             - the TMT_XXX font number (first font
+//                        is TMT_CAPTIONFONT)
+//
+//  plf                 - ptr to LOGFONT to receive the font value.
+//                        (scaled for the current logical screen dpi)
+//----------------------------------------------------------------------------------------------------------------------
+
+var
+  GetThemeSysFont: function(hTheme: HTHEME; iFontId: Integer; var plf: TLOGFONT): HRESULT; stdcall;
+
+//----------------------------------------------------------------------------------------------------------------------
+//  GetThemeSysString() - Get the value of specified System string metric.
+//
+//  hTheme              - the theme data handle (required)
+//
+//  iStringId           - must be one of the following values:
+//
+//                          TMT_CSSNAME
+//                          TMT_XMLNAME
+//
+//  pszStringBuff       - the buffer to receive the string value
+//
+//  cchMaxStringChars   - max. number of chars that pszStringBuff can hold
+//----------------------------------------------------------------------------------------------------------------------
+
+var
+  GetThemeSysString: function(hTheme: HTHEME; iStringId: Integer; pszStringBuff: LPWSTR;
+    cchMaxStringChars: Integer): HRESULT; stdcall;
+
+//----------------------------------------------------------------------------------------------------------------------
+//  GetThemeSysInt() - Get the value of specified System int.
+//
+//  hTheme              - the theme data handle (required)
+//
+//  iIntId              - must be one of the following values:
+//
+//                          TMT_DPIX
+//                          TMT_DPIY
+//                          TMT_MINCOLORDEPTH
+//
+//  piValue             - ptr to int to receive value
+//----------------------------------------------------------------------------------------------------------------------
+
+var
+  GetThemeSysInt: function(hTheme: HTHEME; iIntId: Integer; var piValue: Integer): HRESULT; stdcall;
+
+//----------------------------------------------------------------------------------------------------------------------
+//  IsThemeActive()     - can be used to test if a system theme is active
+//                        for the current user session.
+//
+//                        use the API "IsAppThemed()" to test if a theme is
+//                        active for the calling process.
+//----------------------------------------------------------------------------------------------------------------------
+
+var
+  IsThemeActive: function: BOOL; stdcall;
+
+//----------------------------------------------------------------------------------------------------------------------
+//  IsAppThemed()       - returns TRUE if a theme is active and available to
+//                        the current process
+//----------------------------------------------------------------------------------------------------------------------
+
+var
+  IsAppThemed: function: BOOL; stdcall;
+
+//----------------------------------------------------------------------------------------------------------------------
+//  GetWindowTheme()    - if window is themed, returns its most recent
+//                        HTHEME from OpenThemeData() - otherwise, returns
+//                        NULL.
+//
+//      hwnd            - the window to get the HTHEME of
+//----------------------------------------------------------------------------------------------------------------------
+
+var
+  GetWindowTheme: function(hwnd: HWND): HTHEME; stdcall;
+
+//----------------------------------------------------------------------------------------------------------------------
+//  EnableThemeDialogTexture()
+//
+//  - Enables/disables dialog background theme.  This method can be used to
+//    tailor dialog compatibility with child windows and controls that
+//    may or may not coordinate the rendering of their client area backgrounds
+//    with that of their parent dialog in a manner that supports seamless
+//    background texturing.
+//
+//      hdlg         - the window handle of the target dialog
+//      dwFlags      - ETDT_ENABLE to enable the theme-defined dialog background texturing,
+//                     ETDT_DISABLE to disable background texturing,
+//                     ETDT_ENABLETAB to enable the theme-defined background
+//                          texturing using the Tab texture
+//----------------------------------------------------------------------------------------------------------------------
+
+const
+  ETDT_DISABLE       = $00000001;
+  ETDT_ENABLE        = $00000002;
+  ETDT_USETABTEXTURE = $00000004;
+  ETDT_ENABLETAB     = (ETDT_ENABLE or ETDT_USETABTEXTURE);
+
+var
+  EnableThemeDialogTexture: function(hwnd: HWND; dwFlags: DWORD): HRESULT; stdcall;
+
+//----------------------------------------------------------------------------------------------------------------------
+//  IsThemeDialogTextureEnabled()
+//
+//  - Reports whether the dialog supports background texturing.
+//
+//      hdlg         - the window handle of the target dialog
+//----------------------------------------------------------------------------------------------------------------------
+
+var
+  IsThemeDialogTextureEnabled: function(hwnd: HWND): BOOL; stdcall;
+
+//----------------------------------------------------------------------------------------------------------------------
+//---- flags to control theming within an app ----
+
+const
+  STAP_ALLOW_NONCLIENT   = (1 shl 0);
+  STAP_ALLOW_CONTROLS    = (1 shl 1);
+  STAP_ALLOW_WEBCONTENT  = (1 shl 2);
+
+//----------------------------------------------------------------------------------------------------------------------
+//  GetThemeAppProperties()
+//                      - returns the app property flags that control theming
+//----------------------------------------------------------------------------------------------------------------------
+
+var
+  GetThemeAppProperties: function: DWORD; stdcall;
+
+//----------------------------------------------------------------------------------------------------------------------
+//  SetThemeAppProperties()
+//                      - sets the flags that control theming within the app
+//
+//      dwFlags         - the flag values to be set
+//----------------------------------------------------------------------------------------------------------------------
+
+var
+  SetThemeAppProperties: procedure(dwFlags: DWORD); stdcall;
+
+//----------------------------------------------------------------------------------------------------------------------
+//  GetCurrentThemeName()
+//                      - Get the name of the current theme in-use.
+//                        Optionally, return the ColorScheme name and the
+//                        Size name of the theme.
+//
+//  pszThemeFileName    - receives the theme path & filename
+//  cchMaxNameChars     - max chars allowed in pszNameBuff
+//
+//  pszColorBuff        - (optional) receives the canonical color scheme name
+//                        (not the display name)
+//  cchMaxColorChars    - max chars allowed in pszColorBuff
+//
+//  pszSizeBuff         - (optional) receives the canonical size name
+//                        (not the display name)
+//  cchMaxSizeChars     - max chars allowed in pszSizeBuff
+//----------------------------------------------------------------------------------------------------------------------
+
+var
+  GetCurrentThemeName: function(pszThemeFileName: LPWSTR; cchMaxNameChars: Integer; pszColorBuff: LPWSTR;
+    cchMaxColorChars: Integer; pszSizeBuff: LPWSTR; cchMaxSizeChars: Integer): HRESULT; stdcall;
+
+//----------------------------------------------------------------------------------------------------------------------
+//  GetThemeDocumentationProperty()
+//                      - Get the value for the specified property name from
+//                        the [documentation] section of the themes.ini file
+//                        for the specified theme.  If the property has been
+//                        localized in the theme files string table, the
+//                        localized version of the property value is returned.
+//
+//  pszThemeFileName    - filename of the theme file to query
+//  pszPropertyName     - name of the string property to retreive a value for
+//  pszValueBuff        - receives the property string value
+//  cchMaxValChars      - max chars allowed in pszValueBuff
+//----------------------------------------------------------------------------------------------------------------------
+
+const
+  SZ_THDOCPROP_DISPLAYNAME               = 'DisplayName';
+  SZ_THDOCPROP_CANONICALNAME             = 'ThemeName';
+  SZ_THDOCPROP_TOOLTIP                   = 'ToolTip';
+  SZ_THDOCPROP_AUTHOR                    = 'author';
+
+var
+  GetThemeDocumentationProperty: function(pszThemeName, pszPropertyName: LPCWSTR; pszValueBuff: LPWSTR;
+    cchMaxValChars: Integer): HRESULT; stdcall;
+
+//----------------------------------------------------------------------------------------------------------------------
+//  Theme API Error Handling
+//
+//      All functions in the Theme API not returning an HRESULT (THEMEAPI_)
+//      use the WIN32 function "SetLastError()" to record any call failures.
+//
+//      To retreive the error code of the last failure on the
+//      current thread for these type of API's, use the WIN32 function
+//      "GetLastError()".
+//
+//      All Theme API error codes (HRESULT's and GetLastError() values)
+//      should be normal win32 errors which can be formatted into
+//      strings using the Win32 API FormatMessage().
+//----------------------------------------------------------------------------------------------------------------------
+
+//----------------------------------------------------------------------------------------------------------------------
+// DrawThemeParentBackground()
+//                      - used by partially-transparent or alpha-blended
+//                        child controls to draw the part of their parent
+//                        that they appear in front of.
+//
+//  hwnd                - handle of the child control
+//  hdc                 - hdc of the child control
+//  prc                 - (optional) rect that defines the area to be
+//                        drawn (CHILD coordinates)
+//----------------------------------------------------------------------------------------------------------------------
+
+var
+  DrawThemeParentBackground: function(hwnd: HWND; hdc: HDC; prc: PRECT): HRESULT; stdcall;
+
+//----------------------------------------------------------------------------------------------------------------------
+//  EnableTheming()     - enables or disables themeing for the current user
+//                        in the current and future sessions.
+//
+//  fEnable             - if FALSE, disable theming & turn themes off.
+//                      - if TRUE, enable themeing and, if user previously
+//                        had a theme active, make it active now.
+//----------------------------------------------------------------------------------------------------------------------
+
+var
+  EnableTheming: function(fEnable: BOOL): HRESULT; stdcall;
+  
+//----------------------------------------------------------------------------------------------------------------------
+
+type
+  PREFERREDAPPMODE = (
+    PAM_DEFAULT,
+    PAM_ALLOWDARK,
+    PAM_FORCEDARK,
+    PAM_FORCELIGHT,
+    PAM_MAX
+  );
+  TPreferredAppMode = PREFERREDAPPMODE;
+
+var
+  SetPreferredAppMode: function(appMode: TPreferredAppMode): TPreferredAppMode; stdcall;
+  FlushMenuThemes: procedure; stdcall;
+
+implementation
+
+//----------------------------------------------------------------------------------------------------------------------
+
+uses
+  SysUtils, PathFunc;
+
+const
+  themelib = 'uxtheme.dll';
+
+var
+  ThemeLibrary: THandle;
+  ReferenceCount: Integer;  // We have to keep track of several load/unload calls.
+
+procedure FreeThemeLibrary;
+
+begin
+  if ReferenceCount > 0 then
+    Dec(ReferenceCount);
+
+  if (ThemeLibrary <> 0) and (ReferenceCount = 0) then
+  begin
+    FreeLibrary(ThemeLibrary);
+    ThemeLibrary := 0;
+
+    OpenThemeData := nil;
+    CloseThemeData := nil;
+    DrawThemeBackground := nil;
+    DrawThemeText := nil;
+    GetThemeBackgroundContentRect := nil;
+    GetThemeBackgroundExtent := nil;
+    GetThemePartSize := nil;
+    GetThemeTextExtent := nil;
+    GetThemeTextMetrics := nil;
+    GetThemeBackgroundRegion := nil;
+    HitTestThemeBackground := nil;
+    DrawThemeEdge := nil;
+    DrawThemeIcon := nil;
+    IsThemePartDefined := nil;
+    IsThemeBackgroundPartiallyTransparent := nil;
+    GetThemeColor := nil;
+    GetThemeMetric := nil;
+    GetThemeString := nil;
+    GetThemeBool := nil;
+    GetThemeInt := nil;
+    GetThemeEnumValue := nil;
+    GetThemePosition := nil;
+    GetThemeFont := nil;
+    GetThemeRect := nil;
+    GetThemeMargins := nil;
+    GetThemeIntList := nil;
+    GetThemePropertyOrigin := nil;
+    SetWindowTheme := nil;
+    GetThemeFilename := nil;
+    GetThemeSysColor := nil;
+    GetThemeSysColorBrush := nil;
+    GetThemeSysBool := nil;
+    GetThemeSysSize := nil;
+    GetThemeSysFont := nil;
+    GetThemeSysString := nil;
+    GetThemeSysInt := nil;
+    IsThemeActive := nil;
+    IsAppThemed := nil;
+    GetWindowTheme := nil;
+    EnableThemeDialogTexture := nil;
+    IsThemeDialogTextureEnabled := nil;
+    GetThemeAppProperties := nil;
+    SetThemeAppProperties := nil;
+    GetCurrentThemeName := nil;
+    GetThemeDocumentationProperty := nil;
+    DrawThemeParentBackground := nil;
+    EnableTheming := nil;
+    SetPreferredAppMode := nil;
+    FlushMenuThemes := nil;
+  end;
+end;
+
+//----------------------------------------------------------------------------------------------------------------------
+
+var
+  WindowsVersion: Cardinal;
+
+function InitThemeLibrary: Boolean;
+
+  function GetSystemDir: String;
+  var
+    Buf: array[0..MAX_PATH-1] of Char;
+  begin
+    GetSystemDirectory(Buf, SizeOf(Buf) div SizeOf(Buf[0]));
+    Result := StrPas(Buf);
+  end;
+
+  function WindowsVersionAtLeast(const AMajor, AMinor: Byte; const ABuild: Word): Boolean;
+  begin
+    Result := WindowsVersion >= Cardinal((AMajor shl 24) or (AMinor shl 16) or ABuild);
+  end;
+
+  function WindowsVersionAtMost(const AMajor, AMinor: Byte; const ABuild: Word): Boolean;
+  begin
+    Result := WindowsVersion <= Cardinal((AMajor shl 24) or (AMinor shl 16) or ABuild);
+  end;
+
+begin
+  Inc(ReferenceCount);
+
+  if ThemeLibrary = 0 then begin
+    ThemeLibrary := LoadLibrary(PChar(AddBackslash(GetSystemDir) + themelib));
+    if ThemeLibrary <> 0 then begin
+      OpenThemeData := GetProcAddress(ThemeLibrary, 'OpenThemeData');
+      CloseThemeData := GetProcAddress(ThemeLibrary, 'CloseThemeData');
+      DrawThemeBackground := GetProcAddress(ThemeLibrary, 'DrawThemeBackground');
+      DrawThemeText := GetProcAddress(ThemeLibrary, 'DrawThemeText');
+      GetThemeBackgroundContentRect := GetProcAddress(ThemeLibrary, 'GetThemeBackgroundContentRect');
+      GetThemeBackgroundExtent := GetProcAddress(ThemeLibrary, 'GetThemeBackgroundContentRect');
+      GetThemePartSize := GetProcAddress(ThemeLibrary, 'GetThemePartSize');
+      GetThemeTextExtent := GetProcAddress(ThemeLibrary, 'GetThemeTextExtent');
+      GetThemeTextMetrics := GetProcAddress(ThemeLibrary, 'GetThemeTextMetrics');
+      GetThemeBackgroundRegion := GetProcAddress(ThemeLibrary, 'GetThemeBackgroundRegion');
+      HitTestThemeBackground := GetProcAddress(ThemeLibrary, 'HitTestThemeBackground');
+      DrawThemeEdge := GetProcAddress(ThemeLibrary, 'DrawThemeEdge');
+      DrawThemeIcon := GetProcAddress(ThemeLibrary, 'DrawThemeIcon');
+      IsThemePartDefined := GetProcAddress(ThemeLibrary, 'IsThemePartDefined');
+      IsThemeBackgroundPartiallyTransparent := GetProcAddress(ThemeLibrary, 'IsThemeBackgroundPartiallyTransparent');
+      GetThemeColor := GetProcAddress(ThemeLibrary, 'GetThemeColor');
+      GetThemeMetric := GetProcAddress(ThemeLibrary, 'GetThemeMetric');
+      GetThemeString := GetProcAddress(ThemeLibrary, 'GetThemeString');
+      GetThemeBool := GetProcAddress(ThemeLibrary, 'GetThemeBool');
+      GetThemeInt := GetProcAddress(ThemeLibrary, 'GetThemeInt');
+      GetThemeEnumValue := GetProcAddress(ThemeLibrary, 'GetThemeEnumValue');
+      GetThemePosition := GetProcAddress(ThemeLibrary, 'GetThemePosition');
+      GetThemeFont := GetProcAddress(ThemeLibrary, 'GetThemeFont');
+      GetThemeRect := GetProcAddress(ThemeLibrary, 'GetThemeRect');
+      GetThemeMargins := GetProcAddress(ThemeLibrary, 'GetThemeMargins');
+      GetThemeIntList := GetProcAddress(ThemeLibrary, 'GetThemeIntList');
+      GetThemePropertyOrigin := GetProcAddress(ThemeLibrary, 'GetThemePropertyOrigin');
+      SetWindowTheme := GetProcAddress(ThemeLibrary, 'SetWindowTheme');
+      GetThemeFilename := GetProcAddress(ThemeLibrary, 'GetThemeFilename');
+      GetThemeSysColor := GetProcAddress(ThemeLibrary, 'GetThemeSysColor');
+      GetThemeSysColorBrush := GetProcAddress(ThemeLibrary, 'GetThemeSysColorBrush');
+      GetThemeSysBool := GetProcAddress(ThemeLibrary, 'GetThemeSysBool');
+      GetThemeSysSize := GetProcAddress(ThemeLibrary, 'GetThemeSysSize');
+      GetThemeSysFont := GetProcAddress(ThemeLibrary, 'GetThemeSysFont');
+      GetThemeSysString := GetProcAddress(ThemeLibrary, 'GetThemeSysString');
+      GetThemeSysInt := GetProcAddress(ThemeLibrary, 'GetThemeSysInt');
+      IsThemeActive := GetProcAddress(ThemeLibrary, 'IsThemeActive');
+      IsAppThemed := GetProcAddress(ThemeLibrary, 'IsAppThemed');
+      GetWindowTheme := GetProcAddress(ThemeLibrary, 'GetWindowTheme');
+      EnableThemeDialogTexture := GetProcAddress(ThemeLibrary, 'EnableThemeDialogTexture');
+      IsThemeDialogTextureEnabled := GetProcAddress(ThemeLibrary, 'IsThemeDialogTextureEnabled');
+      GetThemeAppProperties := GetProcAddress(ThemeLibrary, 'GetThemeAppProperties');
+      SetThemeAppProperties := GetProcAddress(ThemeLibrary, 'SetThemeAppProperties');
+      GetCurrentThemeName := GetProcAddress(ThemeLibrary, 'GetCurrentThemeName');
+      GetThemeDocumentationProperty := GetProcAddress(ThemeLibrary, 'GetThemeDocumentationProperty');
+      DrawThemeParentBackground := GetProcAddress(ThemeLibrary, 'DrawThemeParentBackground');
+      EnableTheming := GetProcAddress(ThemeLibrary, 'EnableTheming');
+      if WindowsVersionAtLeast(10, 0, 18362) and { Windows 10 Version 1903 (May 2019 Update) }
+         WindowsVersionAtMost(10, 0, 22631) then begin { Windows 11 Version 23H2 (2023 Update) }
+        SetPreferredAppMode := GetProcAddress(ThemeLibrary, MakeIntResource(135));
+        FlushMenuThemes := GetProcAddress(ThemeLibrary, MakeIntResource(136));
+      end else begin
+        SetPreferredAppMode := nil;
+        FlushMenuThemes := nil;
+      end;
+    end;
+  end;
+  Result := ThemeLibrary <> 0;
+end;
+
+//----------------------------------------------------------------------------------------------------------------------
+
+function UseThemes: Boolean;
+
+begin
+  Result := ThemeLibrary <> 0;
+  if Result then
+    Result := IsAppThemed and IsThemeActive;
+end;
+
+//----------------------------------------------------------------------------------------------------------------------
+
+
+initialization
+  var OSVersionInfo: TOSVersionInfo;
+  OSVersionInfo.dwOSVersionInfoSize := SizeOf(OSVersionInfo);
+  GetVersionEx(OSVersionInfo);
+  WindowsVersion := (Byte(OSVersionInfo.dwMajorVersion) shl 24) or (Byte(OSVersionInfo.dwMinorVersion) shl 16) or Word(OSVersionInfo.dwBuildNumber);
+
+{ Following commented out by JR. Depending on unit deinitialization order, the
+  FreeThemeLibrary call below could be made while other units are still using
+  the theme library. This happens with NewCheckListBox when Application.Run
+  isn't called; this unit gets deinitialized before WizardForm and its
+  TNewCheckListBoxes are destroyed. This resulted in an AV before because
+  TNewCheckListBox.Destroy calls theme functions.
+  And there's really no point in freeing a DLL during shutdown anyway; the
+  system will do so automatically. }
+(*
+finalization
+  while ReferenceCount > 0 do
+    FreeThemeLibrary;
+*)
+end.