--- conflicted
+++ resolved
@@ -1,415 +1,411 @@
-; -- CodeClasses.iss --
-;
-; This script shows how to use the WizardForm object and the various VCL classes.
-
-[Setup]
-AppName=My Program
-AppVersion=1.5
-CreateAppDir=no
-DisableProgramGroupPage=yes
-DefaultGroupName=My Program
-UninstallDisplayIcon={app}\MyProg.exe
-<<<<<<< HEAD
-WindowVisible=yes
-WizardResizable=yes
-=======
->>>>>>> 15f21c1d
-OutputDir=userdocs:Inno Setup Examples Output
-PrivilegesRequired=lowest
-
-[Files]
-Source: compiler:WizModernSmallImage.bmp; Flags: dontcopy
-
-[Code]
-procedure ButtonOnClick(Sender: TObject);
-begin
-  MsgBox('You clicked the button!', mbInformation, mb_Ok);
-end;
-
-procedure BitmapImageOnClick(Sender: TObject);
-begin
-  MsgBox('You clicked the image!', mbInformation, mb_Ok);
-end;
-
-procedure FormButtonOnClick(Sender: TObject);
-var
-  Form: TSetupForm;
-  Edit: TNewEdit;
-  OKButton, CancelButton: TNewButton;
-begin
-  Form := CreateCustomForm();
-  try
-    Form.ClientWidth := ScaleX(256);
-    Form.ClientHeight := ScaleY(128);
-    Form.Caption := 'TSetupForm';
-    Form.CenterInsideControl(WizardForm, False);
-
-    Edit := TNewEdit.Create(Form);
-    Edit.Top := ScaleY(10);
-    Edit.Left := ScaleX(10);
-    Edit.Width := Form.ClientWidth - ScaleX(2 * 10);
-    Edit.Height := ScaleY(23);
-    Edit.Text := 'TNewEdit';
-    Edit.Parent := Form;
-
-    OKButton := TNewButton.Create(Form);
-    OKButton.Parent := Form;
-    OKButton.Width := ScaleX(75);
-    OKButton.Height := ScaleY(23);
-    OKButton.Left := Form.ClientWidth - ScaleX(75 + 6 + 75 + 10);
-    OKButton.Top := Form.ClientHeight - ScaleY(23 + 10);
-    OKButton.Caption := 'OK';
-    OKButton.ModalResult := mrOk;
-    OKButton.Default := True;
-
-    CancelButton := TNewButton.Create(Form);
-    CancelButton.Parent := Form;
-    CancelButton.Width := ScaleX(75);
-    CancelButton.Height := ScaleY(23);
-    CancelButton.Left := Form.ClientWidth - ScaleX(75 + 10);
-    CancelButton.Top := Form.ClientHeight - ScaleY(23 + 10);
-    CancelButton.Caption := 'Cancel';
-    CancelButton.ModalResult := mrCancel;
-    CancelButton.Cancel := True;
-
-    Form.ActiveControl := Edit;
-
-    if Form.ShowModal() = mrOk then
-      MsgBox('You clicked OK.', mbInformation, MB_OK);
-  finally
-    Form.Free();
-  end;
-end;
-
-procedure TaskDialogButtonOnClick(Sender: TObject);
-begin
-  //TaskDialogMsgBox isn't a class but showing it anyway since it fits with the theme
-  case TaskDialogMsgBox('Choose A or B',
-                        'You can choose A or B.', 'You can choose A or B'#13#10#13#10'Do you choose A?',   
-                        mbInformation,
-                        MB_YESNOCANCEL, ['I choose A'#13#10'A will be chosen.', 'I choose B'#13#10'B will be chosen.'],
-                        IDYES, False) of
-    IDYES: MsgBox('You chose A.', mbInformation, MB_OK);
-    IDNO: MsgBox('You chose B.', mbInformation, MB_OK);
-  end;
-end;
-
-procedure CreateTheWizardPages;
-var
-  Page: TWizardPage;
-  Button, FormButton, TaskDialogButton: TNewButton;
-  Panel: TPanel;
-  CheckBox: TNewCheckBox;
-  Edit: TNewEdit;
-  PasswordEdit: TPasswordEdit;
-  Memo: TNewMemo;
-  ComboBox: TNewComboBox;
-  ListBox: TNewListBox;
-  StaticText, ProgressBarLabel: TNewStaticText;
-  ProgressBar, ProgressBar2, ProgressBar3: TNewProgressBar;
-  CheckListBox, CheckListBox2: TNewCheckListBox;
-  FolderTreeView: TFolderTreeView;
-  BitmapImage, BitmapImage2, BitmapImage3: TBitmapImage;
-  BitmapFileName: String;
-  RichEditViewer: TRichEditViewer;
-begin
-  { TButton and others }
-
-  Page := CreateCustomPage(wpWelcome, 'Custom wizard page controls', 'TButton and others');
-
-  Button := TNewButton.Create(Page);
-  Button.Width := ScaleX(75);
-  Button.Height := ScaleY(23);
-  Button.Caption := 'TNewButton';
-  Button.OnClick := @ButtonOnClick;
-  Button.Parent := Page.Surface;
-
-  Panel := TPanel.Create(Page);
-  Panel.Width := Page.SurfaceWidth div 2 - ScaleX(8);
-  Panel.Left :=  Page.SurfaceWidth - Panel.Width;
-  Panel.Height := Button.Height * 2;
-  Panel.Anchors := [akLeft, akTop, akRight];
-  Panel.Caption := 'TPanel';
-  Panel.Color := clWindow;
-  Panel.BevelKind := bkFlat;
-  Panel.BevelOuter := bvNone;
-  Panel.ParentBackground := False;
-  Panel.Parent := Page.Surface;
-
-  CheckBox := TNewCheckBox.Create(Page);
-  CheckBox.Top := Button.Top + Button.Height + ScaleY(8);
-  CheckBox.Width := Page.SurfaceWidth div 2;
-  CheckBox.Height := ScaleY(17);
-  CheckBox.Caption := 'TNewCheckBox';
-  CheckBox.Checked := True;
-  CheckBox.Parent := Page.Surface;
-
-  Edit := TNewEdit.Create(Page);
-  Edit.Top := CheckBox.Top + CheckBox.Height + ScaleY(8);
-  Edit.Width := Page.SurfaceWidth div 2 - ScaleX(8);
-  Edit.Text := 'TNewEdit';
-  Edit.Parent := Page.Surface;
-
-  PasswordEdit := TPasswordEdit.Create(Page);
-  PasswordEdit.Left := Page.SurfaceWidth - Edit.Width;
-  PasswordEdit.Top := CheckBox.Top + CheckBox.Height + ScaleY(8);
-  PasswordEdit.Width := Edit.Width;
-  PasswordEdit.Anchors := [akLeft, akTop, akRight];
-  PasswordEdit.Text := 'TPasswordEdit';
-  PasswordEdit.Parent := Page.Surface;
-
-  Memo := TNewMemo.Create(Page);
-  Memo.Top := Edit.Top + Edit.Height + ScaleY(8);
-  Memo.Width := Page.SurfaceWidth;
-  Memo.Height := ScaleY(89);
-  Memo.Anchors := [akLeft, akTop, akRight, akBottom];
-  Memo.ScrollBars := ssVertical;
-  Memo.Text := 'TNewMemo';
-  Memo.Parent := Page.Surface;
-
-  FormButton := TNewButton.Create(Page);
-  FormButton.Top := Memo.Top + Memo.Height + ScaleY(8);
-  FormButton.Width := ScaleX(75);
-  FormButton.Height := ScaleY(23);
-  FormButton.Anchors := [akLeft, akBottom];
-  FormButton.Caption := 'TSetupForm';
-  FormButton.OnClick := @FormButtonOnClick;
-  FormButton.Parent := Page.Surface;
-
-  TaskDialogButton := TNewButton.Create(Page);
-  TaskDialogButton.Top := FormButton.Top;
-  TaskDialogButton.Left := FormButton.Left + FormButton.Width + ScaleX(8);
-  TaskDialogButton.Width := ScaleX(110);
-  TaskDialogButton.Height := ScaleY(23);
-  TaskDialogButton.Anchors := [akLeft, akBottom];
-  TaskDialogButton.Caption := 'TaskDialogMsgBox';
-  TaskDialogButton.OnClick := @TaskDialogButtonOnClick;
-  TaskDialogButton.Parent := Page.Surface;
-
-  { TComboBox and others }
-
-  Page := CreateCustomPage(Page.ID, 'Custom wizard page controls', 'TComboBox and others');
-
-  ComboBox := TNewComboBox.Create(Page);
-  ComboBox.Width := Page.SurfaceWidth;
-  ComboBox.Anchors := [akLeft, akTop, akRight];
-  ComboBox.Parent := Page.Surface;
-  ComboBox.Style := csDropDownList;
-  ComboBox.Items.Add('TComboBox');
-  ComboBox.ItemIndex := 0;
-
-  ListBox := TNewListBox.Create(Page);
-  ListBox.Top := ComboBox.Top + ComboBox.Height + ScaleY(8);
-  ListBox.Width := Page.SurfaceWidth;
-  ListBox.Height := ScaleY(97);
-  ListBox.Anchors := [akLeft, akTop, akRight, akBottom];
-  ListBox.Parent := Page.Surface;
-  ListBox.Items.Add('TListBox');
-  ListBox.ItemIndex := 0;
-
-  StaticText := TNewStaticText.Create(Page);
-  StaticText.Top := ListBox.Top + ListBox.Height + ScaleY(8);
-  StaticText.Anchors := [akLeft, akRight, akBottom];
-  StaticText.Caption := 'TNewStaticText';
-  StaticText.AutoSize := True;
-  StaticText.Parent := Page.Surface;
-
-  ProgressBarLabel := TNewStaticText.Create(Page);
-  ProgressBarLabel.Top := StaticText.Top + StaticText.Height + ScaleY(8);
-  ProgressBarLabel.Anchors := [akLeft, akBottom];
-  ProgressBarLabel.Caption := 'TNewProgressBar';
-  ProgressBarLabel.AutoSize := True;
-  ProgressBarLabel.Parent := Page.Surface;
-
-  ProgressBar := TNewProgressBar.Create(Page);
-  ProgressBar.Left := ProgressBarLabel.Width + ScaleX(8);
-  ProgressBar.Top := ProgressBarLabel.Top;
-  ProgressBar.Width := Page.SurfaceWidth - ProgressBar.Left;
-  ProgressBar.Height := ProgressBarLabel.Height + ScaleY(8);
-  ProgressBar.Anchors := [akLeft, akRight, akBottom];
-  ProgressBar.Parent := Page.Surface;
-  ProgressBar.Position := 25;
-
-  ProgressBar2 := TNewProgressBar.Create(Page);
-  ProgressBar2.Left := ProgressBarLabel.Width + ScaleX(8);
-  ProgressBar2.Top := ProgressBar.Top + ProgressBar.Height + ScaleY(4);
-  ProgressBar2.Width := Page.SurfaceWidth - ProgressBar.Left;
-  ProgressBar2.Height := ProgressBarLabel.Height + ScaleY(8);
-  ProgressBar2.Anchors := [akLeft, akRight, akBottom];
-  ProgressBar2.Parent := Page.Surface;
-  ProgressBar2.Position := 50;
-  { Note: TNewProgressBar.State property only has an effect on Windows Vista and newer }
-  ProgressBar2.State := npbsError;
-
-  ProgressBar3 := TNewProgressBar.Create(Page);
-  ProgressBar3.Left := ProgressBarLabel.Width + ScaleX(8);
-  ProgressBar3.Top := ProgressBar2.Top + ProgressBar2.Height + ScaleY(4);
-  ProgressBar3.Width := Page.SurfaceWidth - ProgressBar.Left;
-  ProgressBar3.Height := ProgressBarLabel.Height + ScaleY(8);
-  ProgressBar3.Anchors := [akLeft, akRight, akBottom];
-  ProgressBar3.Parent := Page.Surface;
-  { Note: TNewProgressBar.Style property only has an effect on Windows XP and newer }
-  ProgressBar3.Style := npbstMarquee;
-  
-  { TNewCheckListBox }
-
-  Page := CreateCustomPage(Page.ID, 'Custom wizard page controls', 'TNewCheckListBox');
-
-  CheckListBox := TNewCheckListBox.Create(Page);
-  CheckListBox.Width := Page.SurfaceWidth;
-  CheckListBox.Height := ScaleY(97);
-  CheckListBox.Anchors := [akLeft, akTop, akRight, akBottom];
-  CheckListBox.Flat := True;
-  CheckListBox.Parent := Page.Surface;
-  CheckListBox.AddCheckBox('TNewCheckListBox', '', 0, True, True, False, True, nil);
-  CheckListBox.AddRadioButton('TNewCheckListBox', '', 1, True, True, nil);
-  CheckListBox.AddRadioButton('TNewCheckListBox', '', 1, False, True, nil);
-  CheckListBox.AddCheckBox('TNewCheckListBox', '', 0, True, True, False, True, nil);
-
-  CheckListBox2 := TNewCheckListBox.Create(Page);
-  CheckListBox2.Top := CheckListBox.Top + CheckListBox.Height + ScaleY(8);
-  CheckListBox2.Width := Page.SurfaceWidth;
-  CheckListBox2.Height := ScaleY(97);
-  CheckListBox2.Anchors := [akLeft, akRight, akBottom];
-  CheckListBox2.BorderStyle := bsNone;
-  CheckListBox2.ParentColor := True;
-  CheckListBox2.MinItemHeight := WizardForm.TasksList.MinItemHeight;
-  CheckListBox2.ShowLines := False;
-  CheckListBox2.WantTabs := True;
-  CheckListBox2.Parent := Page.Surface;
-  CheckListBox2.AddGroup('TNewCheckListBox', '', 0, nil);
-  CheckListBox2.AddRadioButton('TNewCheckListBox', '', 0, True, True, nil);
-  CheckListBox2.AddRadioButton('TNewCheckListBox', '', 0, False, True, nil);
-
-  { TFolderTreeView }
-
-  Page := CreateCustomPage(Page.ID, 'Custom wizard page controls', 'TFolderTreeView');
-
-  FolderTreeView := TFolderTreeView.Create(Page);
-  FolderTreeView.Width := Page.SurfaceWidth;
-  FolderTreeView.Height := Page.SurfaceHeight;
-  FolderTreeView.Anchors := [akLeft, akTop, akRight, akBottom];
-  FolderTreeView.Parent := Page.Surface;
-  FolderTreeView.Directory := ExpandConstant('{src}');
-
-  { TBitmapImage }
-
-  Page := CreateCustomPage(Page.ID, 'Custom wizard page controls', 'TBitmapImage');
-
-  BitmapFileName := ExpandConstant('{tmp}\WizModernSmallImage.bmp');
-  ExtractTemporaryFile(ExtractFileName(BitmapFileName));
-
-  BitmapImage := TBitmapImage.Create(Page);
-  BitmapImage.AutoSize := True;
-  BitmapImage.Bitmap.LoadFromFile(BitmapFileName);
-  BitmapImage.Cursor := crHand;
-  BitmapImage.OnClick := @BitmapImageOnClick;
-  BitmapImage.Parent := Page.Surface;
-
-  BitmapImage2 := TBitmapImage.Create(Page);
-  BitmapImage2.BackColor := $400000;
-  BitmapImage2.Bitmap := BitmapImage.Bitmap;
-  BitmapImage2.Center := True;
-  BitmapImage2.Left := BitmapImage.Width + 10;
-  BitmapImage2.Height := 2*BitmapImage.Height;
-  BitmapImage2.Width := 2*BitmapImage.Width;
-  BitmapImage2.Cursor := crHand;
-  BitmapImage2.OnClick := @BitmapImageOnClick;
-  BitmapImage2.Parent := Page.Surface;
-
-  BitmapImage3 := TBitmapImage.Create(Page);
-  BitmapImage3.Bitmap := BitmapImage.Bitmap;
-  BitmapImage3.Stretch := True;
-  BitmapImage3.Left := 3*BitmapImage.Width + 20;
-  BitmapImage3.Height := 4*BitmapImage.Height;
-  BitmapImage3.Width := 4*BitmapImage.Width;
-  BitmapImage3.Anchors := [akLeft, akTop, akRight, akBottom];
-  BitmapImage3.Cursor := crHand;
-  BitmapImage3.OnClick := @BitmapImageOnClick;
-  BitmapImage3.Parent := Page.Surface;
-
-  { TRichViewer }
-
-  Page := CreateCustomPage(Page.ID, 'Custom wizard page controls', 'TRichViewer');
-
-  RichEditViewer := TRichEditViewer.Create(Page);
-  RichEditViewer.Width := Page.SurfaceWidth;
-  RichEditViewer.Height := Page.SurfaceHeight;
-  RichEditViewer.Anchors := [akLeft, akTop, akRight, akBottom];
-  RichEditViewer.BevelKind := bkFlat;
-  RichEditViewer.BorderStyle := bsNone;
-  RichEditViewer.Parent := Page.Surface;
-  RichEditViewer.ScrollBars := ssVertical;
-  RichEditViewer.UseRichEdit := True;
-  RichEditViewer.RTFText := '{\rtf1\ansi\ansicpg1252\deff0\deflang1043{\fonttbl{\f0\fswiss\fcharset0 Arial;}}{\colortbl ;\red255\green0\blue0;\red0\green128\blue0;\red0\green0\blue128;}\viewkind4\uc1\pard\f0\fs20 T\cf1 Rich\cf2 Edit\cf3 Viewer\cf0\par}';
-  RichEditViewer.ReadOnly := True;
-end;
-
-procedure AboutButtonOnClick(Sender: TObject);
-begin
-  MsgBox('This demo shows some features of the various form objects and control classes.', mbInformation, mb_Ok);
-end;
-
-procedure URLLabelOnClick(Sender: TObject);
-var
-  ErrorCode: Integer;
-begin
-  ShellExecAsOriginalUser('open', 'http://www.innosetup.com/', '', '', SW_SHOWNORMAL, ewNoWait, ErrorCode);
-end;
-
-procedure CreateAboutButtonAndURLLabel(ParentForm: TSetupForm; CancelButton: TNewButton);
-var
-  AboutButton: TNewButton;
-  URLLabel: TNewStaticText;
-begin
-  AboutButton := TNewButton.Create(ParentForm);
-  AboutButton.Left := ParentForm.ClientWidth - CancelButton.Left - CancelButton.Width;
-  AboutButton.Top := CancelButton.Top;
-  AboutButton.Width := CancelButton.Width;
-  AboutButton.Height := CancelButton.Height;
-  AboutButton.Anchors := [akLeft, akBottom];
-  AboutButton.Caption := '&About...';
-  AboutButton.OnClick := @AboutButtonOnClick;
-  AboutButton.Parent := ParentForm;
-
-  URLLabel := TNewStaticText.Create(ParentForm);
-  URLLabel.Caption := 'www.innosetup.com';
-  URLLabel.Cursor := crHand;
-  URLLabel.OnClick := @URLLabelOnClick;
-  URLLabel.Parent := ParentForm;
-  { Alter Font *after* setting Parent so the correct defaults are inherited first }
-  URLLabel.Font.Style := URLLabel.Font.Style + [fsUnderline];
-  if GetWindowsVersion >= $040A0000 then   { Windows 98 or later? }
-    URLLabel.Font.Color := clHotLight
-  else
-    URLLabel.Font.Color := clBlue;
-  URLLabel.Top := AboutButton.Top + AboutButton.Height - URLLabel.Height - 2;
-  URLLabel.Left := AboutButton.Left + AboutButton.Width + ScaleX(20);
-  URLLabel.Anchors := [akLeft, akBottom];
-end;
-
-procedure InitializeWizard();
-var
-  BackgroundBitmapImage: TBitmapImage;
-  BackgroundBitmapText: TNewStaticText;
-begin
-  { Custom wizard pages }
-
-  CreateTheWizardPages;
-  
-  { Custom controls }
-
-  CreateAboutButtonAndURLLabel(WizardForm, WizardForm.CancelButton);
-
-  { Custom beveled label }
-
-  WizardForm.BeveledLabel.Caption := ' Bevel ';
-end;
-
-procedure InitializeUninstallProgressForm();
-begin
-  { Custom controls }
-
-  CreateAboutButtonAndURLLabel(UninstallProgressForm, UninstallProgressForm.CancelButton);
-end;
-
+; -- CodeClasses.iss --
+;
+; This script shows how to use the WizardForm object and the various VCL classes.
+
+[Setup]
+AppName=My Program
+AppVersion=1.5
+CreateAppDir=no
+DisableProgramGroupPage=yes
+DefaultGroupName=My Program
+UninstallDisplayIcon={app}\MyProg.exe
+WizardResizable=yes
+OutputDir=userdocs:Inno Setup Examples Output
+PrivilegesRequired=lowest
+
+[Files]
+Source: compiler:WizModernSmallImage.bmp; Flags: dontcopy
+
+[Code]
+procedure ButtonOnClick(Sender: TObject);
+begin
+  MsgBox('You clicked the button!', mbInformation, mb_Ok);
+end;
+
+procedure BitmapImageOnClick(Sender: TObject);
+begin
+  MsgBox('You clicked the image!', mbInformation, mb_Ok);
+end;
+
+procedure FormButtonOnClick(Sender: TObject);
+var
+  Form: TSetupForm;
+  Edit: TNewEdit;
+  OKButton, CancelButton: TNewButton;
+begin
+  Form := CreateCustomForm();
+  try
+    Form.ClientWidth := ScaleX(256);
+    Form.ClientHeight := ScaleY(128);
+    Form.Caption := 'TSetupForm';
+    Form.CenterInsideControl(WizardForm, False);
+
+    Edit := TNewEdit.Create(Form);
+    Edit.Top := ScaleY(10);
+    Edit.Left := ScaleX(10);
+    Edit.Width := Form.ClientWidth - ScaleX(2 * 10);
+    Edit.Height := ScaleY(23);
+    Edit.Text := 'TNewEdit';
+    Edit.Parent := Form;
+
+    OKButton := TNewButton.Create(Form);
+    OKButton.Parent := Form;
+    OKButton.Width := ScaleX(75);
+    OKButton.Height := ScaleY(23);
+    OKButton.Left := Form.ClientWidth - ScaleX(75 + 6 + 75 + 10);
+    OKButton.Top := Form.ClientHeight - ScaleY(23 + 10);
+    OKButton.Caption := 'OK';
+    OKButton.ModalResult := mrOk;
+    OKButton.Default := True;
+
+    CancelButton := TNewButton.Create(Form);
+    CancelButton.Parent := Form;
+    CancelButton.Width := ScaleX(75);
+    CancelButton.Height := ScaleY(23);
+    CancelButton.Left := Form.ClientWidth - ScaleX(75 + 10);
+    CancelButton.Top := Form.ClientHeight - ScaleY(23 + 10);
+    CancelButton.Caption := 'Cancel';
+    CancelButton.ModalResult := mrCancel;
+    CancelButton.Cancel := True;
+
+    Form.ActiveControl := Edit;
+
+    if Form.ShowModal() = mrOk then
+      MsgBox('You clicked OK.', mbInformation, MB_OK);
+  finally
+    Form.Free();
+  end;
+end;
+
+procedure TaskDialogButtonOnClick(Sender: TObject);
+begin
+  //TaskDialogMsgBox isn't a class but showing it anyway since it fits with the theme
+  case TaskDialogMsgBox('Choose A or B',
+                        'You can choose A or B.', 'You can choose A or B'#13#10#13#10'Do you choose A?',   
+                        mbInformation,
+                        MB_YESNOCANCEL, ['I choose A'#13#10'A will be chosen.', 'I choose B'#13#10'B will be chosen.'],
+                        IDYES, False) of
+    IDYES: MsgBox('You chose A.', mbInformation, MB_OK);
+    IDNO: MsgBox('You chose B.', mbInformation, MB_OK);
+  end;
+end;
+
+procedure CreateTheWizardPages;
+var
+  Page: TWizardPage;
+  Button, FormButton, TaskDialogButton: TNewButton;
+  Panel: TPanel;
+  CheckBox: TNewCheckBox;
+  Edit: TNewEdit;
+  PasswordEdit: TPasswordEdit;
+  Memo: TNewMemo;
+  ComboBox: TNewComboBox;
+  ListBox: TNewListBox;
+  StaticText, ProgressBarLabel: TNewStaticText;
+  ProgressBar, ProgressBar2, ProgressBar3: TNewProgressBar;
+  CheckListBox, CheckListBox2: TNewCheckListBox;
+  FolderTreeView: TFolderTreeView;
+  BitmapImage, BitmapImage2, BitmapImage3: TBitmapImage;
+  BitmapFileName: String;
+  RichEditViewer: TRichEditViewer;
+begin
+  { TButton and others }
+
+  Page := CreateCustomPage(wpWelcome, 'Custom wizard page controls', 'TButton and others');
+
+  Button := TNewButton.Create(Page);
+  Button.Width := ScaleX(75);
+  Button.Height := ScaleY(23);
+  Button.Caption := 'TNewButton';
+  Button.OnClick := @ButtonOnClick;
+  Button.Parent := Page.Surface;
+
+  Panel := TPanel.Create(Page);
+  Panel.Width := Page.SurfaceWidth div 2 - ScaleX(8);
+  Panel.Left :=  Page.SurfaceWidth - Panel.Width;
+  Panel.Height := Button.Height * 2;
+  Panel.Anchors := [akLeft, akTop, akRight];
+  Panel.Caption := 'TPanel';
+  Panel.Color := clWindow;
+  Panel.BevelKind := bkFlat;
+  Panel.BevelOuter := bvNone;
+  Panel.ParentBackground := False;
+  Panel.Parent := Page.Surface;
+
+  CheckBox := TNewCheckBox.Create(Page);
+  CheckBox.Top := Button.Top + Button.Height + ScaleY(8);
+  CheckBox.Width := Page.SurfaceWidth div 2;
+  CheckBox.Height := ScaleY(17);
+  CheckBox.Caption := 'TNewCheckBox';
+  CheckBox.Checked := True;
+  CheckBox.Parent := Page.Surface;
+
+  Edit := TNewEdit.Create(Page);
+  Edit.Top := CheckBox.Top + CheckBox.Height + ScaleY(8);
+  Edit.Width := Page.SurfaceWidth div 2 - ScaleX(8);
+  Edit.Text := 'TNewEdit';
+  Edit.Parent := Page.Surface;
+
+  PasswordEdit := TPasswordEdit.Create(Page);
+  PasswordEdit.Left := Page.SurfaceWidth - Edit.Width;
+  PasswordEdit.Top := CheckBox.Top + CheckBox.Height + ScaleY(8);
+  PasswordEdit.Width := Edit.Width;
+  PasswordEdit.Anchors := [akLeft, akTop, akRight];
+  PasswordEdit.Text := 'TPasswordEdit';
+  PasswordEdit.Parent := Page.Surface;
+
+  Memo := TNewMemo.Create(Page);
+  Memo.Top := Edit.Top + Edit.Height + ScaleY(8);
+  Memo.Width := Page.SurfaceWidth;
+  Memo.Height := ScaleY(89);
+  Memo.Anchors := [akLeft, akTop, akRight, akBottom];
+  Memo.ScrollBars := ssVertical;
+  Memo.Text := 'TNewMemo';
+  Memo.Parent := Page.Surface;
+
+  FormButton := TNewButton.Create(Page);
+  FormButton.Top := Memo.Top + Memo.Height + ScaleY(8);
+  FormButton.Width := ScaleX(75);
+  FormButton.Height := ScaleY(23);
+  FormButton.Anchors := [akLeft, akBottom];
+  FormButton.Caption := 'TSetupForm';
+  FormButton.OnClick := @FormButtonOnClick;
+  FormButton.Parent := Page.Surface;
+
+  TaskDialogButton := TNewButton.Create(Page);
+  TaskDialogButton.Top := FormButton.Top;
+  TaskDialogButton.Left := FormButton.Left + FormButton.Width + ScaleX(8);
+  TaskDialogButton.Width := ScaleX(110);
+  TaskDialogButton.Height := ScaleY(23);
+  TaskDialogButton.Anchors := [akLeft, akBottom];
+  TaskDialogButton.Caption := 'TaskDialogMsgBox';
+  TaskDialogButton.OnClick := @TaskDialogButtonOnClick;
+  TaskDialogButton.Parent := Page.Surface;
+
+  { TComboBox and others }
+
+  Page := CreateCustomPage(Page.ID, 'Custom wizard page controls', 'TComboBox and others');
+
+  ComboBox := TNewComboBox.Create(Page);
+  ComboBox.Width := Page.SurfaceWidth;
+  ComboBox.Anchors := [akLeft, akTop, akRight];
+  ComboBox.Parent := Page.Surface;
+  ComboBox.Style := csDropDownList;
+  ComboBox.Items.Add('TComboBox');
+  ComboBox.ItemIndex := 0;
+
+  ListBox := TNewListBox.Create(Page);
+  ListBox.Top := ComboBox.Top + ComboBox.Height + ScaleY(8);
+  ListBox.Width := Page.SurfaceWidth;
+  ListBox.Height := ScaleY(97);
+  ListBox.Anchors := [akLeft, akTop, akRight, akBottom];
+  ListBox.Parent := Page.Surface;
+  ListBox.Items.Add('TListBox');
+  ListBox.ItemIndex := 0;
+
+  StaticText := TNewStaticText.Create(Page);
+  StaticText.Top := ListBox.Top + ListBox.Height + ScaleY(8);
+  StaticText.Anchors := [akLeft, akRight, akBottom];
+  StaticText.Caption := 'TNewStaticText';
+  StaticText.AutoSize := True;
+  StaticText.Parent := Page.Surface;
+
+  ProgressBarLabel := TNewStaticText.Create(Page);
+  ProgressBarLabel.Top := StaticText.Top + StaticText.Height + ScaleY(8);
+  ProgressBarLabel.Anchors := [akLeft, akBottom];
+  ProgressBarLabel.Caption := 'TNewProgressBar';
+  ProgressBarLabel.AutoSize := True;
+  ProgressBarLabel.Parent := Page.Surface;
+
+  ProgressBar := TNewProgressBar.Create(Page);
+  ProgressBar.Left := ProgressBarLabel.Width + ScaleX(8);
+  ProgressBar.Top := ProgressBarLabel.Top;
+  ProgressBar.Width := Page.SurfaceWidth - ProgressBar.Left;
+  ProgressBar.Height := ProgressBarLabel.Height + ScaleY(8);
+  ProgressBar.Anchors := [akLeft, akRight, akBottom];
+  ProgressBar.Parent := Page.Surface;
+  ProgressBar.Position := 25;
+
+  ProgressBar2 := TNewProgressBar.Create(Page);
+  ProgressBar2.Left := ProgressBarLabel.Width + ScaleX(8);
+  ProgressBar2.Top := ProgressBar.Top + ProgressBar.Height + ScaleY(4);
+  ProgressBar2.Width := Page.SurfaceWidth - ProgressBar.Left;
+  ProgressBar2.Height := ProgressBarLabel.Height + ScaleY(8);
+  ProgressBar2.Anchors := [akLeft, akRight, akBottom];
+  ProgressBar2.Parent := Page.Surface;
+  ProgressBar2.Position := 50;
+  { Note: TNewProgressBar.State property only has an effect on Windows Vista and newer }
+  ProgressBar2.State := npbsError;
+
+  ProgressBar3 := TNewProgressBar.Create(Page);
+  ProgressBar3.Left := ProgressBarLabel.Width + ScaleX(8);
+  ProgressBar3.Top := ProgressBar2.Top + ProgressBar2.Height + ScaleY(4);
+  ProgressBar3.Width := Page.SurfaceWidth - ProgressBar.Left;
+  ProgressBar3.Height := ProgressBarLabel.Height + ScaleY(8);
+  ProgressBar3.Anchors := [akLeft, akRight, akBottom];
+  ProgressBar3.Parent := Page.Surface;
+  { Note: TNewProgressBar.Style property only has an effect on Windows XP and newer }
+  ProgressBar3.Style := npbstMarquee;
+  
+  { TNewCheckListBox }
+
+  Page := CreateCustomPage(Page.ID, 'Custom wizard page controls', 'TNewCheckListBox');
+
+  CheckListBox := TNewCheckListBox.Create(Page);
+  CheckListBox.Width := Page.SurfaceWidth;
+  CheckListBox.Height := ScaleY(97);
+  CheckListBox.Anchors := [akLeft, akTop, akRight, akBottom];
+  CheckListBox.Flat := True;
+  CheckListBox.Parent := Page.Surface;
+  CheckListBox.AddCheckBox('TNewCheckListBox', '', 0, True, True, False, True, nil);
+  CheckListBox.AddRadioButton('TNewCheckListBox', '', 1, True, True, nil);
+  CheckListBox.AddRadioButton('TNewCheckListBox', '', 1, False, True, nil);
+  CheckListBox.AddCheckBox('TNewCheckListBox', '', 0, True, True, False, True, nil);
+
+  CheckListBox2 := TNewCheckListBox.Create(Page);
+  CheckListBox2.Top := CheckListBox.Top + CheckListBox.Height + ScaleY(8);
+  CheckListBox2.Width := Page.SurfaceWidth;
+  CheckListBox2.Height := ScaleY(97);
+  CheckListBox2.Anchors := [akLeft, akRight, akBottom];
+  CheckListBox2.BorderStyle := bsNone;
+  CheckListBox2.ParentColor := True;
+  CheckListBox2.MinItemHeight := WizardForm.TasksList.MinItemHeight;
+  CheckListBox2.ShowLines := False;
+  CheckListBox2.WantTabs := True;
+  CheckListBox2.Parent := Page.Surface;
+  CheckListBox2.AddGroup('TNewCheckListBox', '', 0, nil);
+  CheckListBox2.AddRadioButton('TNewCheckListBox', '', 0, True, True, nil);
+  CheckListBox2.AddRadioButton('TNewCheckListBox', '', 0, False, True, nil);
+
+  { TFolderTreeView }
+
+  Page := CreateCustomPage(Page.ID, 'Custom wizard page controls', 'TFolderTreeView');
+
+  FolderTreeView := TFolderTreeView.Create(Page);
+  FolderTreeView.Width := Page.SurfaceWidth;
+  FolderTreeView.Height := Page.SurfaceHeight;
+  FolderTreeView.Anchors := [akLeft, akTop, akRight, akBottom];
+  FolderTreeView.Parent := Page.Surface;
+  FolderTreeView.Directory := ExpandConstant('{src}');
+
+  { TBitmapImage }
+
+  Page := CreateCustomPage(Page.ID, 'Custom wizard page controls', 'TBitmapImage');
+
+  BitmapFileName := ExpandConstant('{tmp}\WizModernSmallImage.bmp');
+  ExtractTemporaryFile(ExtractFileName(BitmapFileName));
+
+  BitmapImage := TBitmapImage.Create(Page);
+  BitmapImage.AutoSize := True;
+  BitmapImage.Bitmap.LoadFromFile(BitmapFileName);
+  BitmapImage.Cursor := crHand;
+  BitmapImage.OnClick := @BitmapImageOnClick;
+  BitmapImage.Parent := Page.Surface;
+
+  BitmapImage2 := TBitmapImage.Create(Page);
+  BitmapImage2.BackColor := $400000;
+  BitmapImage2.Bitmap := BitmapImage.Bitmap;
+  BitmapImage2.Center := True;
+  BitmapImage2.Left := BitmapImage.Width + 10;
+  BitmapImage2.Height := 2*BitmapImage.Height;
+  BitmapImage2.Width := 2*BitmapImage.Width;
+  BitmapImage2.Cursor := crHand;
+  BitmapImage2.OnClick := @BitmapImageOnClick;
+  BitmapImage2.Parent := Page.Surface;
+
+  BitmapImage3 := TBitmapImage.Create(Page);
+  BitmapImage3.Bitmap := BitmapImage.Bitmap;
+  BitmapImage3.Stretch := True;
+  BitmapImage3.Left := 3*BitmapImage.Width + 20;
+  BitmapImage3.Height := 4*BitmapImage.Height;
+  BitmapImage3.Width := 4*BitmapImage.Width;
+  BitmapImage3.Anchors := [akLeft, akTop, akRight, akBottom];
+  BitmapImage3.Cursor := crHand;
+  BitmapImage3.OnClick := @BitmapImageOnClick;
+  BitmapImage3.Parent := Page.Surface;
+
+  { TRichViewer }
+
+  Page := CreateCustomPage(Page.ID, 'Custom wizard page controls', 'TRichViewer');
+
+  RichEditViewer := TRichEditViewer.Create(Page);
+  RichEditViewer.Width := Page.SurfaceWidth;
+  RichEditViewer.Height := Page.SurfaceHeight;
+  RichEditViewer.Anchors := [akLeft, akTop, akRight, akBottom];
+  RichEditViewer.BevelKind := bkFlat;
+  RichEditViewer.BorderStyle := bsNone;
+  RichEditViewer.Parent := Page.Surface;
+  RichEditViewer.ScrollBars := ssVertical;
+  RichEditViewer.UseRichEdit := True;
+  RichEditViewer.RTFText := '{\rtf1\ansi\ansicpg1252\deff0\deflang1043{\fonttbl{\f0\fswiss\fcharset0 Arial;}}{\colortbl ;\red255\green0\blue0;\red0\green128\blue0;\red0\green0\blue128;}\viewkind4\uc1\pard\f0\fs20 T\cf1 Rich\cf2 Edit\cf3 Viewer\cf0\par}';
+  RichEditViewer.ReadOnly := True;
+end;
+
+procedure AboutButtonOnClick(Sender: TObject);
+begin
+  MsgBox('This demo shows some features of the various form objects and control classes.', mbInformation, mb_Ok);
+end;
+
+procedure URLLabelOnClick(Sender: TObject);
+var
+  ErrorCode: Integer;
+begin
+  ShellExecAsOriginalUser('open', 'http://www.innosetup.com/', '', '', SW_SHOWNORMAL, ewNoWait, ErrorCode);
+end;
+
+procedure CreateAboutButtonAndURLLabel(ParentForm: TSetupForm; CancelButton: TNewButton);
+var
+  AboutButton: TNewButton;
+  URLLabel: TNewStaticText;
+begin
+  AboutButton := TNewButton.Create(ParentForm);
+  AboutButton.Left := ParentForm.ClientWidth - CancelButton.Left - CancelButton.Width;
+  AboutButton.Top := CancelButton.Top;
+  AboutButton.Width := CancelButton.Width;
+  AboutButton.Height := CancelButton.Height;
+  AboutButton.Anchors := [akLeft, akBottom];
+  AboutButton.Caption := '&About...';
+  AboutButton.OnClick := @AboutButtonOnClick;
+  AboutButton.Parent := ParentForm;
+
+  URLLabel := TNewStaticText.Create(ParentForm);
+  URLLabel.Caption := 'www.innosetup.com';
+  URLLabel.Cursor := crHand;
+  URLLabel.OnClick := @URLLabelOnClick;
+  URLLabel.Parent := ParentForm;
+  { Alter Font *after* setting Parent so the correct defaults are inherited first }
+  URLLabel.Font.Style := URLLabel.Font.Style + [fsUnderline];
+  if GetWindowsVersion >= $040A0000 then   { Windows 98 or later? }
+    URLLabel.Font.Color := clHotLight
+  else
+    URLLabel.Font.Color := clBlue;
+  URLLabel.Top := AboutButton.Top + AboutButton.Height - URLLabel.Height - 2;
+  URLLabel.Left := AboutButton.Left + AboutButton.Width + ScaleX(20);
+  URLLabel.Anchors := [akLeft, akBottom];
+end;
+
+procedure InitializeWizard();
+var
+  BackgroundBitmapImage: TBitmapImage;
+  BackgroundBitmapText: TNewStaticText;
+begin
+  { Custom wizard pages }
+
+  CreateTheWizardPages;
+  
+  { Custom controls }
+
+  CreateAboutButtonAndURLLabel(WizardForm, WizardForm.CancelButton);
+
+  { Custom beveled label }
+
+  WizardForm.BeveledLabel.Caption := ' Bevel ';
+end;
+
+procedure InitializeUninstallProgressForm();
+begin
+  { Custom controls }
+
+  CreateAboutButtonAndURLLabel(UninstallProgressForm, UninstallProgressForm.CancelButton);
+end;
+